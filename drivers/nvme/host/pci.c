// SPDX-License-Identifier: GPL-2.0
/*
 * NVM Express device driver
 * Copyright (c) 2011-2014, Intel Corporation.
 */

#include <linux/acpi.h>
#include <linux/aer.h>
#include <linux/async.h>
#include <linux/blkdev.h>
#include <linux/blk-mq.h>
#include <linux/blk-mq-pci.h>
#include <linux/blk-integrity.h>
#include <linux/dmi.h>
#include <linux/init.h>
#include <linux/interrupt.h>
#include <linux/io.h>
#include <linux/kstrtox.h>
#include <linux/memremap.h>
#include <linux/mm.h>
#include <linux/module.h>
#include <linux/mutex.h>
#include <linux/once.h>
#include <linux/pci.h>
#include <linux/suspend.h>
#include <linux/t10-pi.h>
#include <linux/types.h>
#include <linux/io-64-nonatomic-lo-hi.h>
#include <linux/io-64-nonatomic-hi-lo.h>
#include <linux/sed-opal.h>
#include <linux/pci-p2pdma.h>

#include "trace.h"
#include "nvme.h"

#define SQ_SIZE(q)	((q)->q_depth << (q)->sqes)
#define CQ_SIZE(q)	((q)->q_depth * sizeof(struct nvme_completion))

#define SGES_PER_PAGE	(NVME_CTRL_PAGE_SIZE / sizeof(struct nvme_sgl_desc))

/*
 * These can be higher, but we need to ensure that any command doesn't
 * require an sg allocation that needs more than a page of data.
 */
#define NVME_MAX_KB_SZ	4096
#define NVME_MAX_SEGS	127

static int use_threaded_interrupts;
module_param(use_threaded_interrupts, int, 0444);

static bool use_cmb_sqes = true;
module_param(use_cmb_sqes, bool, 0444);
MODULE_PARM_DESC(use_cmb_sqes, "use controller's memory buffer for I/O SQes");

static unsigned int max_host_mem_size_mb = 128;
module_param(max_host_mem_size_mb, uint, 0444);
MODULE_PARM_DESC(max_host_mem_size_mb,
	"Maximum Host Memory Buffer (HMB) size per controller (in MiB)");

static unsigned int sgl_threshold = SZ_32K;
module_param(sgl_threshold, uint, 0644);
MODULE_PARM_DESC(sgl_threshold,
		"Use SGLs when average request segment size is larger or equal to "
		"this size. Use 0 to disable SGLs.");

#define NVME_PCI_MIN_QUEUE_SIZE 2
#define NVME_PCI_MAX_QUEUE_SIZE 4095
static int io_queue_depth_set(const char *val, const struct kernel_param *kp);
static const struct kernel_param_ops io_queue_depth_ops = {
	.set = io_queue_depth_set,
	.get = param_get_uint,
};

static unsigned int io_queue_depth = 1024;
module_param_cb(io_queue_depth, &io_queue_depth_ops, &io_queue_depth, 0644);
MODULE_PARM_DESC(io_queue_depth, "set io queue depth, should >= 2 and < 4096");

static int io_queue_count_set(const char *val, const struct kernel_param *kp)
{
	unsigned int n;
	int ret;

	ret = kstrtouint(val, 10, &n);
	if (ret != 0 || n > num_possible_cpus())
		return -EINVAL;
	return param_set_uint(val, kp);
}

static const struct kernel_param_ops io_queue_count_ops = {
	.set = io_queue_count_set,
	.get = param_get_uint,
};

static unsigned int write_queues;
module_param_cb(write_queues, &io_queue_count_ops, &write_queues, 0644);
MODULE_PARM_DESC(write_queues,
	"Number of queues to use for writes. If not set, reads and writes "
	"will share a queue set.");

static unsigned int poll_queues;
module_param_cb(poll_queues, &io_queue_count_ops, &poll_queues, 0644);
MODULE_PARM_DESC(poll_queues, "Number of queues to use for polled IO.");

static bool noacpi;
module_param(noacpi, bool, 0444);
MODULE_PARM_DESC(noacpi, "disable acpi bios quirks");

struct nvme_dev;
struct nvme_queue;

static void nvme_dev_disable(struct nvme_dev *dev, bool shutdown);
static void nvme_delete_io_queues(struct nvme_dev *dev);

/*
 * Represents an NVM Express device.  Each nvme_dev is a PCI function.
 */
struct nvme_dev {
	struct nvme_queue *queues;
	struct blk_mq_tag_set tagset;
	struct blk_mq_tag_set admin_tagset;
	u32 __iomem *dbs;
	struct device *dev;
	struct dma_pool *prp_page_pool;
	struct dma_pool *prp_small_pool;
	unsigned online_queues;
	unsigned max_qid;
	unsigned io_queues[HCTX_MAX_TYPES];
	unsigned int num_vecs;
	u32 q_depth;
	int io_sqes;
	u32 db_stride;
	void __iomem *bar;
	unsigned long bar_mapped_size;
	struct mutex shutdown_lock;
	bool subsystem;
	u64 cmb_size;
	bool cmb_use_sqes;
	u32 cmbsz;
	u32 cmbloc;
	struct nvme_ctrl ctrl;
	u32 last_ps;
	bool hmb;

	mempool_t *iod_mempool;

	/* shadow doorbell buffer support: */
	__le32 *dbbuf_dbs;
	dma_addr_t dbbuf_dbs_dma_addr;
	__le32 *dbbuf_eis;
	dma_addr_t dbbuf_eis_dma_addr;

	/* host memory buffer support: */
	u64 host_mem_size;
	u32 nr_host_mem_descs;
	dma_addr_t host_mem_descs_dma;
	struct nvme_host_mem_buf_desc *host_mem_descs;
	void **host_mem_desc_bufs;
	unsigned int nr_allocated_queues;
	unsigned int nr_write_queues;
	unsigned int nr_poll_queues;
};

static int io_queue_depth_set(const char *val, const struct kernel_param *kp)
{
	return param_set_uint_minmax(val, kp, NVME_PCI_MIN_QUEUE_SIZE,
			NVME_PCI_MAX_QUEUE_SIZE);
}

static inline unsigned int sq_idx(unsigned int qid, u32 stride)
{
	return qid * 2 * stride;
}

static inline unsigned int cq_idx(unsigned int qid, u32 stride)
{
	return (qid * 2 + 1) * stride;
}

static inline struct nvme_dev *to_nvme_dev(struct nvme_ctrl *ctrl)
{
	return container_of(ctrl, struct nvme_dev, ctrl);
}

/*
 * An NVM Express queue.  Each device has at least two (one for admin
 * commands and one for I/O commands).
 */
struct nvme_queue {
	struct nvme_dev *dev;
	spinlock_t sq_lock;
	void *sq_cmds;
	 /* only used for poll queues: */
	spinlock_t cq_poll_lock ____cacheline_aligned_in_smp;
	struct nvme_completion *cqes;
	dma_addr_t sq_dma_addr;
	dma_addr_t cq_dma_addr;
	u32 __iomem *q_db;
	u32 q_depth;
	u16 cq_vector;
	u16 sq_tail;
	u16 last_sq_tail;
	u16 cq_head;
	u16 qid;
	u8 cq_phase;
	u8 sqes;
	unsigned long flags;
#define NVMEQ_ENABLED		0
#define NVMEQ_SQ_CMB		1
#define NVMEQ_DELETE_ERROR	2
#define NVMEQ_POLLED		3
	__le32 *dbbuf_sq_db;
	__le32 *dbbuf_cq_db;
	__le32 *dbbuf_sq_ei;
	__le32 *dbbuf_cq_ei;
	struct completion delete_done;
};

/*
 * The nvme_iod describes the data in an I/O.
 *
 * The sg pointer contains the list of PRP/SGL chunk allocations in addition
 * to the actual struct scatterlist.
 */
struct nvme_iod {
	struct nvme_request req;
	struct nvme_command cmd;
	bool use_sgl;
	bool aborted;
	s8 nr_allocations;	/* PRP list pool allocations. 0 means small
				   pool in use */
	unsigned int dma_len;	/* length of single DMA segment mapping */
	dma_addr_t first_dma;
	dma_addr_t meta_dma;
	struct sg_table sgt;
};

static inline unsigned int nvme_dbbuf_size(struct nvme_dev *dev)
{
	return dev->nr_allocated_queues * 8 * dev->db_stride;
}

static void nvme_dbbuf_dma_alloc(struct nvme_dev *dev)
{
	unsigned int mem_size = nvme_dbbuf_size(dev);

	if (!(dev->ctrl.oacs & NVME_CTRL_OACS_DBBUF_SUPP))
		return;

	if (dev->dbbuf_dbs) {
		/*
		 * Clear the dbbuf memory so the driver doesn't observe stale
		 * values from the previous instantiation.
		 */
		memset(dev->dbbuf_dbs, 0, mem_size);
		memset(dev->dbbuf_eis, 0, mem_size);
		return;
	}

	dev->dbbuf_dbs = dma_alloc_coherent(dev->dev, mem_size,
					    &dev->dbbuf_dbs_dma_addr,
					    GFP_KERNEL);
	if (!dev->dbbuf_dbs)
		goto fail;
	dev->dbbuf_eis = dma_alloc_coherent(dev->dev, mem_size,
					    &dev->dbbuf_eis_dma_addr,
					    GFP_KERNEL);
	if (!dev->dbbuf_eis)
		goto fail_free_dbbuf_dbs;
	return;

fail_free_dbbuf_dbs:
	dma_free_coherent(dev->dev, mem_size, dev->dbbuf_dbs,
			  dev->dbbuf_dbs_dma_addr);
	dev->dbbuf_dbs = NULL;
fail:
	dev_warn(dev->dev, "unable to allocate dma for dbbuf\n");
}

static void nvme_dbbuf_dma_free(struct nvme_dev *dev)
{
	unsigned int mem_size = nvme_dbbuf_size(dev);

	if (dev->dbbuf_dbs) {
		dma_free_coherent(dev->dev, mem_size,
				  dev->dbbuf_dbs, dev->dbbuf_dbs_dma_addr);
		dev->dbbuf_dbs = NULL;
	}
	if (dev->dbbuf_eis) {
		dma_free_coherent(dev->dev, mem_size,
				  dev->dbbuf_eis, dev->dbbuf_eis_dma_addr);
		dev->dbbuf_eis = NULL;
	}
}

static void nvme_dbbuf_init(struct nvme_dev *dev,
			    struct nvme_queue *nvmeq, int qid)
{
	if (!dev->dbbuf_dbs || !qid)
		return;

	nvmeq->dbbuf_sq_db = &dev->dbbuf_dbs[sq_idx(qid, dev->db_stride)];
	nvmeq->dbbuf_cq_db = &dev->dbbuf_dbs[cq_idx(qid, dev->db_stride)];
	nvmeq->dbbuf_sq_ei = &dev->dbbuf_eis[sq_idx(qid, dev->db_stride)];
	nvmeq->dbbuf_cq_ei = &dev->dbbuf_eis[cq_idx(qid, dev->db_stride)];
}

static void nvme_dbbuf_free(struct nvme_queue *nvmeq)
{
	if (!nvmeq->qid)
		return;

	nvmeq->dbbuf_sq_db = NULL;
	nvmeq->dbbuf_cq_db = NULL;
	nvmeq->dbbuf_sq_ei = NULL;
	nvmeq->dbbuf_cq_ei = NULL;
}

static void nvme_dbbuf_set(struct nvme_dev *dev)
{
	struct nvme_command c = { };
	unsigned int i;

	if (!dev->dbbuf_dbs)
		return;

	c.dbbuf.opcode = nvme_admin_dbbuf;
	c.dbbuf.prp1 = cpu_to_le64(dev->dbbuf_dbs_dma_addr);
	c.dbbuf.prp2 = cpu_to_le64(dev->dbbuf_eis_dma_addr);

	if (nvme_submit_sync_cmd(dev->ctrl.admin_q, &c, NULL, 0)) {
		dev_warn(dev->ctrl.device, "unable to set dbbuf\n");
		/* Free memory and continue on */
		nvme_dbbuf_dma_free(dev);

		for (i = 1; i <= dev->online_queues; i++)
			nvme_dbbuf_free(&dev->queues[i]);
	}
}

static inline int nvme_dbbuf_need_event(u16 event_idx, u16 new_idx, u16 old)
{
	return (u16)(new_idx - event_idx - 1) < (u16)(new_idx - old);
}

/* Update dbbuf and return true if an MMIO is required */
static bool nvme_dbbuf_update_and_check_event(u16 value, __le32 *dbbuf_db,
					      volatile __le32 *dbbuf_ei)
{
	if (dbbuf_db) {
		u16 old_value, event_idx;

		/*
		 * Ensure that the queue is written before updating
		 * the doorbell in memory
		 */
		wmb();

		old_value = le32_to_cpu(*dbbuf_db);
		*dbbuf_db = cpu_to_le32(value);

		/*
		 * Ensure that the doorbell is updated before reading the event
		 * index from memory.  The controller needs to provide similar
		 * ordering to ensure the envent index is updated before reading
		 * the doorbell.
		 */
		mb();

		event_idx = le32_to_cpu(*dbbuf_ei);
		if (!nvme_dbbuf_need_event(event_idx, value, old_value))
			return false;
	}

	return true;
}

/*
 * Will slightly overestimate the number of pages needed.  This is OK
 * as it only leads to a small amount of wasted memory for the lifetime of
 * the I/O.
 */
static int nvme_pci_npages_prp(void)
{
	unsigned max_bytes = (NVME_MAX_KB_SZ * 1024) + NVME_CTRL_PAGE_SIZE;
	unsigned nprps = DIV_ROUND_UP(max_bytes, NVME_CTRL_PAGE_SIZE);
	return DIV_ROUND_UP(8 * nprps, NVME_CTRL_PAGE_SIZE - 8);
}

/*
 * Calculates the number of pages needed for the SGL segments. For example a 4k
 * page can accommodate 256 SGL descriptors.
 */
static int nvme_pci_npages_sgl(void)
{
	return DIV_ROUND_UP(NVME_MAX_SEGS * sizeof(struct nvme_sgl_desc),
<<<<<<< HEAD
			PAGE_SIZE);
=======
			NVME_CTRL_PAGE_SIZE);
>>>>>>> 310bc395
}

static int nvme_admin_init_hctx(struct blk_mq_hw_ctx *hctx, void *data,
				unsigned int hctx_idx)
{
	struct nvme_dev *dev = to_nvme_dev(data);
	struct nvme_queue *nvmeq = &dev->queues[0];

	WARN_ON(hctx_idx != 0);
	WARN_ON(dev->admin_tagset.tags[0] != hctx->tags);

	hctx->driver_data = nvmeq;
	return 0;
}

static int nvme_init_hctx(struct blk_mq_hw_ctx *hctx, void *data,
			  unsigned int hctx_idx)
{
	struct nvme_dev *dev = to_nvme_dev(data);
	struct nvme_queue *nvmeq = &dev->queues[hctx_idx + 1];

	WARN_ON(dev->tagset.tags[hctx_idx] != hctx->tags);
	hctx->driver_data = nvmeq;
	return 0;
}

static int nvme_pci_init_request(struct blk_mq_tag_set *set,
		struct request *req, unsigned int hctx_idx,
		unsigned int numa_node)
{
	struct nvme_dev *dev = to_nvme_dev(set->driver_data);
	struct nvme_iod *iod = blk_mq_rq_to_pdu(req);

	nvme_req(req)->ctrl = &dev->ctrl;
	nvme_req(req)->cmd = &iod->cmd;
	return 0;
}

static int queue_irq_offset(struct nvme_dev *dev)
{
	/* if we have more than 1 vec, admin queue offsets us by 1 */
	if (dev->num_vecs > 1)
		return 1;

	return 0;
}

static void nvme_pci_map_queues(struct blk_mq_tag_set *set)
{
	struct nvme_dev *dev = to_nvme_dev(set->driver_data);
	int i, qoff, offset;

	offset = queue_irq_offset(dev);
	for (i = 0, qoff = 0; i < set->nr_maps; i++) {
		struct blk_mq_queue_map *map = &set->map[i];

		map->nr_queues = dev->io_queues[i];
		if (!map->nr_queues) {
			BUG_ON(i == HCTX_TYPE_DEFAULT);
			continue;
		}

		/*
		 * The poll queue(s) doesn't have an IRQ (and hence IRQ
		 * affinity), so use the regular blk-mq cpu mapping
		 */
		map->queue_offset = qoff;
		if (i != HCTX_TYPE_POLL && offset)
			blk_mq_pci_map_queues(map, to_pci_dev(dev->dev), offset);
		else
			blk_mq_map_queues(map);
		qoff += map->nr_queues;
		offset += map->nr_queues;
	}
}

/*
 * Write sq tail if we are asked to, or if the next command would wrap.
 */
static inline void nvme_write_sq_db(struct nvme_queue *nvmeq, bool write_sq)
{
	if (!write_sq) {
		u16 next_tail = nvmeq->sq_tail + 1;

		if (next_tail == nvmeq->q_depth)
			next_tail = 0;
		if (next_tail != nvmeq->last_sq_tail)
			return;
	}

	if (nvme_dbbuf_update_and_check_event(nvmeq->sq_tail,
			nvmeq->dbbuf_sq_db, nvmeq->dbbuf_sq_ei))
		writel(nvmeq->sq_tail, nvmeq->q_db);
	nvmeq->last_sq_tail = nvmeq->sq_tail;
}

static inline void nvme_sq_copy_cmd(struct nvme_queue *nvmeq,
				    struct nvme_command *cmd)
{
	memcpy(nvmeq->sq_cmds + (nvmeq->sq_tail << nvmeq->sqes),
		absolute_pointer(cmd), sizeof(*cmd));
	if (++nvmeq->sq_tail == nvmeq->q_depth)
		nvmeq->sq_tail = 0;
}

static void nvme_commit_rqs(struct blk_mq_hw_ctx *hctx)
{
	struct nvme_queue *nvmeq = hctx->driver_data;

	spin_lock(&nvmeq->sq_lock);
	if (nvmeq->sq_tail != nvmeq->last_sq_tail)
		nvme_write_sq_db(nvmeq, true);
	spin_unlock(&nvmeq->sq_lock);
}

static void **nvme_pci_iod_list(struct request *req)
{
	struct nvme_iod *iod = blk_mq_rq_to_pdu(req);
	return (void **)(iod->sgt.sgl + blk_rq_nr_phys_segments(req));
}

static inline bool nvme_pci_use_sgls(struct nvme_dev *dev, struct request *req)
{
	struct nvme_queue *nvmeq = req->mq_hctx->driver_data;
	int nseg = blk_rq_nr_phys_segments(req);
	unsigned int avg_seg_size;

	avg_seg_size = DIV_ROUND_UP(blk_rq_payload_bytes(req), nseg);

	if (!nvme_ctrl_sgl_supported(&dev->ctrl))
		return false;
	if (!nvmeq->qid)
		return false;
	if (!sgl_threshold || avg_seg_size < sgl_threshold)
		return false;
	return true;
}

static void nvme_free_prps(struct nvme_dev *dev, struct request *req)
{
	const int last_prp = NVME_CTRL_PAGE_SIZE / sizeof(__le64) - 1;
	struct nvme_iod *iod = blk_mq_rq_to_pdu(req);
	dma_addr_t dma_addr = iod->first_dma;
	int i;

	for (i = 0; i < iod->nr_allocations; i++) {
		__le64 *prp_list = nvme_pci_iod_list(req)[i];
		dma_addr_t next_dma_addr = le64_to_cpu(prp_list[last_prp]);

		dma_pool_free(dev->prp_page_pool, prp_list, dma_addr);
		dma_addr = next_dma_addr;
	}
}

static void nvme_free_sgls(struct nvme_dev *dev, struct request *req)
{
	const int last_sg = SGES_PER_PAGE - 1;
	struct nvme_iod *iod = blk_mq_rq_to_pdu(req);
	dma_addr_t dma_addr = iod->first_dma;
	int i;

	for (i = 0; i < iod->nr_allocations; i++) {
		struct nvme_sgl_desc *sg_list = nvme_pci_iod_list(req)[i];
		dma_addr_t next_dma_addr = le64_to_cpu((sg_list[last_sg]).addr);

		dma_pool_free(dev->prp_page_pool, sg_list, dma_addr);
		dma_addr = next_dma_addr;
	}
}

static void nvme_unmap_data(struct nvme_dev *dev, struct request *req)
{
	struct nvme_iod *iod = blk_mq_rq_to_pdu(req);

	if (iod->dma_len) {
		dma_unmap_page(dev->dev, iod->first_dma, iod->dma_len,
			       rq_dma_dir(req));
		return;
	}

	WARN_ON_ONCE(!iod->sgt.nents);

	dma_unmap_sgtable(dev->dev, &iod->sgt, rq_dma_dir(req), 0);

	if (iod->nr_allocations == 0)
		dma_pool_free(dev->prp_small_pool, nvme_pci_iod_list(req)[0],
			      iod->first_dma);
	else if (iod->use_sgl)
		nvme_free_sgls(dev, req);
	else
		nvme_free_prps(dev, req);
	mempool_free(iod->sgt.sgl, dev->iod_mempool);
}

static void nvme_print_sgl(struct scatterlist *sgl, int nents)
{
	int i;
	struct scatterlist *sg;

	for_each_sg(sgl, sg, nents, i) {
		dma_addr_t phys = sg_phys(sg);
		pr_warn("sg[%d] phys_addr:%pad offset:%d length:%d "
			"dma_address:%pad dma_length:%d\n",
			i, &phys, sg->offset, sg->length, &sg_dma_address(sg),
			sg_dma_len(sg));
	}
}

static blk_status_t nvme_pci_setup_prps(struct nvme_dev *dev,
		struct request *req, struct nvme_rw_command *cmnd)
{
	struct nvme_iod *iod = blk_mq_rq_to_pdu(req);
	struct dma_pool *pool;
	int length = blk_rq_payload_bytes(req);
	struct scatterlist *sg = iod->sgt.sgl;
	int dma_len = sg_dma_len(sg);
	u64 dma_addr = sg_dma_address(sg);
	int offset = dma_addr & (NVME_CTRL_PAGE_SIZE - 1);
	__le64 *prp_list;
	void **list = nvme_pci_iod_list(req);
	dma_addr_t prp_dma;
	int nprps, i;

	length -= (NVME_CTRL_PAGE_SIZE - offset);
	if (length <= 0) {
		iod->first_dma = 0;
		goto done;
	}

	dma_len -= (NVME_CTRL_PAGE_SIZE - offset);
	if (dma_len) {
		dma_addr += (NVME_CTRL_PAGE_SIZE - offset);
	} else {
		sg = sg_next(sg);
		dma_addr = sg_dma_address(sg);
		dma_len = sg_dma_len(sg);
	}

	if (length <= NVME_CTRL_PAGE_SIZE) {
		iod->first_dma = dma_addr;
		goto done;
	}

	nprps = DIV_ROUND_UP(length, NVME_CTRL_PAGE_SIZE);
	if (nprps <= (256 / 8)) {
		pool = dev->prp_small_pool;
		iod->nr_allocations = 0;
	} else {
		pool = dev->prp_page_pool;
		iod->nr_allocations = 1;
	}

	prp_list = dma_pool_alloc(pool, GFP_ATOMIC, &prp_dma);
	if (!prp_list) {
		iod->nr_allocations = -1;
		return BLK_STS_RESOURCE;
	}
	list[0] = prp_list;
	iod->first_dma = prp_dma;
	i = 0;
	for (;;) {
		if (i == NVME_CTRL_PAGE_SIZE >> 3) {
			__le64 *old_prp_list = prp_list;
			prp_list = dma_pool_alloc(pool, GFP_ATOMIC, &prp_dma);
			if (!prp_list)
				goto free_prps;
			list[iod->nr_allocations++] = prp_list;
			prp_list[0] = old_prp_list[i - 1];
			old_prp_list[i - 1] = cpu_to_le64(prp_dma);
			i = 1;
		}
		prp_list[i++] = cpu_to_le64(dma_addr);
		dma_len -= NVME_CTRL_PAGE_SIZE;
		dma_addr += NVME_CTRL_PAGE_SIZE;
		length -= NVME_CTRL_PAGE_SIZE;
		if (length <= 0)
			break;
		if (dma_len > 0)
			continue;
		if (unlikely(dma_len < 0))
			goto bad_sgl;
		sg = sg_next(sg);
		dma_addr = sg_dma_address(sg);
		dma_len = sg_dma_len(sg);
	}
done:
	cmnd->dptr.prp1 = cpu_to_le64(sg_dma_address(iod->sgt.sgl));
	cmnd->dptr.prp2 = cpu_to_le64(iod->first_dma);
	return BLK_STS_OK;
free_prps:
	nvme_free_prps(dev, req);
	return BLK_STS_RESOURCE;
bad_sgl:
	WARN(DO_ONCE(nvme_print_sgl, iod->sgt.sgl, iod->sgt.nents),
			"Invalid SGL for payload:%d nents:%d\n",
			blk_rq_payload_bytes(req), iod->sgt.nents);
	return BLK_STS_IOERR;
}

static void nvme_pci_sgl_set_data(struct nvme_sgl_desc *sge,
		struct scatterlist *sg)
{
	sge->addr = cpu_to_le64(sg_dma_address(sg));
	sge->length = cpu_to_le32(sg_dma_len(sg));
	sge->type = NVME_SGL_FMT_DATA_DESC << 4;
}

static void nvme_pci_sgl_set_seg(struct nvme_sgl_desc *sge,
		dma_addr_t dma_addr, int entries)
{
	sge->addr = cpu_to_le64(dma_addr);
	if (entries < SGES_PER_PAGE) {
		sge->length = cpu_to_le32(entries * sizeof(*sge));
		sge->type = NVME_SGL_FMT_LAST_SEG_DESC << 4;
	} else {
		sge->length = cpu_to_le32(NVME_CTRL_PAGE_SIZE);
		sge->type = NVME_SGL_FMT_SEG_DESC << 4;
	}
}

static blk_status_t nvme_pci_setup_sgls(struct nvme_dev *dev,
		struct request *req, struct nvme_rw_command *cmd)
{
	struct nvme_iod *iod = blk_mq_rq_to_pdu(req);
	struct dma_pool *pool;
	struct nvme_sgl_desc *sg_list;
	struct scatterlist *sg = iod->sgt.sgl;
	unsigned int entries = iod->sgt.nents;
	dma_addr_t sgl_dma;
	int i = 0;

	/* setting the transfer type as SGL */
	cmd->flags = NVME_CMD_SGL_METABUF;

	if (entries == 1) {
		nvme_pci_sgl_set_data(&cmd->dptr.sgl, sg);
		return BLK_STS_OK;
	}

	if (entries <= (256 / sizeof(struct nvme_sgl_desc))) {
		pool = dev->prp_small_pool;
		iod->nr_allocations = 0;
	} else {
		pool = dev->prp_page_pool;
		iod->nr_allocations = 1;
	}

	sg_list = dma_pool_alloc(pool, GFP_ATOMIC, &sgl_dma);
	if (!sg_list) {
		iod->nr_allocations = -1;
		return BLK_STS_RESOURCE;
	}

	nvme_pci_iod_list(req)[0] = sg_list;
	iod->first_dma = sgl_dma;

	nvme_pci_sgl_set_seg(&cmd->dptr.sgl, sgl_dma, entries);

	do {
		if (i == SGES_PER_PAGE) {
			struct nvme_sgl_desc *old_sg_desc = sg_list;
			struct nvme_sgl_desc *link = &old_sg_desc[i - 1];

			sg_list = dma_pool_alloc(pool, GFP_ATOMIC, &sgl_dma);
			if (!sg_list)
				goto free_sgls;

			i = 0;
			nvme_pci_iod_list(req)[iod->nr_allocations++] = sg_list;
			sg_list[i++] = *link;
			nvme_pci_sgl_set_seg(link, sgl_dma, entries);
		}

		nvme_pci_sgl_set_data(&sg_list[i++], sg);
		sg = sg_next(sg);
	} while (--entries > 0);

	return BLK_STS_OK;
free_sgls:
	nvme_free_sgls(dev, req);
	return BLK_STS_RESOURCE;
}

static blk_status_t nvme_setup_prp_simple(struct nvme_dev *dev,
		struct request *req, struct nvme_rw_command *cmnd,
		struct bio_vec *bv)
{
	struct nvme_iod *iod = blk_mq_rq_to_pdu(req);
	unsigned int offset = bv->bv_offset & (NVME_CTRL_PAGE_SIZE - 1);
	unsigned int first_prp_len = NVME_CTRL_PAGE_SIZE - offset;

	iod->first_dma = dma_map_bvec(dev->dev, bv, rq_dma_dir(req), 0);
	if (dma_mapping_error(dev->dev, iod->first_dma))
		return BLK_STS_RESOURCE;
	iod->dma_len = bv->bv_len;

	cmnd->dptr.prp1 = cpu_to_le64(iod->first_dma);
	if (bv->bv_len > first_prp_len)
		cmnd->dptr.prp2 = cpu_to_le64(iod->first_dma + first_prp_len);
	else
		cmnd->dptr.prp2 = 0;
	return BLK_STS_OK;
}

static blk_status_t nvme_setup_sgl_simple(struct nvme_dev *dev,
		struct request *req, struct nvme_rw_command *cmnd,
		struct bio_vec *bv)
{
	struct nvme_iod *iod = blk_mq_rq_to_pdu(req);

	iod->first_dma = dma_map_bvec(dev->dev, bv, rq_dma_dir(req), 0);
	if (dma_mapping_error(dev->dev, iod->first_dma))
		return BLK_STS_RESOURCE;
	iod->dma_len = bv->bv_len;

	cmnd->flags = NVME_CMD_SGL_METABUF;
	cmnd->dptr.sgl.addr = cpu_to_le64(iod->first_dma);
	cmnd->dptr.sgl.length = cpu_to_le32(iod->dma_len);
	cmnd->dptr.sgl.type = NVME_SGL_FMT_DATA_DESC << 4;
	return BLK_STS_OK;
}

static blk_status_t nvme_map_data(struct nvme_dev *dev, struct request *req,
		struct nvme_command *cmnd)
{
	struct nvme_iod *iod = blk_mq_rq_to_pdu(req);
	blk_status_t ret = BLK_STS_RESOURCE;
	int rc;

	if (blk_rq_nr_phys_segments(req) == 1) {
		struct nvme_queue *nvmeq = req->mq_hctx->driver_data;
		struct bio_vec bv = req_bvec(req);

		if (!is_pci_p2pdma_page(bv.bv_page)) {
			if (bv.bv_offset + bv.bv_len <= NVME_CTRL_PAGE_SIZE * 2)
				return nvme_setup_prp_simple(dev, req,
							     &cmnd->rw, &bv);

			if (nvmeq->qid && sgl_threshold &&
			    nvme_ctrl_sgl_supported(&dev->ctrl))
				return nvme_setup_sgl_simple(dev, req,
							     &cmnd->rw, &bv);
		}
	}

	iod->dma_len = 0;
	iod->sgt.sgl = mempool_alloc(dev->iod_mempool, GFP_ATOMIC);
	if (!iod->sgt.sgl)
		return BLK_STS_RESOURCE;
	sg_init_table(iod->sgt.sgl, blk_rq_nr_phys_segments(req));
	iod->sgt.orig_nents = blk_rq_map_sg(req->q, req, iod->sgt.sgl);
	if (!iod->sgt.orig_nents)
		goto out_free_sg;

	rc = dma_map_sgtable(dev->dev, &iod->sgt, rq_dma_dir(req),
			     DMA_ATTR_NO_WARN);
	if (rc) {
		if (rc == -EREMOTEIO)
			ret = BLK_STS_TARGET;
		goto out_free_sg;
	}

	iod->use_sgl = nvme_pci_use_sgls(dev, req);
	if (iod->use_sgl)
		ret = nvme_pci_setup_sgls(dev, req, &cmnd->rw);
	else
		ret = nvme_pci_setup_prps(dev, req, &cmnd->rw);
	if (ret != BLK_STS_OK)
		goto out_unmap_sg;
	return BLK_STS_OK;

out_unmap_sg:
	dma_unmap_sgtable(dev->dev, &iod->sgt, rq_dma_dir(req), 0);
out_free_sg:
	mempool_free(iod->sgt.sgl, dev->iod_mempool);
	return ret;
}

static blk_status_t nvme_map_metadata(struct nvme_dev *dev, struct request *req,
		struct nvme_command *cmnd)
{
	struct nvme_iod *iod = blk_mq_rq_to_pdu(req);

	iod->meta_dma = dma_map_bvec(dev->dev, rq_integrity_vec(req),
			rq_dma_dir(req), 0);
	if (dma_mapping_error(dev->dev, iod->meta_dma))
		return BLK_STS_IOERR;
	cmnd->rw.metadata = cpu_to_le64(iod->meta_dma);
	return BLK_STS_OK;
}

static blk_status_t nvme_prep_rq(struct nvme_dev *dev, struct request *req)
{
	struct nvme_iod *iod = blk_mq_rq_to_pdu(req);
	blk_status_t ret;

	iod->aborted = false;
	iod->nr_allocations = -1;
	iod->sgt.nents = 0;

	ret = nvme_setup_cmd(req->q->queuedata, req);
	if (ret)
		return ret;

	if (blk_rq_nr_phys_segments(req)) {
		ret = nvme_map_data(dev, req, &iod->cmd);
		if (ret)
			goto out_free_cmd;
	}

	if (blk_integrity_rq(req)) {
		ret = nvme_map_metadata(dev, req, &iod->cmd);
		if (ret)
			goto out_unmap_data;
	}

	nvme_start_request(req);
	return BLK_STS_OK;
out_unmap_data:
	nvme_unmap_data(dev, req);
out_free_cmd:
	nvme_cleanup_cmd(req);
	return ret;
}

/*
 * NOTE: ns is NULL when called on the admin queue.
 */
static blk_status_t nvme_queue_rq(struct blk_mq_hw_ctx *hctx,
			 const struct blk_mq_queue_data *bd)
{
	struct nvme_queue *nvmeq = hctx->driver_data;
	struct nvme_dev *dev = nvmeq->dev;
	struct request *req = bd->rq;
	struct nvme_iod *iod = blk_mq_rq_to_pdu(req);
	blk_status_t ret;

	/*
	 * We should not need to do this, but we're still using this to
	 * ensure we can drain requests on a dying queue.
	 */
	if (unlikely(!test_bit(NVMEQ_ENABLED, &nvmeq->flags)))
		return BLK_STS_IOERR;

	if (unlikely(!nvme_check_ready(&dev->ctrl, req, true)))
		return nvme_fail_nonready_command(&dev->ctrl, req);

	ret = nvme_prep_rq(dev, req);
	if (unlikely(ret))
		return ret;
	spin_lock(&nvmeq->sq_lock);
	nvme_sq_copy_cmd(nvmeq, &iod->cmd);
	nvme_write_sq_db(nvmeq, bd->last);
	spin_unlock(&nvmeq->sq_lock);
	return BLK_STS_OK;
}

static void nvme_submit_cmds(struct nvme_queue *nvmeq, struct request **rqlist)
{
	spin_lock(&nvmeq->sq_lock);
	while (!rq_list_empty(*rqlist)) {
		struct request *req = rq_list_pop(rqlist);
		struct nvme_iod *iod = blk_mq_rq_to_pdu(req);

		nvme_sq_copy_cmd(nvmeq, &iod->cmd);
	}
	nvme_write_sq_db(nvmeq, true);
	spin_unlock(&nvmeq->sq_lock);
}

static bool nvme_prep_rq_batch(struct nvme_queue *nvmeq, struct request *req)
{
	/*
	 * We should not need to do this, but we're still using this to
	 * ensure we can drain requests on a dying queue.
	 */
	if (unlikely(!test_bit(NVMEQ_ENABLED, &nvmeq->flags)))
		return false;
	if (unlikely(!nvme_check_ready(&nvmeq->dev->ctrl, req, true)))
		return false;

	req->mq_hctx->tags->rqs[req->tag] = req;
	return nvme_prep_rq(nvmeq->dev, req) == BLK_STS_OK;
}

static void nvme_queue_rqs(struct request **rqlist)
{
	struct request *req, *next, *prev = NULL;
	struct request *requeue_list = NULL;

	rq_list_for_each_safe(rqlist, req, next) {
		struct nvme_queue *nvmeq = req->mq_hctx->driver_data;

		if (!nvme_prep_rq_batch(nvmeq, req)) {
			/* detach 'req' and add to remainder list */
			rq_list_move(rqlist, &requeue_list, req, prev);

			req = prev;
			if (!req)
				continue;
		}

		if (!next || req->mq_hctx != next->mq_hctx) {
			/* detach rest of list, and submit */
			req->rq_next = NULL;
			nvme_submit_cmds(nvmeq, rqlist);
			*rqlist = next;
			prev = NULL;
		} else
			prev = req;
	}

	*rqlist = requeue_list;
}

static __always_inline void nvme_pci_unmap_rq(struct request *req)
{
	struct nvme_queue *nvmeq = req->mq_hctx->driver_data;
	struct nvme_dev *dev = nvmeq->dev;

	if (blk_integrity_rq(req)) {
	        struct nvme_iod *iod = blk_mq_rq_to_pdu(req);

		dma_unmap_page(dev->dev, iod->meta_dma,
			       rq_integrity_vec(req)->bv_len, rq_data_dir(req));
	}

	if (blk_rq_nr_phys_segments(req))
		nvme_unmap_data(dev, req);
}

static void nvme_pci_complete_rq(struct request *req)
{
	nvme_pci_unmap_rq(req);
	nvme_complete_rq(req);
}

static void nvme_pci_complete_batch(struct io_comp_batch *iob)
{
	nvme_complete_batch(iob, nvme_pci_unmap_rq);
}

/* We read the CQE phase first to check if the rest of the entry is valid */
static inline bool nvme_cqe_pending(struct nvme_queue *nvmeq)
{
	struct nvme_completion *hcqe = &nvmeq->cqes[nvmeq->cq_head];

	return (le16_to_cpu(READ_ONCE(hcqe->status)) & 1) == nvmeq->cq_phase;
}

static inline void nvme_ring_cq_doorbell(struct nvme_queue *nvmeq)
{
	u16 head = nvmeq->cq_head;

	if (nvme_dbbuf_update_and_check_event(head, nvmeq->dbbuf_cq_db,
					      nvmeq->dbbuf_cq_ei))
		writel(head, nvmeq->q_db + nvmeq->dev->db_stride);
}

static inline struct blk_mq_tags *nvme_queue_tagset(struct nvme_queue *nvmeq)
{
	if (!nvmeq->qid)
		return nvmeq->dev->admin_tagset.tags[0];
	return nvmeq->dev->tagset.tags[nvmeq->qid - 1];
}

static inline void nvme_handle_cqe(struct nvme_queue *nvmeq,
				   struct io_comp_batch *iob, u16 idx)
{
	struct nvme_completion *cqe = &nvmeq->cqes[idx];
	__u16 command_id = READ_ONCE(cqe->command_id);
	struct request *req;

	/*
	 * AEN requests are special as they don't time out and can
	 * survive any kind of queue freeze and often don't respond to
	 * aborts.  We don't even bother to allocate a struct request
	 * for them but rather special case them here.
	 */
	if (unlikely(nvme_is_aen_req(nvmeq->qid, command_id))) {
		nvme_complete_async_event(&nvmeq->dev->ctrl,
				cqe->status, &cqe->result);
		return;
	}

	req = nvme_find_rq(nvme_queue_tagset(nvmeq), command_id);
	if (unlikely(!req)) {
		dev_warn(nvmeq->dev->ctrl.device,
			"invalid id %d completed on queue %d\n",
			command_id, le16_to_cpu(cqe->sq_id));
		return;
	}

	trace_nvme_sq(req, cqe->sq_head, nvmeq->sq_tail);
	if (!nvme_try_complete_req(req, cqe->status, cqe->result) &&
	    !blk_mq_add_to_batch(req, iob, nvme_req(req)->status,
					nvme_pci_complete_batch))
		nvme_pci_complete_rq(req);
}

static inline void nvme_update_cq_head(struct nvme_queue *nvmeq)
{
	u32 tmp = nvmeq->cq_head + 1;

	if (tmp == nvmeq->q_depth) {
		nvmeq->cq_head = 0;
		nvmeq->cq_phase ^= 1;
	} else {
		nvmeq->cq_head = tmp;
	}
}

static inline int nvme_poll_cq(struct nvme_queue *nvmeq,
			       struct io_comp_batch *iob)
{
	int found = 0;

	while (nvme_cqe_pending(nvmeq)) {
		found++;
		/*
		 * load-load control dependency between phase and the rest of
		 * the cqe requires a full read memory barrier
		 */
		dma_rmb();
		nvme_handle_cqe(nvmeq, iob, nvmeq->cq_head);
		nvme_update_cq_head(nvmeq);
	}

	if (found)
		nvme_ring_cq_doorbell(nvmeq);
	return found;
}

static irqreturn_t nvme_irq(int irq, void *data)
{
	struct nvme_queue *nvmeq = data;
	DEFINE_IO_COMP_BATCH(iob);

	if (nvme_poll_cq(nvmeq, &iob)) {
		if (!rq_list_empty(iob.req_list))
			nvme_pci_complete_batch(&iob);
		return IRQ_HANDLED;
	}
	return IRQ_NONE;
}

static irqreturn_t nvme_irq_check(int irq, void *data)
{
	struct nvme_queue *nvmeq = data;

	if (nvme_cqe_pending(nvmeq))
		return IRQ_WAKE_THREAD;
	return IRQ_NONE;
}

/*
 * Poll for completions for any interrupt driven queue
 * Can be called from any context.
 */
static void nvme_poll_irqdisable(struct nvme_queue *nvmeq)
{
	struct pci_dev *pdev = to_pci_dev(nvmeq->dev->dev);

	WARN_ON_ONCE(test_bit(NVMEQ_POLLED, &nvmeq->flags));

	disable_irq(pci_irq_vector(pdev, nvmeq->cq_vector));
	nvme_poll_cq(nvmeq, NULL);
	enable_irq(pci_irq_vector(pdev, nvmeq->cq_vector));
}

static int nvme_poll(struct blk_mq_hw_ctx *hctx, struct io_comp_batch *iob)
{
	struct nvme_queue *nvmeq = hctx->driver_data;
	bool found;

	if (!nvme_cqe_pending(nvmeq))
		return 0;

	spin_lock(&nvmeq->cq_poll_lock);
	found = nvme_poll_cq(nvmeq, iob);
	spin_unlock(&nvmeq->cq_poll_lock);

	return found;
}

static void nvme_pci_submit_async_event(struct nvme_ctrl *ctrl)
{
	struct nvme_dev *dev = to_nvme_dev(ctrl);
	struct nvme_queue *nvmeq = &dev->queues[0];
	struct nvme_command c = { };

	c.common.opcode = nvme_admin_async_event;
	c.common.command_id = NVME_AQ_BLK_MQ_DEPTH;

	spin_lock(&nvmeq->sq_lock);
	nvme_sq_copy_cmd(nvmeq, &c);
	nvme_write_sq_db(nvmeq, true);
	spin_unlock(&nvmeq->sq_lock);
}

static int adapter_delete_queue(struct nvme_dev *dev, u8 opcode, u16 id)
{
	struct nvme_command c = { };

	c.delete_queue.opcode = opcode;
	c.delete_queue.qid = cpu_to_le16(id);

	return nvme_submit_sync_cmd(dev->ctrl.admin_q, &c, NULL, 0);
}

static int adapter_alloc_cq(struct nvme_dev *dev, u16 qid,
		struct nvme_queue *nvmeq, s16 vector)
{
	struct nvme_command c = { };
	int flags = NVME_QUEUE_PHYS_CONTIG;

	if (!test_bit(NVMEQ_POLLED, &nvmeq->flags))
		flags |= NVME_CQ_IRQ_ENABLED;

	/*
	 * Note: we (ab)use the fact that the prp fields survive if no data
	 * is attached to the request.
	 */
	c.create_cq.opcode = nvme_admin_create_cq;
	c.create_cq.prp1 = cpu_to_le64(nvmeq->cq_dma_addr);
	c.create_cq.cqid = cpu_to_le16(qid);
	c.create_cq.qsize = cpu_to_le16(nvmeq->q_depth - 1);
	c.create_cq.cq_flags = cpu_to_le16(flags);
	c.create_cq.irq_vector = cpu_to_le16(vector);

	return nvme_submit_sync_cmd(dev->ctrl.admin_q, &c, NULL, 0);
}

static int adapter_alloc_sq(struct nvme_dev *dev, u16 qid,
						struct nvme_queue *nvmeq)
{
	struct nvme_ctrl *ctrl = &dev->ctrl;
	struct nvme_command c = { };
	int flags = NVME_QUEUE_PHYS_CONTIG;

	/*
	 * Some drives have a bug that auto-enables WRRU if MEDIUM isn't
	 * set. Since URGENT priority is zeroes, it makes all queues
	 * URGENT.
	 */
	if (ctrl->quirks & NVME_QUIRK_MEDIUM_PRIO_SQ)
		flags |= NVME_SQ_PRIO_MEDIUM;

	/*
	 * Note: we (ab)use the fact that the prp fields survive if no data
	 * is attached to the request.
	 */
	c.create_sq.opcode = nvme_admin_create_sq;
	c.create_sq.prp1 = cpu_to_le64(nvmeq->sq_dma_addr);
	c.create_sq.sqid = cpu_to_le16(qid);
	c.create_sq.qsize = cpu_to_le16(nvmeq->q_depth - 1);
	c.create_sq.sq_flags = cpu_to_le16(flags);
	c.create_sq.cqid = cpu_to_le16(qid);

	return nvme_submit_sync_cmd(dev->ctrl.admin_q, &c, NULL, 0);
}

static int adapter_delete_cq(struct nvme_dev *dev, u16 cqid)
{
	return adapter_delete_queue(dev, nvme_admin_delete_cq, cqid);
}

static int adapter_delete_sq(struct nvme_dev *dev, u16 sqid)
{
	return adapter_delete_queue(dev, nvme_admin_delete_sq, sqid);
}

static enum rq_end_io_ret abort_endio(struct request *req, blk_status_t error)
{
	struct nvme_queue *nvmeq = req->mq_hctx->driver_data;

	dev_warn(nvmeq->dev->ctrl.device,
		 "Abort status: 0x%x", nvme_req(req)->status);
	atomic_inc(&nvmeq->dev->ctrl.abort_limit);
	blk_mq_free_request(req);
	return RQ_END_IO_NONE;
}

static bool nvme_should_reset(struct nvme_dev *dev, u32 csts)
{
	/* If true, indicates loss of adapter communication, possibly by a
	 * NVMe Subsystem reset.
	 */
	bool nssro = dev->subsystem && (csts & NVME_CSTS_NSSRO);

	/* If there is a reset/reinit ongoing, we shouldn't reset again. */
	switch (dev->ctrl.state) {
	case NVME_CTRL_RESETTING:
	case NVME_CTRL_CONNECTING:
		return false;
	default:
		break;
	}

	/* We shouldn't reset unless the controller is on fatal error state
	 * _or_ if we lost the communication with it.
	 */
	if (!(csts & NVME_CSTS_CFS) && !nssro)
		return false;

	return true;
}

static void nvme_warn_reset(struct nvme_dev *dev, u32 csts)
{
	/* Read a config register to help see what died. */
	u16 pci_status;
	int result;

	result = pci_read_config_word(to_pci_dev(dev->dev), PCI_STATUS,
				      &pci_status);
	if (result == PCIBIOS_SUCCESSFUL)
		dev_warn(dev->ctrl.device,
			 "controller is down; will reset: CSTS=0x%x, PCI_STATUS=0x%hx\n",
			 csts, pci_status);
	else
		dev_warn(dev->ctrl.device,
			 "controller is down; will reset: CSTS=0x%x, PCI_STATUS read failed (%d)\n",
			 csts, result);

	if (csts != ~0)
		return;

	dev_warn(dev->ctrl.device,
		 "Does your device have a faulty power saving mode enabled?\n");
	dev_warn(dev->ctrl.device,
		 "Try \"nvme_core.default_ps_max_latency_us=0 pcie_aspm=off\" and report a bug\n");
}

static enum blk_eh_timer_return nvme_timeout(struct request *req)
{
	struct nvme_iod *iod = blk_mq_rq_to_pdu(req);
	struct nvme_queue *nvmeq = req->mq_hctx->driver_data;
	struct nvme_dev *dev = nvmeq->dev;
	struct request *abort_req;
	struct nvme_command cmd = { };
	u32 csts = readl(dev->bar + NVME_REG_CSTS);

	/* If PCI error recovery process is happening, we cannot reset or
	 * the recovery mechanism will surely fail.
	 */
	mb();
	if (pci_channel_offline(to_pci_dev(dev->dev)))
		return BLK_EH_RESET_TIMER;

	/*
	 * Reset immediately if the controller is failed
	 */
	if (nvme_should_reset(dev, csts)) {
		nvme_warn_reset(dev, csts);
		nvme_dev_disable(dev, false);
		nvme_reset_ctrl(&dev->ctrl);
		return BLK_EH_DONE;
	}

	/*
	 * Did we miss an interrupt?
	 */
	if (test_bit(NVMEQ_POLLED, &nvmeq->flags))
		nvme_poll(req->mq_hctx, NULL);
	else
		nvme_poll_irqdisable(nvmeq);

	if (blk_mq_request_completed(req)) {
		dev_warn(dev->ctrl.device,
			 "I/O %d QID %d timeout, completion polled\n",
			 req->tag, nvmeq->qid);
		return BLK_EH_DONE;
	}

	/*
	 * Shutdown immediately if controller times out while starting. The
	 * reset work will see the pci device disabled when it gets the forced
	 * cancellation error. All outstanding requests are completed on
	 * shutdown, so we return BLK_EH_DONE.
	 */
	switch (dev->ctrl.state) {
	case NVME_CTRL_CONNECTING:
		nvme_change_ctrl_state(&dev->ctrl, NVME_CTRL_DELETING);
		fallthrough;
	case NVME_CTRL_DELETING:
		dev_warn_ratelimited(dev->ctrl.device,
			 "I/O %d QID %d timeout, disable controller\n",
			 req->tag, nvmeq->qid);
		nvme_req(req)->flags |= NVME_REQ_CANCELLED;
		nvme_dev_disable(dev, true);
		return BLK_EH_DONE;
	case NVME_CTRL_RESETTING:
		return BLK_EH_RESET_TIMER;
	default:
		break;
	}

	/*
	 * Shutdown the controller immediately and schedule a reset if the
	 * command was already aborted once before and still hasn't been
	 * returned to the driver, or if this is the admin queue.
	 */
	if (!nvmeq->qid || iod->aborted) {
		dev_warn(dev->ctrl.device,
			 "I/O %d QID %d timeout, reset controller\n",
			 req->tag, nvmeq->qid);
		nvme_req(req)->flags |= NVME_REQ_CANCELLED;
		nvme_dev_disable(dev, false);
		nvme_reset_ctrl(&dev->ctrl);

		return BLK_EH_DONE;
	}

	if (atomic_dec_return(&dev->ctrl.abort_limit) < 0) {
		atomic_inc(&dev->ctrl.abort_limit);
		return BLK_EH_RESET_TIMER;
	}
	iod->aborted = true;

	cmd.abort.opcode = nvme_admin_abort_cmd;
	cmd.abort.cid = nvme_cid(req);
	cmd.abort.sqid = cpu_to_le16(nvmeq->qid);

	dev_warn(nvmeq->dev->ctrl.device,
		"I/O %d (%s) QID %d timeout, aborting\n",
		 req->tag,
		 nvme_get_opcode_str(nvme_req(req)->cmd->common.opcode),
		 nvmeq->qid);

	abort_req = blk_mq_alloc_request(dev->ctrl.admin_q, nvme_req_op(&cmd),
					 BLK_MQ_REQ_NOWAIT);
	if (IS_ERR(abort_req)) {
		atomic_inc(&dev->ctrl.abort_limit);
		return BLK_EH_RESET_TIMER;
	}
	nvme_init_request(abort_req, &cmd);

	abort_req->end_io = abort_endio;
	abort_req->end_io_data = NULL;
	blk_execute_rq_nowait(abort_req, false);

	/*
	 * The aborted req will be completed on receiving the abort req.
	 * We enable the timer again. If hit twice, it'll cause a device reset,
	 * as the device then is in a faulty state.
	 */
	return BLK_EH_RESET_TIMER;
}

static void nvme_free_queue(struct nvme_queue *nvmeq)
{
	dma_free_coherent(nvmeq->dev->dev, CQ_SIZE(nvmeq),
				(void *)nvmeq->cqes, nvmeq->cq_dma_addr);
	if (!nvmeq->sq_cmds)
		return;

	if (test_and_clear_bit(NVMEQ_SQ_CMB, &nvmeq->flags)) {
		pci_free_p2pmem(to_pci_dev(nvmeq->dev->dev),
				nvmeq->sq_cmds, SQ_SIZE(nvmeq));
	} else {
		dma_free_coherent(nvmeq->dev->dev, SQ_SIZE(nvmeq),
				nvmeq->sq_cmds, nvmeq->sq_dma_addr);
	}
}

static void nvme_free_queues(struct nvme_dev *dev, int lowest)
{
	int i;

	for (i = dev->ctrl.queue_count - 1; i >= lowest; i--) {
		dev->ctrl.queue_count--;
		nvme_free_queue(&dev->queues[i]);
	}
}

static void nvme_suspend_queue(struct nvme_dev *dev, unsigned int qid)
{
	struct nvme_queue *nvmeq = &dev->queues[qid];

	if (!test_and_clear_bit(NVMEQ_ENABLED, &nvmeq->flags))
		return;

	/* ensure that nvme_queue_rq() sees NVMEQ_ENABLED cleared */
	mb();

	nvmeq->dev->online_queues--;
	if (!nvmeq->qid && nvmeq->dev->ctrl.admin_q)
		nvme_quiesce_admin_queue(&nvmeq->dev->ctrl);
	if (!test_and_clear_bit(NVMEQ_POLLED, &nvmeq->flags))
		pci_free_irq(to_pci_dev(dev->dev), nvmeq->cq_vector, nvmeq);
}

static void nvme_suspend_io_queues(struct nvme_dev *dev)
{
	int i;

	for (i = dev->ctrl.queue_count - 1; i > 0; i--)
		nvme_suspend_queue(dev, i);
}

/*
 * Called only on a device that has been disabled and after all other threads
 * that can check this device's completion queues have synced, except
 * nvme_poll(). This is the last chance for the driver to see a natural
 * completion before nvme_cancel_request() terminates all incomplete requests.
 */
static void nvme_reap_pending_cqes(struct nvme_dev *dev)
{
	int i;

	for (i = dev->ctrl.queue_count - 1; i > 0; i--) {
		spin_lock(&dev->queues[i].cq_poll_lock);
		nvme_poll_cq(&dev->queues[i], NULL);
		spin_unlock(&dev->queues[i].cq_poll_lock);
	}
}

static int nvme_cmb_qdepth(struct nvme_dev *dev, int nr_io_queues,
				int entry_size)
{
	int q_depth = dev->q_depth;
	unsigned q_size_aligned = roundup(q_depth * entry_size,
					  NVME_CTRL_PAGE_SIZE);

	if (q_size_aligned * nr_io_queues > dev->cmb_size) {
		u64 mem_per_q = div_u64(dev->cmb_size, nr_io_queues);

		mem_per_q = round_down(mem_per_q, NVME_CTRL_PAGE_SIZE);
		q_depth = div_u64(mem_per_q, entry_size);

		/*
		 * Ensure the reduced q_depth is above some threshold where it
		 * would be better to map queues in system memory with the
		 * original depth
		 */
		if (q_depth < 64)
			return -ENOMEM;
	}

	return q_depth;
}

static int nvme_alloc_sq_cmds(struct nvme_dev *dev, struct nvme_queue *nvmeq,
				int qid)
{
	struct pci_dev *pdev = to_pci_dev(dev->dev);

	if (qid && dev->cmb_use_sqes && (dev->cmbsz & NVME_CMBSZ_SQS)) {
		nvmeq->sq_cmds = pci_alloc_p2pmem(pdev, SQ_SIZE(nvmeq));
		if (nvmeq->sq_cmds) {
			nvmeq->sq_dma_addr = pci_p2pmem_virt_to_bus(pdev,
							nvmeq->sq_cmds);
			if (nvmeq->sq_dma_addr) {
				set_bit(NVMEQ_SQ_CMB, &nvmeq->flags);
				return 0;
			}

			pci_free_p2pmem(pdev, nvmeq->sq_cmds, SQ_SIZE(nvmeq));
		}
	}

	nvmeq->sq_cmds = dma_alloc_coherent(dev->dev, SQ_SIZE(nvmeq),
				&nvmeq->sq_dma_addr, GFP_KERNEL);
	if (!nvmeq->sq_cmds)
		return -ENOMEM;
	return 0;
}

static int nvme_alloc_queue(struct nvme_dev *dev, int qid, int depth)
{
	struct nvme_queue *nvmeq = &dev->queues[qid];

	if (dev->ctrl.queue_count > qid)
		return 0;

	nvmeq->sqes = qid ? dev->io_sqes : NVME_ADM_SQES;
	nvmeq->q_depth = depth;
	nvmeq->cqes = dma_alloc_coherent(dev->dev, CQ_SIZE(nvmeq),
					 &nvmeq->cq_dma_addr, GFP_KERNEL);
	if (!nvmeq->cqes)
		goto free_nvmeq;

	if (nvme_alloc_sq_cmds(dev, nvmeq, qid))
		goto free_cqdma;

	nvmeq->dev = dev;
	spin_lock_init(&nvmeq->sq_lock);
	spin_lock_init(&nvmeq->cq_poll_lock);
	nvmeq->cq_head = 0;
	nvmeq->cq_phase = 1;
	nvmeq->q_db = &dev->dbs[qid * 2 * dev->db_stride];
	nvmeq->qid = qid;
	dev->ctrl.queue_count++;

	return 0;

 free_cqdma:
	dma_free_coherent(dev->dev, CQ_SIZE(nvmeq), (void *)nvmeq->cqes,
			  nvmeq->cq_dma_addr);
 free_nvmeq:
	return -ENOMEM;
}

static int queue_request_irq(struct nvme_queue *nvmeq)
{
	struct pci_dev *pdev = to_pci_dev(nvmeq->dev->dev);
	int nr = nvmeq->dev->ctrl.instance;

	if (use_threaded_interrupts) {
		return pci_request_irq(pdev, nvmeq->cq_vector, nvme_irq_check,
				nvme_irq, nvmeq, "nvme%dq%d", nr, nvmeq->qid);
	} else {
		return pci_request_irq(pdev, nvmeq->cq_vector, nvme_irq,
				NULL, nvmeq, "nvme%dq%d", nr, nvmeq->qid);
	}
}

static void nvme_init_queue(struct nvme_queue *nvmeq, u16 qid)
{
	struct nvme_dev *dev = nvmeq->dev;

	nvmeq->sq_tail = 0;
	nvmeq->last_sq_tail = 0;
	nvmeq->cq_head = 0;
	nvmeq->cq_phase = 1;
	nvmeq->q_db = &dev->dbs[qid * 2 * dev->db_stride];
	memset((void *)nvmeq->cqes, 0, CQ_SIZE(nvmeq));
	nvme_dbbuf_init(dev, nvmeq, qid);
	dev->online_queues++;
	wmb(); /* ensure the first interrupt sees the initialization */
}

/*
 * Try getting shutdown_lock while setting up IO queues.
 */
static int nvme_setup_io_queues_trylock(struct nvme_dev *dev)
{
	/*
	 * Give up if the lock is being held by nvme_dev_disable.
	 */
	if (!mutex_trylock(&dev->shutdown_lock))
		return -ENODEV;

	/*
	 * Controller is in wrong state, fail early.
	 */
	if (dev->ctrl.state != NVME_CTRL_CONNECTING) {
		mutex_unlock(&dev->shutdown_lock);
		return -ENODEV;
	}

	return 0;
}

static int nvme_create_queue(struct nvme_queue *nvmeq, int qid, bool polled)
{
	struct nvme_dev *dev = nvmeq->dev;
	int result;
	u16 vector = 0;

	clear_bit(NVMEQ_DELETE_ERROR, &nvmeq->flags);

	/*
	 * A queue's vector matches the queue identifier unless the controller
	 * has only one vector available.
	 */
	if (!polled)
		vector = dev->num_vecs == 1 ? 0 : qid;
	else
		set_bit(NVMEQ_POLLED, &nvmeq->flags);

	result = adapter_alloc_cq(dev, qid, nvmeq, vector);
	if (result)
		return result;

	result = adapter_alloc_sq(dev, qid, nvmeq);
	if (result < 0)
		return result;
	if (result)
		goto release_cq;

	nvmeq->cq_vector = vector;

	result = nvme_setup_io_queues_trylock(dev);
	if (result)
		return result;
	nvme_init_queue(nvmeq, qid);
	if (!polled) {
		result = queue_request_irq(nvmeq);
		if (result < 0)
			goto release_sq;
	}

	set_bit(NVMEQ_ENABLED, &nvmeq->flags);
	mutex_unlock(&dev->shutdown_lock);
	return result;

release_sq:
	dev->online_queues--;
	mutex_unlock(&dev->shutdown_lock);
	adapter_delete_sq(dev, qid);
release_cq:
	adapter_delete_cq(dev, qid);
	return result;
}

static const struct blk_mq_ops nvme_mq_admin_ops = {
	.queue_rq	= nvme_queue_rq,
	.complete	= nvme_pci_complete_rq,
	.init_hctx	= nvme_admin_init_hctx,
	.init_request	= nvme_pci_init_request,
	.timeout	= nvme_timeout,
};

static const struct blk_mq_ops nvme_mq_ops = {
	.queue_rq	= nvme_queue_rq,
	.queue_rqs	= nvme_queue_rqs,
	.complete	= nvme_pci_complete_rq,
	.commit_rqs	= nvme_commit_rqs,
	.init_hctx	= nvme_init_hctx,
	.init_request	= nvme_pci_init_request,
	.map_queues	= nvme_pci_map_queues,
	.timeout	= nvme_timeout,
	.poll		= nvme_poll,
};

static void nvme_dev_remove_admin(struct nvme_dev *dev)
{
	if (dev->ctrl.admin_q && !blk_queue_dying(dev->ctrl.admin_q)) {
		/*
		 * If the controller was reset during removal, it's possible
		 * user requests may be waiting on a stopped queue. Start the
		 * queue to flush these to completion.
		 */
		nvme_unquiesce_admin_queue(&dev->ctrl);
		nvme_remove_admin_tag_set(&dev->ctrl);
	}
}

static unsigned long db_bar_size(struct nvme_dev *dev, unsigned nr_io_queues)
{
	return NVME_REG_DBS + ((nr_io_queues + 1) * 8 * dev->db_stride);
}

static int nvme_remap_bar(struct nvme_dev *dev, unsigned long size)
{
	struct pci_dev *pdev = to_pci_dev(dev->dev);

	if (size <= dev->bar_mapped_size)
		return 0;
	if (size > pci_resource_len(pdev, 0))
		return -ENOMEM;
	if (dev->bar)
		iounmap(dev->bar);
	dev->bar = ioremap(pci_resource_start(pdev, 0), size);
	if (!dev->bar) {
		dev->bar_mapped_size = 0;
		return -ENOMEM;
	}
	dev->bar_mapped_size = size;
	dev->dbs = dev->bar + NVME_REG_DBS;

	return 0;
}

static int nvme_pci_configure_admin_queue(struct nvme_dev *dev)
{
	int result;
	u32 aqa;
	struct nvme_queue *nvmeq;

	result = nvme_remap_bar(dev, db_bar_size(dev, 0));
	if (result < 0)
		return result;

	dev->subsystem = readl(dev->bar + NVME_REG_VS) >= NVME_VS(1, 1, 0) ?
				NVME_CAP_NSSRC(dev->ctrl.cap) : 0;

	if (dev->subsystem &&
	    (readl(dev->bar + NVME_REG_CSTS) & NVME_CSTS_NSSRO))
		writel(NVME_CSTS_NSSRO, dev->bar + NVME_REG_CSTS);

	/*
	 * If the device has been passed off to us in an enabled state, just
	 * clear the enabled bit.  The spec says we should set the 'shutdown
	 * notification bits', but doing so may cause the device to complete
	 * commands to the admin queue ... and we don't know what memory that
	 * might be pointing at!
	 */
	result = nvme_disable_ctrl(&dev->ctrl, false);
	if (result < 0)
		return result;

	result = nvme_alloc_queue(dev, 0, NVME_AQ_DEPTH);
	if (result)
		return result;

	dev->ctrl.numa_node = dev_to_node(dev->dev);

	nvmeq = &dev->queues[0];
	aqa = nvmeq->q_depth - 1;
	aqa |= aqa << 16;

	writel(aqa, dev->bar + NVME_REG_AQA);
	lo_hi_writeq(nvmeq->sq_dma_addr, dev->bar + NVME_REG_ASQ);
	lo_hi_writeq(nvmeq->cq_dma_addr, dev->bar + NVME_REG_ACQ);

	result = nvme_enable_ctrl(&dev->ctrl);
	if (result)
		return result;

	nvmeq->cq_vector = 0;
	nvme_init_queue(nvmeq, 0);
	result = queue_request_irq(nvmeq);
	if (result) {
		dev->online_queues--;
		return result;
	}

	set_bit(NVMEQ_ENABLED, &nvmeq->flags);
	return result;
}

static int nvme_create_io_queues(struct nvme_dev *dev)
{
	unsigned i, max, rw_queues;
	int ret = 0;

	for (i = dev->ctrl.queue_count; i <= dev->max_qid; i++) {
		if (nvme_alloc_queue(dev, i, dev->q_depth)) {
			ret = -ENOMEM;
			break;
		}
	}

	max = min(dev->max_qid, dev->ctrl.queue_count - 1);
	if (max != 1 && dev->io_queues[HCTX_TYPE_POLL]) {
		rw_queues = dev->io_queues[HCTX_TYPE_DEFAULT] +
				dev->io_queues[HCTX_TYPE_READ];
	} else {
		rw_queues = max;
	}

	for (i = dev->online_queues; i <= max; i++) {
		bool polled = i > rw_queues;

		ret = nvme_create_queue(&dev->queues[i], i, polled);
		if (ret)
			break;
	}

	/*
	 * Ignore failing Create SQ/CQ commands, we can continue with less
	 * than the desired amount of queues, and even a controller without
	 * I/O queues can still be used to issue admin commands.  This might
	 * be useful to upgrade a buggy firmware for example.
	 */
	return ret >= 0 ? 0 : ret;
}

static u64 nvme_cmb_size_unit(struct nvme_dev *dev)
{
	u8 szu = (dev->cmbsz >> NVME_CMBSZ_SZU_SHIFT) & NVME_CMBSZ_SZU_MASK;

	return 1ULL << (12 + 4 * szu);
}

static u32 nvme_cmb_size(struct nvme_dev *dev)
{
	return (dev->cmbsz >> NVME_CMBSZ_SZ_SHIFT) & NVME_CMBSZ_SZ_MASK;
}

static void nvme_map_cmb(struct nvme_dev *dev)
{
	u64 size, offset;
	resource_size_t bar_size;
	struct pci_dev *pdev = to_pci_dev(dev->dev);
	int bar;

	if (dev->cmb_size)
		return;

	if (NVME_CAP_CMBS(dev->ctrl.cap))
		writel(NVME_CMBMSC_CRE, dev->bar + NVME_REG_CMBMSC);

	dev->cmbsz = readl(dev->bar + NVME_REG_CMBSZ);
	if (!dev->cmbsz)
		return;
	dev->cmbloc = readl(dev->bar + NVME_REG_CMBLOC);

	size = nvme_cmb_size_unit(dev) * nvme_cmb_size(dev);
	offset = nvme_cmb_size_unit(dev) * NVME_CMB_OFST(dev->cmbloc);
	bar = NVME_CMB_BIR(dev->cmbloc);
	bar_size = pci_resource_len(pdev, bar);

	if (offset > bar_size)
		return;

	/*
	 * Tell the controller about the host side address mapping the CMB,
	 * and enable CMB decoding for the NVMe 1.4+ scheme:
	 */
	if (NVME_CAP_CMBS(dev->ctrl.cap)) {
		hi_lo_writeq(NVME_CMBMSC_CRE | NVME_CMBMSC_CMSE |
			     (pci_bus_address(pdev, bar) + offset),
			     dev->bar + NVME_REG_CMBMSC);
	}

	/*
	 * Controllers may support a CMB size larger than their BAR,
	 * for example, due to being behind a bridge. Reduce the CMB to
	 * the reported size of the BAR
	 */
	if (size > bar_size - offset)
		size = bar_size - offset;

	if (pci_p2pdma_add_resource(pdev, bar, size, offset)) {
		dev_warn(dev->ctrl.device,
			 "failed to register the CMB\n");
		return;
	}

	dev->cmb_size = size;
	dev->cmb_use_sqes = use_cmb_sqes && (dev->cmbsz & NVME_CMBSZ_SQS);

	if ((dev->cmbsz & (NVME_CMBSZ_WDS | NVME_CMBSZ_RDS)) ==
			(NVME_CMBSZ_WDS | NVME_CMBSZ_RDS))
		pci_p2pmem_publish(pdev, true);
}

static int nvme_set_host_mem(struct nvme_dev *dev, u32 bits)
{
	u32 host_mem_size = dev->host_mem_size >> NVME_CTRL_PAGE_SHIFT;
	u64 dma_addr = dev->host_mem_descs_dma;
	struct nvme_command c = { };
	int ret;

	c.features.opcode	= nvme_admin_set_features;
	c.features.fid		= cpu_to_le32(NVME_FEAT_HOST_MEM_BUF);
	c.features.dword11	= cpu_to_le32(bits);
	c.features.dword12	= cpu_to_le32(host_mem_size);
	c.features.dword13	= cpu_to_le32(lower_32_bits(dma_addr));
	c.features.dword14	= cpu_to_le32(upper_32_bits(dma_addr));
	c.features.dword15	= cpu_to_le32(dev->nr_host_mem_descs);

	ret = nvme_submit_sync_cmd(dev->ctrl.admin_q, &c, NULL, 0);
	if (ret) {
		dev_warn(dev->ctrl.device,
			 "failed to set host mem (err %d, flags %#x).\n",
			 ret, bits);
	} else
		dev->hmb = bits & NVME_HOST_MEM_ENABLE;

	return ret;
}

static void nvme_free_host_mem(struct nvme_dev *dev)
{
	int i;

	for (i = 0; i < dev->nr_host_mem_descs; i++) {
		struct nvme_host_mem_buf_desc *desc = &dev->host_mem_descs[i];
		size_t size = le32_to_cpu(desc->size) * NVME_CTRL_PAGE_SIZE;

		dma_free_attrs(dev->dev, size, dev->host_mem_desc_bufs[i],
			       le64_to_cpu(desc->addr),
			       DMA_ATTR_NO_KERNEL_MAPPING | DMA_ATTR_NO_WARN);
	}

	kfree(dev->host_mem_desc_bufs);
	dev->host_mem_desc_bufs = NULL;
	dma_free_coherent(dev->dev,
			dev->nr_host_mem_descs * sizeof(*dev->host_mem_descs),
			dev->host_mem_descs, dev->host_mem_descs_dma);
	dev->host_mem_descs = NULL;
	dev->nr_host_mem_descs = 0;
}

static int __nvme_alloc_host_mem(struct nvme_dev *dev, u64 preferred,
		u32 chunk_size)
{
	struct nvme_host_mem_buf_desc *descs;
	u32 max_entries, len;
	dma_addr_t descs_dma;
	int i = 0;
	void **bufs;
	u64 size, tmp;

	tmp = (preferred + chunk_size - 1);
	do_div(tmp, chunk_size);
	max_entries = tmp;

	if (dev->ctrl.hmmaxd && dev->ctrl.hmmaxd < max_entries)
		max_entries = dev->ctrl.hmmaxd;

	descs = dma_alloc_coherent(dev->dev, max_entries * sizeof(*descs),
				   &descs_dma, GFP_KERNEL);
	if (!descs)
		goto out;

	bufs = kcalloc(max_entries, sizeof(*bufs), GFP_KERNEL);
	if (!bufs)
		goto out_free_descs;

	for (size = 0; size < preferred && i < max_entries; size += len) {
		dma_addr_t dma_addr;

		len = min_t(u64, chunk_size, preferred - size);
		bufs[i] = dma_alloc_attrs(dev->dev, len, &dma_addr, GFP_KERNEL,
				DMA_ATTR_NO_KERNEL_MAPPING | DMA_ATTR_NO_WARN);
		if (!bufs[i])
			break;

		descs[i].addr = cpu_to_le64(dma_addr);
		descs[i].size = cpu_to_le32(len / NVME_CTRL_PAGE_SIZE);
		i++;
	}

	if (!size)
		goto out_free_bufs;

	dev->nr_host_mem_descs = i;
	dev->host_mem_size = size;
	dev->host_mem_descs = descs;
	dev->host_mem_descs_dma = descs_dma;
	dev->host_mem_desc_bufs = bufs;
	return 0;

out_free_bufs:
	while (--i >= 0) {
		size_t size = le32_to_cpu(descs[i].size) * NVME_CTRL_PAGE_SIZE;

		dma_free_attrs(dev->dev, size, bufs[i],
			       le64_to_cpu(descs[i].addr),
			       DMA_ATTR_NO_KERNEL_MAPPING | DMA_ATTR_NO_WARN);
	}

	kfree(bufs);
out_free_descs:
	dma_free_coherent(dev->dev, max_entries * sizeof(*descs), descs,
			descs_dma);
out:
	dev->host_mem_descs = NULL;
	return -ENOMEM;
}

static int nvme_alloc_host_mem(struct nvme_dev *dev, u64 min, u64 preferred)
{
	u64 min_chunk = min_t(u64, preferred, PAGE_SIZE * MAX_ORDER_NR_PAGES);
	u64 hmminds = max_t(u32, dev->ctrl.hmminds * 4096, PAGE_SIZE * 2);
	u64 chunk_size;

	/* start big and work our way down */
	for (chunk_size = min_chunk; chunk_size >= hmminds; chunk_size /= 2) {
		if (!__nvme_alloc_host_mem(dev, preferred, chunk_size)) {
			if (!min || dev->host_mem_size >= min)
				return 0;
			nvme_free_host_mem(dev);
		}
	}

	return -ENOMEM;
}

static int nvme_setup_host_mem(struct nvme_dev *dev)
{
	u64 max = (u64)max_host_mem_size_mb * SZ_1M;
	u64 preferred = (u64)dev->ctrl.hmpre * 4096;
	u64 min = (u64)dev->ctrl.hmmin * 4096;
	u32 enable_bits = NVME_HOST_MEM_ENABLE;
	int ret;

	if (!dev->ctrl.hmpre)
		return 0;

	preferred = min(preferred, max);
	if (min > max) {
		dev_warn(dev->ctrl.device,
			"min host memory (%lld MiB) above limit (%d MiB).\n",
			min >> ilog2(SZ_1M), max_host_mem_size_mb);
		nvme_free_host_mem(dev);
		return 0;
	}

	/*
	 * If we already have a buffer allocated check if we can reuse it.
	 */
	if (dev->host_mem_descs) {
		if (dev->host_mem_size >= min)
			enable_bits |= NVME_HOST_MEM_RETURN;
		else
			nvme_free_host_mem(dev);
	}

	if (!dev->host_mem_descs) {
		if (nvme_alloc_host_mem(dev, min, preferred)) {
			dev_warn(dev->ctrl.device,
				"failed to allocate host memory buffer.\n");
			return 0; /* controller must work without HMB */
		}

		dev_info(dev->ctrl.device,
			"allocated %lld MiB host memory buffer.\n",
			dev->host_mem_size >> ilog2(SZ_1M));
	}

	ret = nvme_set_host_mem(dev, enable_bits);
	if (ret)
		nvme_free_host_mem(dev);
	return ret;
}

static ssize_t cmb_show(struct device *dev, struct device_attribute *attr,
		char *buf)
{
	struct nvme_dev *ndev = to_nvme_dev(dev_get_drvdata(dev));

	return sysfs_emit(buf, "cmbloc : x%08x\ncmbsz  : x%08x\n",
		       ndev->cmbloc, ndev->cmbsz);
}
static DEVICE_ATTR_RO(cmb);

static ssize_t cmbloc_show(struct device *dev, struct device_attribute *attr,
		char *buf)
{
	struct nvme_dev *ndev = to_nvme_dev(dev_get_drvdata(dev));

	return sysfs_emit(buf, "%u\n", ndev->cmbloc);
}
static DEVICE_ATTR_RO(cmbloc);

static ssize_t cmbsz_show(struct device *dev, struct device_attribute *attr,
		char *buf)
{
	struct nvme_dev *ndev = to_nvme_dev(dev_get_drvdata(dev));

	return sysfs_emit(buf, "%u\n", ndev->cmbsz);
}
static DEVICE_ATTR_RO(cmbsz);

static ssize_t hmb_show(struct device *dev, struct device_attribute *attr,
			char *buf)
{
	struct nvme_dev *ndev = to_nvme_dev(dev_get_drvdata(dev));

	return sysfs_emit(buf, "%d\n", ndev->hmb);
}

static ssize_t hmb_store(struct device *dev, struct device_attribute *attr,
			 const char *buf, size_t count)
{
	struct nvme_dev *ndev = to_nvme_dev(dev_get_drvdata(dev));
	bool new;
	int ret;

	if (kstrtobool(buf, &new) < 0)
		return -EINVAL;

	if (new == ndev->hmb)
		return count;

	if (new) {
		ret = nvme_setup_host_mem(ndev);
	} else {
		ret = nvme_set_host_mem(ndev, 0);
		if (!ret)
			nvme_free_host_mem(ndev);
	}

	if (ret < 0)
		return ret;

	return count;
}
static DEVICE_ATTR_RW(hmb);

static umode_t nvme_pci_attrs_are_visible(struct kobject *kobj,
		struct attribute *a, int n)
{
	struct nvme_ctrl *ctrl =
		dev_get_drvdata(container_of(kobj, struct device, kobj));
	struct nvme_dev *dev = to_nvme_dev(ctrl);

	if (a == &dev_attr_cmb.attr ||
	    a == &dev_attr_cmbloc.attr ||
	    a == &dev_attr_cmbsz.attr) {
	    	if (!dev->cmbsz)
			return 0;
	}
	if (a == &dev_attr_hmb.attr && !ctrl->hmpre)
		return 0;

	return a->mode;
}

static struct attribute *nvme_pci_attrs[] = {
	&dev_attr_cmb.attr,
	&dev_attr_cmbloc.attr,
	&dev_attr_cmbsz.attr,
	&dev_attr_hmb.attr,
	NULL,
};

static const struct attribute_group nvme_pci_dev_attrs_group = {
	.attrs		= nvme_pci_attrs,
	.is_visible	= nvme_pci_attrs_are_visible,
};

static const struct attribute_group *nvme_pci_dev_attr_groups[] = {
	&nvme_dev_attrs_group,
	&nvme_pci_dev_attrs_group,
	NULL,
};

/*
 * nirqs is the number of interrupts available for write and read
 * queues. The core already reserved an interrupt for the admin queue.
 */
static void nvme_calc_irq_sets(struct irq_affinity *affd, unsigned int nrirqs)
{
	struct nvme_dev *dev = affd->priv;
	unsigned int nr_read_queues, nr_write_queues = dev->nr_write_queues;

	/*
	 * If there is no interrupt available for queues, ensure that
	 * the default queue is set to 1. The affinity set size is
	 * also set to one, but the irq core ignores it for this case.
	 *
	 * If only one interrupt is available or 'write_queue' == 0, combine
	 * write and read queues.
	 *
	 * If 'write_queues' > 0, ensure it leaves room for at least one read
	 * queue.
	 */
	if (!nrirqs) {
		nrirqs = 1;
		nr_read_queues = 0;
	} else if (nrirqs == 1 || !nr_write_queues) {
		nr_read_queues = 0;
	} else if (nr_write_queues >= nrirqs) {
		nr_read_queues = 1;
	} else {
		nr_read_queues = nrirqs - nr_write_queues;
	}

	dev->io_queues[HCTX_TYPE_DEFAULT] = nrirqs - nr_read_queues;
	affd->set_size[HCTX_TYPE_DEFAULT] = nrirqs - nr_read_queues;
	dev->io_queues[HCTX_TYPE_READ] = nr_read_queues;
	affd->set_size[HCTX_TYPE_READ] = nr_read_queues;
	affd->nr_sets = nr_read_queues ? 2 : 1;
}

static int nvme_setup_irqs(struct nvme_dev *dev, unsigned int nr_io_queues)
{
	struct pci_dev *pdev = to_pci_dev(dev->dev);
	struct irq_affinity affd = {
		.pre_vectors	= 1,
		.calc_sets	= nvme_calc_irq_sets,
		.priv		= dev,
	};
	unsigned int irq_queues, poll_queues;

	/*
	 * Poll queues don't need interrupts, but we need at least one I/O queue
	 * left over for non-polled I/O.
	 */
	poll_queues = min(dev->nr_poll_queues, nr_io_queues - 1);
	dev->io_queues[HCTX_TYPE_POLL] = poll_queues;

	/*
	 * Initialize for the single interrupt case, will be updated in
	 * nvme_calc_irq_sets().
	 */
	dev->io_queues[HCTX_TYPE_DEFAULT] = 1;
	dev->io_queues[HCTX_TYPE_READ] = 0;

	/*
	 * We need interrupts for the admin queue and each non-polled I/O queue,
	 * but some Apple controllers require all queues to use the first
	 * vector.
	 */
	irq_queues = 1;
	if (!(dev->ctrl.quirks & NVME_QUIRK_SINGLE_VECTOR))
		irq_queues += (nr_io_queues - poll_queues);
	return pci_alloc_irq_vectors_affinity(pdev, 1, irq_queues,
			      PCI_IRQ_ALL_TYPES | PCI_IRQ_AFFINITY, &affd);
}

static unsigned int nvme_max_io_queues(struct nvme_dev *dev)
{
	/*
	 * If tags are shared with admin queue (Apple bug), then
	 * make sure we only use one IO queue.
	 */
	if (dev->ctrl.quirks & NVME_QUIRK_SHARED_TAGS)
		return 1;
	return num_possible_cpus() + dev->nr_write_queues + dev->nr_poll_queues;
}

static int nvme_setup_io_queues(struct nvme_dev *dev)
{
	struct nvme_queue *adminq = &dev->queues[0];
	struct pci_dev *pdev = to_pci_dev(dev->dev);
	unsigned int nr_io_queues;
	unsigned long size;
	int result;

	/*
	 * Sample the module parameters once at reset time so that we have
	 * stable values to work with.
	 */
	dev->nr_write_queues = write_queues;
	dev->nr_poll_queues = poll_queues;

	nr_io_queues = dev->nr_allocated_queues - 1;
	result = nvme_set_queue_count(&dev->ctrl, &nr_io_queues);
	if (result < 0)
		return result;

	if (nr_io_queues == 0)
		return 0;

	/*
	 * Free IRQ resources as soon as NVMEQ_ENABLED bit transitions
	 * from set to unset. If there is a window to it is truely freed,
	 * pci_free_irq_vectors() jumping into this window will crash.
	 * And take lock to avoid racing with pci_free_irq_vectors() in
	 * nvme_dev_disable() path.
	 */
	result = nvme_setup_io_queues_trylock(dev);
	if (result)
		return result;
	if (test_and_clear_bit(NVMEQ_ENABLED, &adminq->flags))
		pci_free_irq(pdev, 0, adminq);

	if (dev->cmb_use_sqes) {
		result = nvme_cmb_qdepth(dev, nr_io_queues,
				sizeof(struct nvme_command));
		if (result > 0) {
			dev->q_depth = result;
			dev->ctrl.sqsize = result - 1;
		} else {
			dev->cmb_use_sqes = false;
		}
	}

	do {
		size = db_bar_size(dev, nr_io_queues);
		result = nvme_remap_bar(dev, size);
		if (!result)
			break;
		if (!--nr_io_queues) {
			result = -ENOMEM;
			goto out_unlock;
		}
	} while (1);
	adminq->q_db = dev->dbs;

 retry:
	/* Deregister the admin queue's interrupt */
	if (test_and_clear_bit(NVMEQ_ENABLED, &adminq->flags))
		pci_free_irq(pdev, 0, adminq);

	/*
	 * If we enable msix early due to not intx, disable it again before
	 * setting up the full range we need.
	 */
	pci_free_irq_vectors(pdev);

	result = nvme_setup_irqs(dev, nr_io_queues);
	if (result <= 0) {
		result = -EIO;
		goto out_unlock;
	}

	dev->num_vecs = result;
	result = max(result - 1, 1);
	dev->max_qid = result + dev->io_queues[HCTX_TYPE_POLL];

	/*
	 * Should investigate if there's a performance win from allocating
	 * more queues than interrupt vectors; it might allow the submission
	 * path to scale better, even if the receive path is limited by the
	 * number of interrupts.
	 */
	result = queue_request_irq(adminq);
	if (result)
		goto out_unlock;
	set_bit(NVMEQ_ENABLED, &adminq->flags);
	mutex_unlock(&dev->shutdown_lock);

	result = nvme_create_io_queues(dev);
	if (result || dev->online_queues < 2)
		return result;

	if (dev->online_queues - 1 < dev->max_qid) {
		nr_io_queues = dev->online_queues - 1;
		nvme_delete_io_queues(dev);
		result = nvme_setup_io_queues_trylock(dev);
		if (result)
			return result;
		nvme_suspend_io_queues(dev);
		goto retry;
	}
	dev_info(dev->ctrl.device, "%d/%d/%d default/read/poll queues\n",
					dev->io_queues[HCTX_TYPE_DEFAULT],
					dev->io_queues[HCTX_TYPE_READ],
					dev->io_queues[HCTX_TYPE_POLL]);
	return 0;
out_unlock:
	mutex_unlock(&dev->shutdown_lock);
	return result;
}

static enum rq_end_io_ret nvme_del_queue_end(struct request *req,
					     blk_status_t error)
{
	struct nvme_queue *nvmeq = req->end_io_data;

	blk_mq_free_request(req);
	complete(&nvmeq->delete_done);
	return RQ_END_IO_NONE;
}

static enum rq_end_io_ret nvme_del_cq_end(struct request *req,
					  blk_status_t error)
{
	struct nvme_queue *nvmeq = req->end_io_data;

	if (error)
		set_bit(NVMEQ_DELETE_ERROR, &nvmeq->flags);

	return nvme_del_queue_end(req, error);
}

static int nvme_delete_queue(struct nvme_queue *nvmeq, u8 opcode)
{
	struct request_queue *q = nvmeq->dev->ctrl.admin_q;
	struct request *req;
	struct nvme_command cmd = { };

	cmd.delete_queue.opcode = opcode;
	cmd.delete_queue.qid = cpu_to_le16(nvmeq->qid);

	req = blk_mq_alloc_request(q, nvme_req_op(&cmd), BLK_MQ_REQ_NOWAIT);
	if (IS_ERR(req))
		return PTR_ERR(req);
	nvme_init_request(req, &cmd);

	if (opcode == nvme_admin_delete_cq)
		req->end_io = nvme_del_cq_end;
	else
		req->end_io = nvme_del_queue_end;
	req->end_io_data = nvmeq;

	init_completion(&nvmeq->delete_done);
	blk_execute_rq_nowait(req, false);
	return 0;
}

static bool __nvme_delete_io_queues(struct nvme_dev *dev, u8 opcode)
{
	int nr_queues = dev->online_queues - 1, sent = 0;
	unsigned long timeout;

 retry:
	timeout = NVME_ADMIN_TIMEOUT;
	while (nr_queues > 0) {
		if (nvme_delete_queue(&dev->queues[nr_queues], opcode))
			break;
		nr_queues--;
		sent++;
	}
	while (sent) {
		struct nvme_queue *nvmeq = &dev->queues[nr_queues + sent];

		timeout = wait_for_completion_io_timeout(&nvmeq->delete_done,
				timeout);
		if (timeout == 0)
			return false;

		sent--;
		if (nr_queues)
			goto retry;
	}
	return true;
}

static void nvme_delete_io_queues(struct nvme_dev *dev)
{
	if (__nvme_delete_io_queues(dev, nvme_admin_delete_sq))
		__nvme_delete_io_queues(dev, nvme_admin_delete_cq);
}

static unsigned int nvme_pci_nr_maps(struct nvme_dev *dev)
{
	if (dev->io_queues[HCTX_TYPE_POLL])
		return 3;
	if (dev->io_queues[HCTX_TYPE_READ])
		return 2;
	return 1;
}

static void nvme_pci_update_nr_queues(struct nvme_dev *dev)
{
	blk_mq_update_nr_hw_queues(&dev->tagset, dev->online_queues - 1);
	/* free previously allocated queues that are no longer usable */
	nvme_free_queues(dev, dev->online_queues);
}

static int nvme_pci_enable(struct nvme_dev *dev)
{
	int result = -ENOMEM;
	struct pci_dev *pdev = to_pci_dev(dev->dev);
	int dma_address_bits = 64;

	if (pci_enable_device_mem(pdev))
		return result;

	pci_set_master(pdev);

	if (dev->ctrl.quirks & NVME_QUIRK_DMA_ADDRESS_BITS_48)
		dma_address_bits = 48;
	if (dma_set_mask_and_coherent(dev->dev, DMA_BIT_MASK(dma_address_bits)))
		goto disable;

	if (readl(dev->bar + NVME_REG_CSTS) == -1) {
		result = -ENODEV;
		goto disable;
	}

	/*
	 * Some devices and/or platforms don't advertise or work with INTx
	 * interrupts. Pre-enable a single MSIX or MSI vec for setup. We'll
	 * adjust this later.
	 */
	result = pci_alloc_irq_vectors(pdev, 1, 1, PCI_IRQ_ALL_TYPES);
	if (result < 0)
		return result;

	dev->ctrl.cap = lo_hi_readq(dev->bar + NVME_REG_CAP);

	dev->q_depth = min_t(u32, NVME_CAP_MQES(dev->ctrl.cap) + 1,
				io_queue_depth);
	dev->db_stride = 1 << NVME_CAP_STRIDE(dev->ctrl.cap);
	dev->dbs = dev->bar + 4096;

	/*
	 * Some Apple controllers require a non-standard SQE size.
	 * Interestingly they also seem to ignore the CC:IOSQES register
	 * so we don't bother updating it here.
	 */
	if (dev->ctrl.quirks & NVME_QUIRK_128_BYTES_SQES)
		dev->io_sqes = 7;
	else
		dev->io_sqes = NVME_NVM_IOSQES;

	/*
	 * Temporary fix for the Apple controller found in the MacBook8,1 and
	 * some MacBook7,1 to avoid controller resets and data loss.
	 */
	if (pdev->vendor == PCI_VENDOR_ID_APPLE && pdev->device == 0x2001) {
		dev->q_depth = 2;
		dev_warn(dev->ctrl.device, "detected Apple NVMe controller, "
			"set queue depth=%u to work around controller resets\n",
			dev->q_depth);
	} else if (pdev->vendor == PCI_VENDOR_ID_SAMSUNG &&
		   (pdev->device == 0xa821 || pdev->device == 0xa822) &&
		   NVME_CAP_MQES(dev->ctrl.cap) == 0) {
		dev->q_depth = 64;
		dev_err(dev->ctrl.device, "detected PM1725 NVMe controller, "
                        "set queue depth=%u\n", dev->q_depth);
	}

	/*
	 * Controllers with the shared tags quirk need the IO queue to be
	 * big enough so that we get 32 tags for the admin queue
	 */
	if ((dev->ctrl.quirks & NVME_QUIRK_SHARED_TAGS) &&
	    (dev->q_depth < (NVME_AQ_DEPTH + 2))) {
		dev->q_depth = NVME_AQ_DEPTH + 2;
		dev_warn(dev->ctrl.device, "IO queue depth clamped to %d\n",
			 dev->q_depth);
	}
	dev->ctrl.sqsize = dev->q_depth - 1; /* 0's based queue depth */

	nvme_map_cmb(dev);

	pci_enable_pcie_error_reporting(pdev);
	pci_save_state(pdev);

	return nvme_pci_configure_admin_queue(dev);

 disable:
	pci_disable_device(pdev);
	return result;
}

static void nvme_dev_unmap(struct nvme_dev *dev)
{
	if (dev->bar)
		iounmap(dev->bar);
	pci_release_mem_regions(to_pci_dev(dev->dev));
}

static bool nvme_pci_ctrl_is_dead(struct nvme_dev *dev)
{
	struct pci_dev *pdev = to_pci_dev(dev->dev);
	u32 csts;

	if (!pci_is_enabled(pdev) || !pci_device_is_present(pdev))
		return true;
	if (pdev->error_state != pci_channel_io_normal)
		return true;

	csts = readl(dev->bar + NVME_REG_CSTS);
	return (csts & NVME_CSTS_CFS) || !(csts & NVME_CSTS_RDY);
}

static void nvme_dev_disable(struct nvme_dev *dev, bool shutdown)
{
	struct pci_dev *pdev = to_pci_dev(dev->dev);
	bool dead;

	mutex_lock(&dev->shutdown_lock);
	dead = nvme_pci_ctrl_is_dead(dev);
	if (dev->ctrl.state == NVME_CTRL_LIVE ||
	    dev->ctrl.state == NVME_CTRL_RESETTING) {
		if (pci_is_enabled(pdev))
			nvme_start_freeze(&dev->ctrl);
		/*
		 * Give the controller a chance to complete all entered requests
		 * if doing a safe shutdown.
		 */
		if (!dead && shutdown)
			nvme_wait_freeze_timeout(&dev->ctrl, NVME_IO_TIMEOUT);
	}

	nvme_quiesce_io_queues(&dev->ctrl);

	if (!dead && dev->ctrl.queue_count > 0) {
		nvme_delete_io_queues(dev);
		nvme_disable_ctrl(&dev->ctrl, shutdown);
		nvme_poll_irqdisable(&dev->queues[0]);
	}
	nvme_suspend_io_queues(dev);
	nvme_suspend_queue(dev, 0);
	pci_free_irq_vectors(pdev);
	if (pci_is_enabled(pdev)) {
		pci_disable_pcie_error_reporting(pdev);
		pci_disable_device(pdev);
	}
	nvme_reap_pending_cqes(dev);

	nvme_cancel_tagset(&dev->ctrl);
	nvme_cancel_admin_tagset(&dev->ctrl);

	/*
	 * The driver will not be starting up queues again if shutting down so
	 * must flush all entered requests to their failed completion to avoid
	 * deadlocking blk-mq hot-cpu notifier.
	 */
	if (shutdown) {
		nvme_unquiesce_io_queues(&dev->ctrl);
		if (dev->ctrl.admin_q && !blk_queue_dying(dev->ctrl.admin_q))
			nvme_unquiesce_admin_queue(&dev->ctrl);
	}
	mutex_unlock(&dev->shutdown_lock);
}

static int nvme_disable_prepare_reset(struct nvme_dev *dev, bool shutdown)
{
	if (!nvme_wait_reset(&dev->ctrl))
		return -EBUSY;
	nvme_dev_disable(dev, shutdown);
	return 0;
}

static int nvme_setup_prp_pools(struct nvme_dev *dev)
{
	dev->prp_page_pool = dma_pool_create("prp list page", dev->dev,
						NVME_CTRL_PAGE_SIZE,
						NVME_CTRL_PAGE_SIZE, 0);
	if (!dev->prp_page_pool)
		return -ENOMEM;

	/* Optimisation for I/Os between 4k and 128k */
	dev->prp_small_pool = dma_pool_create("prp list 256", dev->dev,
						256, 256, 0);
	if (!dev->prp_small_pool) {
		dma_pool_destroy(dev->prp_page_pool);
		return -ENOMEM;
	}
	return 0;
}

static void nvme_release_prp_pools(struct nvme_dev *dev)
{
	dma_pool_destroy(dev->prp_page_pool);
	dma_pool_destroy(dev->prp_small_pool);
}

static int nvme_pci_alloc_iod_mempool(struct nvme_dev *dev)
{
	size_t npages = max(nvme_pci_npages_prp(), nvme_pci_npages_sgl());
	size_t alloc_size = sizeof(__le64 *) * npages +
			    sizeof(struct scatterlist) * NVME_MAX_SEGS;

	WARN_ON_ONCE(alloc_size > PAGE_SIZE);
	dev->iod_mempool = mempool_create_node(1,
			mempool_kmalloc, mempool_kfree,
			(void *)alloc_size, GFP_KERNEL,
			dev_to_node(dev->dev));
	if (!dev->iod_mempool)
		return -ENOMEM;
	return 0;
}

static void nvme_free_tagset(struct nvme_dev *dev)
{
	if (dev->tagset.tags)
		nvme_remove_io_tag_set(&dev->ctrl);
	dev->ctrl.tagset = NULL;
}

/* pairs with nvme_pci_alloc_dev */
static void nvme_pci_free_ctrl(struct nvme_ctrl *ctrl)
{
	struct nvme_dev *dev = to_nvme_dev(ctrl);

	nvme_free_tagset(dev);
	put_device(dev->dev);
	kfree(dev->queues);
	kfree(dev);
}

static void nvme_reset_work(struct work_struct *work)
{
	struct nvme_dev *dev =
		container_of(work, struct nvme_dev, ctrl.reset_work);
	bool was_suspend = !!(dev->ctrl.ctrl_config & NVME_CC_SHN_NORMAL);
	int result;

	if (dev->ctrl.state != NVME_CTRL_RESETTING) {
		dev_warn(dev->ctrl.device, "ctrl state %d is not RESETTING\n",
			 dev->ctrl.state);
		return;
	}

	/*
	 * If we're called to reset a live controller first shut it down before
	 * moving on.
	 */
	if (dev->ctrl.ctrl_config & NVME_CC_ENABLE)
		nvme_dev_disable(dev, false);
	nvme_sync_queues(&dev->ctrl);

	mutex_lock(&dev->shutdown_lock);
	result = nvme_pci_enable(dev);
	if (result)
		goto out_unlock;
	nvme_unquiesce_admin_queue(&dev->ctrl);
	mutex_unlock(&dev->shutdown_lock);

	/*
	 * Introduce CONNECTING state from nvme-fc/rdma transports to mark the
	 * initializing procedure here.
	 */
	if (!nvme_change_ctrl_state(&dev->ctrl, NVME_CTRL_CONNECTING)) {
		dev_warn(dev->ctrl.device,
			"failed to mark controller CONNECTING\n");
		result = -EBUSY;
		goto out;
	}

	result = nvme_init_ctrl_finish(&dev->ctrl, was_suspend);
	if (result)
		goto out;

	nvme_dbbuf_dma_alloc(dev);

	result = nvme_setup_host_mem(dev);
	if (result < 0)
		goto out;

	result = nvme_setup_io_queues(dev);
	if (result)
		goto out;

	/*
	 * Freeze and update the number of I/O queues as thos might have
	 * changed.  If there are no I/O queues left after this reset, keep the
	 * controller around but remove all namespaces.
	 */
	if (dev->online_queues > 1) {
		nvme_unquiesce_io_queues(&dev->ctrl);
		nvme_wait_freeze(&dev->ctrl);
		nvme_pci_update_nr_queues(dev);
		nvme_dbbuf_set(dev);
		nvme_unfreeze(&dev->ctrl);
	} else {
		dev_warn(dev->ctrl.device, "IO queues lost\n");
		nvme_mark_namespaces_dead(&dev->ctrl);
		nvme_unquiesce_io_queues(&dev->ctrl);
		nvme_remove_namespaces(&dev->ctrl);
		nvme_free_tagset(dev);
	}

	/*
	 * If only admin queue live, keep it to do further investigation or
	 * recovery.
	 */
	if (!nvme_change_ctrl_state(&dev->ctrl, NVME_CTRL_LIVE)) {
		dev_warn(dev->ctrl.device,
			"failed to mark controller live state\n");
		result = -ENODEV;
		goto out;
	}

	nvme_start_ctrl(&dev->ctrl);
	return;

 out_unlock:
	mutex_unlock(&dev->shutdown_lock);
 out:
	/*
	 * Set state to deleting now to avoid blocking nvme_wait_reset(), which
	 * may be holding this pci_dev's device lock.
	 */
	dev_warn(dev->ctrl.device, "Disabling device after reset failure: %d\n",
		 result);
	nvme_change_ctrl_state(&dev->ctrl, NVME_CTRL_DELETING);
	nvme_dev_disable(dev, true);
	nvme_mark_namespaces_dead(&dev->ctrl);
	nvme_change_ctrl_state(&dev->ctrl, NVME_CTRL_DEAD);
}

static int nvme_pci_reg_read32(struct nvme_ctrl *ctrl, u32 off, u32 *val)
{
	*val = readl(to_nvme_dev(ctrl)->bar + off);
	return 0;
}

static int nvme_pci_reg_write32(struct nvme_ctrl *ctrl, u32 off, u32 val)
{
	writel(val, to_nvme_dev(ctrl)->bar + off);
	return 0;
}

static int nvme_pci_reg_read64(struct nvme_ctrl *ctrl, u32 off, u64 *val)
{
	*val = lo_hi_readq(to_nvme_dev(ctrl)->bar + off);
	return 0;
}

static int nvme_pci_get_address(struct nvme_ctrl *ctrl, char *buf, int size)
{
	struct pci_dev *pdev = to_pci_dev(to_nvme_dev(ctrl)->dev);

	return snprintf(buf, size, "%s\n", dev_name(&pdev->dev));
}

static void nvme_pci_print_device_info(struct nvme_ctrl *ctrl)
{
	struct pci_dev *pdev = to_pci_dev(to_nvme_dev(ctrl)->dev);
	struct nvme_subsystem *subsys = ctrl->subsys;

	dev_err(ctrl->device,
		"VID:DID %04x:%04x model:%.*s firmware:%.*s\n",
		pdev->vendor, pdev->device,
		nvme_strlen(subsys->model, sizeof(subsys->model)),
		subsys->model, nvme_strlen(subsys->firmware_rev,
					   sizeof(subsys->firmware_rev)),
		subsys->firmware_rev);
}

static bool nvme_pci_supports_pci_p2pdma(struct nvme_ctrl *ctrl)
{
	struct nvme_dev *dev = to_nvme_dev(ctrl);

	return dma_pci_p2pdma_supported(dev->dev);
}

static const struct nvme_ctrl_ops nvme_pci_ctrl_ops = {
	.name			= "pcie",
	.module			= THIS_MODULE,
	.flags			= NVME_F_METADATA_SUPPORTED,
	.dev_attr_groups	= nvme_pci_dev_attr_groups,
	.reg_read32		= nvme_pci_reg_read32,
	.reg_write32		= nvme_pci_reg_write32,
	.reg_read64		= nvme_pci_reg_read64,
	.free_ctrl		= nvme_pci_free_ctrl,
	.submit_async_event	= nvme_pci_submit_async_event,
	.get_address		= nvme_pci_get_address,
	.print_device_info	= nvme_pci_print_device_info,
	.supports_pci_p2pdma	= nvme_pci_supports_pci_p2pdma,
};

static int nvme_dev_map(struct nvme_dev *dev)
{
	struct pci_dev *pdev = to_pci_dev(dev->dev);

	if (pci_request_mem_regions(pdev, "nvme"))
		return -ENODEV;

	if (nvme_remap_bar(dev, NVME_REG_DBS + 4096))
		goto release;

	return 0;
  release:
	pci_release_mem_regions(pdev);
	return -ENODEV;
}

static unsigned long check_vendor_combination_bug(struct pci_dev *pdev)
{
	if (pdev->vendor == 0x144d && pdev->device == 0xa802) {
		/*
		 * Several Samsung devices seem to drop off the PCIe bus
		 * randomly when APST is on and uses the deepest sleep state.
		 * This has been observed on a Samsung "SM951 NVMe SAMSUNG
		 * 256GB", a "PM951 NVMe SAMSUNG 512GB", and a "Samsung SSD
		 * 950 PRO 256GB", but it seems to be restricted to two Dell
		 * laptops.
		 */
		if (dmi_match(DMI_SYS_VENDOR, "Dell Inc.") &&
		    (dmi_match(DMI_PRODUCT_NAME, "XPS 15 9550") ||
		     dmi_match(DMI_PRODUCT_NAME, "Precision 5510")))
			return NVME_QUIRK_NO_DEEPEST_PS;
	} else if (pdev->vendor == 0x144d && pdev->device == 0xa804) {
		/*
		 * Samsung SSD 960 EVO drops off the PCIe bus after system
		 * suspend on a Ryzen board, ASUS PRIME B350M-A, as well as
		 * within few minutes after bootup on a Coffee Lake board -
		 * ASUS PRIME Z370-A
		 */
		if (dmi_match(DMI_BOARD_VENDOR, "ASUSTeK COMPUTER INC.") &&
		    (dmi_match(DMI_BOARD_NAME, "PRIME B350M-A") ||
		     dmi_match(DMI_BOARD_NAME, "PRIME Z370-A")))
			return NVME_QUIRK_NO_APST;
	} else if ((pdev->vendor == 0x144d && (pdev->device == 0xa801 ||
		    pdev->device == 0xa808 || pdev->device == 0xa809)) ||
		   (pdev->vendor == 0x1e0f && pdev->device == 0x0001)) {
		/*
		 * Forcing to use host managed nvme power settings for
		 * lowest idle power with quick resume latency on
		 * Samsung and Toshiba SSDs based on suspend behavior
		 * on Coffee Lake board for LENOVO C640
		 */
		if ((dmi_match(DMI_BOARD_VENDOR, "LENOVO")) &&
		     dmi_match(DMI_BOARD_NAME, "LNVNB161216"))
			return NVME_QUIRK_SIMPLE_SUSPEND;
	}

	return 0;
}

static struct nvme_dev *nvme_pci_alloc_dev(struct pci_dev *pdev,
		const struct pci_device_id *id)
{
	unsigned long quirks = id->driver_data;
	int node = dev_to_node(&pdev->dev);
	struct nvme_dev *dev;
	int ret = -ENOMEM;

	if (node == NUMA_NO_NODE)
		set_dev_node(&pdev->dev, first_memory_node);

	dev = kzalloc_node(sizeof(*dev), GFP_KERNEL, node);
	if (!dev)
		return NULL;
	INIT_WORK(&dev->ctrl.reset_work, nvme_reset_work);
	mutex_init(&dev->shutdown_lock);

	dev->nr_write_queues = write_queues;
	dev->nr_poll_queues = poll_queues;
	dev->nr_allocated_queues = nvme_max_io_queues(dev) + 1;
	dev->queues = kcalloc_node(dev->nr_allocated_queues,
			sizeof(struct nvme_queue), GFP_KERNEL, node);
	if (!dev->queues)
		goto out_free_dev;

	dev->dev = get_device(&pdev->dev);

	quirks |= check_vendor_combination_bug(pdev);
	if (!noacpi && acpi_storage_d3(&pdev->dev)) {
		/*
		 * Some systems use a bios work around to ask for D3 on
		 * platforms that support kernel managed suspend.
		 */
		dev_info(&pdev->dev,
			 "platform quirk: setting simple suspend\n");
		quirks |= NVME_QUIRK_SIMPLE_SUSPEND;
	}
	ret = nvme_init_ctrl(&dev->ctrl, &pdev->dev, &nvme_pci_ctrl_ops,
			     quirks);
	if (ret)
		goto out_put_device;
	
	dma_set_min_align_mask(&pdev->dev, NVME_CTRL_PAGE_SIZE - 1);
	dma_set_max_seg_size(&pdev->dev, 0xffffffff);

	/*
	 * Limit the max command size to prevent iod->sg allocations going
	 * over a single page.
	 */
	dev->ctrl.max_hw_sectors = min_t(u32,
		NVME_MAX_KB_SZ << 1, dma_max_mapping_size(&pdev->dev) >> 9);
	dev->ctrl.max_segments = NVME_MAX_SEGS;

	/*
	 * There is no support for SGLs for metadata (yet), so we are limited to
	 * a single integrity segment for the separate metadata pointer.
	 */
	dev->ctrl.max_integrity_segments = 1;
	return dev;

out_put_device:
	put_device(dev->dev);
	kfree(dev->queues);
out_free_dev:
	kfree(dev);
	return ERR_PTR(ret);
}
<<<<<<< HEAD

static int nvme_probe(struct pci_dev *pdev, const struct pci_device_id *id)
{
	struct nvme_dev *dev;
	int result = -ENOMEM;

	dev = nvme_pci_alloc_dev(pdev, id);
	if (!dev)
		return -ENOMEM;

	result = nvme_dev_map(dev);
	if (result)
		goto out_uninit_ctrl;

	result = nvme_setup_prp_pools(dev);
	if (result)
=======

static int nvme_probe(struct pci_dev *pdev, const struct pci_device_id *id)
{
	struct nvme_dev *dev;
	int result = -ENOMEM;

	dev = nvme_pci_alloc_dev(pdev, id);
	if (!dev)
		return -ENOMEM;

	result = nvme_dev_map(dev);
	if (result)
		goto out_uninit_ctrl;

	result = nvme_setup_prp_pools(dev);
	if (result)
>>>>>>> 310bc395
		goto out_dev_unmap;

	result = nvme_pci_alloc_iod_mempool(dev);
	if (result)
		goto out_release_prp_pools;

	dev_info(dev->ctrl.device, "pci function %s\n", dev_name(&pdev->dev));

	result = nvme_pci_enable(dev);
	if (result)
		goto out_release_iod_mempool;

	result = nvme_alloc_admin_tag_set(&dev->ctrl, &dev->admin_tagset,
				&nvme_mq_admin_ops, sizeof(struct nvme_iod));
	if (result)
		goto out_disable;
<<<<<<< HEAD

	/*
	 * Mark the controller as connecting before sending admin commands to
	 * allow the timeout handler to do the right thing.
	 */
	if (!nvme_change_ctrl_state(&dev->ctrl, NVME_CTRL_CONNECTING)) {
		dev_warn(dev->ctrl.device,
			"failed to mark controller CONNECTING\n");
		result = -EBUSY;
		goto out_disable;
	}

	result = nvme_init_ctrl_finish(&dev->ctrl, false);
	if (result)
		goto out_disable;

	nvme_dbbuf_dma_alloc(dev);

	result = nvme_setup_host_mem(dev);
	if (result < 0)
		goto out_disable;

	result = nvme_setup_io_queues(dev);
	if (result)
		goto out_disable;

=======

	/*
	 * Mark the controller as connecting before sending admin commands to
	 * allow the timeout handler to do the right thing.
	 */
	if (!nvme_change_ctrl_state(&dev->ctrl, NVME_CTRL_CONNECTING)) {
		dev_warn(dev->ctrl.device,
			"failed to mark controller CONNECTING\n");
		result = -EBUSY;
		goto out_disable;
	}

	result = nvme_init_ctrl_finish(&dev->ctrl, false);
	if (result)
		goto out_disable;

	nvme_dbbuf_dma_alloc(dev);

	result = nvme_setup_host_mem(dev);
	if (result < 0)
		goto out_disable;

	result = nvme_setup_io_queues(dev);
	if (result)
		goto out_disable;

>>>>>>> 310bc395
	if (dev->online_queues > 1) {
		nvme_alloc_io_tag_set(&dev->ctrl, &dev->tagset, &nvme_mq_ops,
				nvme_pci_nr_maps(dev), sizeof(struct nvme_iod));
		nvme_dbbuf_set(dev);
	}

	if (!dev->ctrl.tagset)
		dev_warn(dev->ctrl.device, "IO queues not created\n");

	if (!nvme_change_ctrl_state(&dev->ctrl, NVME_CTRL_LIVE)) {
		dev_warn(dev->ctrl.device,
			"failed to mark controller live state\n");
		result = -ENODEV;
		goto out_disable;
	}

	pci_set_drvdata(pdev, dev);

	nvme_start_ctrl(&dev->ctrl);
	nvme_put_ctrl(&dev->ctrl);
	return 0;

out_disable:
	nvme_change_ctrl_state(&dev->ctrl, NVME_CTRL_DELETING);
	nvme_dev_disable(dev, true);
	nvme_free_host_mem(dev);
	nvme_dev_remove_admin(dev);
	nvme_dbbuf_dma_free(dev);
	nvme_free_queues(dev, 0);
out_release_iod_mempool:
	mempool_destroy(dev->iod_mempool);
out_release_prp_pools:
	nvme_release_prp_pools(dev);
out_dev_unmap:
	nvme_dev_unmap(dev);
out_uninit_ctrl:
	nvme_uninit_ctrl(&dev->ctrl);
	return result;
}

static void nvme_reset_prepare(struct pci_dev *pdev)
{
	struct nvme_dev *dev = pci_get_drvdata(pdev);

	/*
	 * We don't need to check the return value from waiting for the reset
	 * state as pci_dev device lock is held, making it impossible to race
	 * with ->remove().
	 */
	nvme_disable_prepare_reset(dev, false);
	nvme_sync_queues(&dev->ctrl);
}

static void nvme_reset_done(struct pci_dev *pdev)
{
	struct nvme_dev *dev = pci_get_drvdata(pdev);

	if (!nvme_try_sched_reset(&dev->ctrl))
		flush_work(&dev->ctrl.reset_work);
}

static void nvme_shutdown(struct pci_dev *pdev)
{
	struct nvme_dev *dev = pci_get_drvdata(pdev);

	nvme_disable_prepare_reset(dev, true);
}

/*
 * The driver's remove may be called on a device in a partially initialized
 * state. This function must not have any dependencies on the device state in
 * order to proceed.
 */
static void nvme_remove(struct pci_dev *pdev)
{
	struct nvme_dev *dev = pci_get_drvdata(pdev);

	nvme_change_ctrl_state(&dev->ctrl, NVME_CTRL_DELETING);
	pci_set_drvdata(pdev, NULL);

	if (!pci_device_is_present(pdev)) {
		nvme_change_ctrl_state(&dev->ctrl, NVME_CTRL_DEAD);
		nvme_dev_disable(dev, true);
	}

	flush_work(&dev->ctrl.reset_work);
	nvme_stop_ctrl(&dev->ctrl);
	nvme_remove_namespaces(&dev->ctrl);
	nvme_dev_disable(dev, true);
	nvme_free_host_mem(dev);
	nvme_dev_remove_admin(dev);
	nvme_dbbuf_dma_free(dev);
	nvme_free_queues(dev, 0);
	mempool_destroy(dev->iod_mempool);
	nvme_release_prp_pools(dev);
	nvme_dev_unmap(dev);
	nvme_uninit_ctrl(&dev->ctrl);
}

#ifdef CONFIG_PM_SLEEP
static int nvme_get_power_state(struct nvme_ctrl *ctrl, u32 *ps)
{
	return nvme_get_features(ctrl, NVME_FEAT_POWER_MGMT, 0, NULL, 0, ps);
}

static int nvme_set_power_state(struct nvme_ctrl *ctrl, u32 ps)
{
	return nvme_set_features(ctrl, NVME_FEAT_POWER_MGMT, ps, NULL, 0, NULL);
}

static int nvme_resume(struct device *dev)
{
	struct nvme_dev *ndev = pci_get_drvdata(to_pci_dev(dev));
	struct nvme_ctrl *ctrl = &ndev->ctrl;

	if (ndev->last_ps == U32_MAX ||
	    nvme_set_power_state(ctrl, ndev->last_ps) != 0)
		goto reset;
	if (ctrl->hmpre && nvme_setup_host_mem(ndev))
		goto reset;

	return 0;
reset:
	return nvme_try_sched_reset(ctrl);
}

static int nvme_suspend(struct device *dev)
{
	struct pci_dev *pdev = to_pci_dev(dev);
	struct nvme_dev *ndev = pci_get_drvdata(pdev);
	struct nvme_ctrl *ctrl = &ndev->ctrl;
	int ret = -EBUSY;

	ndev->last_ps = U32_MAX;

	/*
	 * The platform does not remove power for a kernel managed suspend so
	 * use host managed nvme power settings for lowest idle power if
	 * possible. This should have quicker resume latency than a full device
	 * shutdown.  But if the firmware is involved after the suspend or the
	 * device does not support any non-default power states, shut down the
	 * device fully.
	 *
	 * If ASPM is not enabled for the device, shut down the device and allow
	 * the PCI bus layer to put it into D3 in order to take the PCIe link
	 * down, so as to allow the platform to achieve its minimum low-power
	 * state (which may not be possible if the link is up).
	 */
	if (pm_suspend_via_firmware() || !ctrl->npss ||
	    !pcie_aspm_enabled(pdev) ||
	    (ndev->ctrl.quirks & NVME_QUIRK_SIMPLE_SUSPEND))
		return nvme_disable_prepare_reset(ndev, true);

	nvme_start_freeze(ctrl);
	nvme_wait_freeze(ctrl);
	nvme_sync_queues(ctrl);

	if (ctrl->state != NVME_CTRL_LIVE)
		goto unfreeze;

	/*
	 * Host memory access may not be successful in a system suspend state,
	 * but the specification allows the controller to access memory in a
	 * non-operational power state.
	 */
	if (ndev->hmb) {
		ret = nvme_set_host_mem(ndev, 0);
		if (ret < 0)
			goto unfreeze;
	}

	ret = nvme_get_power_state(ctrl, &ndev->last_ps);
	if (ret < 0)
		goto unfreeze;

	/*
	 * A saved state prevents pci pm from generically controlling the
	 * device's power. If we're using protocol specific settings, we don't
	 * want pci interfering.
	 */
	pci_save_state(pdev);

	ret = nvme_set_power_state(ctrl, ctrl->npss);
	if (ret < 0)
		goto unfreeze;

	if (ret) {
		/* discard the saved state */
		pci_load_saved_state(pdev, NULL);

		/*
		 * Clearing npss forces a controller reset on resume. The
		 * correct value will be rediscovered then.
		 */
		ret = nvme_disable_prepare_reset(ndev, true);
		ctrl->npss = 0;
	}
unfreeze:
	nvme_unfreeze(ctrl);
	return ret;
}

static int nvme_simple_suspend(struct device *dev)
{
	struct nvme_dev *ndev = pci_get_drvdata(to_pci_dev(dev));

	return nvme_disable_prepare_reset(ndev, true);
}

static int nvme_simple_resume(struct device *dev)
{
	struct pci_dev *pdev = to_pci_dev(dev);
	struct nvme_dev *ndev = pci_get_drvdata(pdev);

	return nvme_try_sched_reset(&ndev->ctrl);
}

static const struct dev_pm_ops nvme_dev_pm_ops = {
	.suspend	= nvme_suspend,
	.resume		= nvme_resume,
	.freeze		= nvme_simple_suspend,
	.thaw		= nvme_simple_resume,
	.poweroff	= nvme_simple_suspend,
	.restore	= nvme_simple_resume,
};
#endif /* CONFIG_PM_SLEEP */

static pci_ers_result_t nvme_error_detected(struct pci_dev *pdev,
						pci_channel_state_t state)
{
	struct nvme_dev *dev = pci_get_drvdata(pdev);

	/*
	 * A frozen channel requires a reset. When detected, this method will
	 * shutdown the controller to quiesce. The controller will be restarted
	 * after the slot reset through driver's slot_reset callback.
	 */
	switch (state) {
	case pci_channel_io_normal:
		return PCI_ERS_RESULT_CAN_RECOVER;
	case pci_channel_io_frozen:
		dev_warn(dev->ctrl.device,
			"frozen state error detected, reset controller\n");
		nvme_dev_disable(dev, false);
		return PCI_ERS_RESULT_NEED_RESET;
	case pci_channel_io_perm_failure:
		dev_warn(dev->ctrl.device,
			"failure state error detected, request disconnect\n");
		return PCI_ERS_RESULT_DISCONNECT;
	}
	return PCI_ERS_RESULT_NEED_RESET;
}

static pci_ers_result_t nvme_slot_reset(struct pci_dev *pdev)
{
	struct nvme_dev *dev = pci_get_drvdata(pdev);

	dev_info(dev->ctrl.device, "restart after slot reset\n");
	pci_restore_state(pdev);
	nvme_reset_ctrl(&dev->ctrl);
	return PCI_ERS_RESULT_RECOVERED;
}

static void nvme_error_resume(struct pci_dev *pdev)
{
	struct nvme_dev *dev = pci_get_drvdata(pdev);

	flush_work(&dev->ctrl.reset_work);
}

static const struct pci_error_handlers nvme_err_handler = {
	.error_detected	= nvme_error_detected,
	.slot_reset	= nvme_slot_reset,
	.resume		= nvme_error_resume,
	.reset_prepare	= nvme_reset_prepare,
	.reset_done	= nvme_reset_done,
};

static const struct pci_device_id nvme_id_table[] = {
	{ PCI_VDEVICE(INTEL, 0x0953),	/* Intel 750/P3500/P3600/P3700 */
		.driver_data = NVME_QUIRK_STRIPE_SIZE |
				NVME_QUIRK_DEALLOCATE_ZEROES, },
	{ PCI_VDEVICE(INTEL, 0x0a53),	/* Intel P3520 */
		.driver_data = NVME_QUIRK_STRIPE_SIZE |
				NVME_QUIRK_DEALLOCATE_ZEROES, },
	{ PCI_VDEVICE(INTEL, 0x0a54),	/* Intel P4500/P4600 */
		.driver_data = NVME_QUIRK_STRIPE_SIZE |
				NVME_QUIRK_DEALLOCATE_ZEROES |
				NVME_QUIRK_IGNORE_DEV_SUBNQN, },
	{ PCI_VDEVICE(INTEL, 0x0a55),	/* Dell Express Flash P4600 */
		.driver_data = NVME_QUIRK_STRIPE_SIZE |
				NVME_QUIRK_DEALLOCATE_ZEROES, },
	{ PCI_VDEVICE(INTEL, 0xf1a5),	/* Intel 600P/P3100 */
		.driver_data = NVME_QUIRK_NO_DEEPEST_PS |
				NVME_QUIRK_MEDIUM_PRIO_SQ |
				NVME_QUIRK_NO_TEMP_THRESH_CHANGE |
				NVME_QUIRK_DISABLE_WRITE_ZEROES, },
	{ PCI_VDEVICE(INTEL, 0xf1a6),	/* Intel 760p/Pro 7600p */
		.driver_data = NVME_QUIRK_IGNORE_DEV_SUBNQN, },
	{ PCI_VDEVICE(INTEL, 0x5845),	/* Qemu emulated controller */
		.driver_data = NVME_QUIRK_IDENTIFY_CNS |
				NVME_QUIRK_DISABLE_WRITE_ZEROES |
				NVME_QUIRK_BOGUS_NID, },
	{ PCI_VDEVICE(REDHAT, 0x0010),	/* Qemu emulated controller */
		.driver_data = NVME_QUIRK_BOGUS_NID, },
	{ PCI_DEVICE(0x126f, 0x2263),	/* Silicon Motion unidentified */
		.driver_data = NVME_QUIRK_NO_NS_DESC_LIST |
				NVME_QUIRK_BOGUS_NID, },
	{ PCI_DEVICE(0x1bb1, 0x0100),   /* Seagate Nytro Flash Storage */
		.driver_data = NVME_QUIRK_DELAY_BEFORE_CHK_RDY |
				NVME_QUIRK_NO_NS_DESC_LIST, },
	{ PCI_DEVICE(0x1c58, 0x0003),	/* HGST adapter */
		.driver_data = NVME_QUIRK_DELAY_BEFORE_CHK_RDY, },
	{ PCI_DEVICE(0x1c58, 0x0023),	/* WDC SN200 adapter */
		.driver_data = NVME_QUIRK_DELAY_BEFORE_CHK_RDY, },
	{ PCI_DEVICE(0x1c5f, 0x0540),	/* Memblaze Pblaze4 adapter */
		.driver_data = NVME_QUIRK_DELAY_BEFORE_CHK_RDY, },
	{ PCI_DEVICE(0x144d, 0xa821),   /* Samsung PM1725 */
		.driver_data = NVME_QUIRK_DELAY_BEFORE_CHK_RDY, },
	{ PCI_DEVICE(0x144d, 0xa822),   /* Samsung PM1725a */
		.driver_data = NVME_QUIRK_DELAY_BEFORE_CHK_RDY |
				NVME_QUIRK_DISABLE_WRITE_ZEROES|
				NVME_QUIRK_IGNORE_DEV_SUBNQN, },
	{ PCI_DEVICE(0x1987, 0x5012),	/* Phison E12 */
		.driver_data = NVME_QUIRK_BOGUS_NID, },
	{ PCI_DEVICE(0x1987, 0x5016),	/* Phison E16 */
		.driver_data = NVME_QUIRK_IGNORE_DEV_SUBNQN |
				NVME_QUIRK_BOGUS_NID, },
	{ PCI_DEVICE(0x1987, 0x5019),  /* phison E19 */
		.driver_data = NVME_QUIRK_DISABLE_WRITE_ZEROES, },
	{ PCI_DEVICE(0x1987, 0x5021),   /* Phison E21 */
		.driver_data = NVME_QUIRK_DISABLE_WRITE_ZEROES, },
	{ PCI_DEVICE(0x1b4b, 0x1092),	/* Lexar 256 GB SSD */
		.driver_data = NVME_QUIRK_NO_NS_DESC_LIST |
				NVME_QUIRK_IGNORE_DEV_SUBNQN, },
	{ PCI_DEVICE(0x1cc1, 0x33f8),   /* ADATA IM2P33F8ABR1 1 TB */
		.driver_data = NVME_QUIRK_BOGUS_NID, },
	{ PCI_DEVICE(0x10ec, 0x5762),   /* ADATA SX6000LNP */
		.driver_data = NVME_QUIRK_IGNORE_DEV_SUBNQN |
				NVME_QUIRK_BOGUS_NID, },
	{ PCI_DEVICE(0x1cc1, 0x8201),   /* ADATA SX8200PNP 512GB */
		.driver_data = NVME_QUIRK_NO_DEEPEST_PS |
				NVME_QUIRK_IGNORE_DEV_SUBNQN, },
	 { PCI_DEVICE(0x1344, 0x5407), /* Micron Technology Inc NVMe SSD */
		.driver_data = NVME_QUIRK_IGNORE_DEV_SUBNQN },
	 { PCI_DEVICE(0x1344, 0x6001),   /* Micron Nitro NVMe */
		 .driver_data = NVME_QUIRK_BOGUS_NID, },
	{ PCI_DEVICE(0x1c5c, 0x1504),   /* SK Hynix PC400 */
		.driver_data = NVME_QUIRK_DISABLE_WRITE_ZEROES, },
	{ PCI_DEVICE(0x1c5c, 0x174a),   /* SK Hynix P31 SSD */
		.driver_data = NVME_QUIRK_BOGUS_NID, },
	{ PCI_DEVICE(0x15b7, 0x2001),   /*  Sandisk Skyhawk */
		.driver_data = NVME_QUIRK_DISABLE_WRITE_ZEROES, },
	{ PCI_DEVICE(0x1d97, 0x2263),   /* SPCC */
		.driver_data = NVME_QUIRK_DISABLE_WRITE_ZEROES, },
	{ PCI_DEVICE(0x144d, 0xa80b),   /* Samsung PM9B1 256G and 512G */
		.driver_data = NVME_QUIRK_DISABLE_WRITE_ZEROES, },
	{ PCI_DEVICE(0x144d, 0xa809),   /* Samsung MZALQ256HBJD 256G */
		.driver_data = NVME_QUIRK_DISABLE_WRITE_ZEROES, },
	{ PCI_DEVICE(0x1cc4, 0x6303),   /* UMIS RPJTJ512MGE1QDY 512G */
		.driver_data = NVME_QUIRK_DISABLE_WRITE_ZEROES, },
	{ PCI_DEVICE(0x1cc4, 0x6302),   /* UMIS RPJTJ256MGE1QDY 256G */
		.driver_data = NVME_QUIRK_DISABLE_WRITE_ZEROES, },
	{ PCI_DEVICE(0x2646, 0x2262),   /* KINGSTON SKC2000 NVMe SSD */
		.driver_data = NVME_QUIRK_NO_DEEPEST_PS, },
	{ PCI_DEVICE(0x2646, 0x2263),   /* KINGSTON A2000 NVMe SSD  */
		.driver_data = NVME_QUIRK_NO_DEEPEST_PS, },
	{ PCI_DEVICE(0x2646, 0x5018),   /* KINGSTON OM8SFP4xxxxP OS21012 NVMe SSD */
		.driver_data = NVME_QUIRK_DISABLE_WRITE_ZEROES, },
	{ PCI_DEVICE(0x2646, 0x5016),   /* KINGSTON OM3PGP4xxxxP OS21011 NVMe SSD */
		.driver_data = NVME_QUIRK_DISABLE_WRITE_ZEROES, },
	{ PCI_DEVICE(0x2646, 0x501A),   /* KINGSTON OM8PGP4xxxxP OS21005 NVMe SSD */
		.driver_data = NVME_QUIRK_DISABLE_WRITE_ZEROES, },
	{ PCI_DEVICE(0x2646, 0x501B),   /* KINGSTON OM8PGP4xxxxQ OS21005 NVMe SSD */
		.driver_data = NVME_QUIRK_DISABLE_WRITE_ZEROES, },
	{ PCI_DEVICE(0x2646, 0x501E),   /* KINGSTON OM3PGP4xxxxQ OS21011 NVMe SSD */
		.driver_data = NVME_QUIRK_DISABLE_WRITE_ZEROES, },
	{ PCI_DEVICE(0x1f40, 0x5236),   /* Netac Technologies Co. NV7000 NVMe SSD */
		.driver_data = NVME_QUIRK_BOGUS_NID, },
	{ PCI_DEVICE(0x1e4B, 0x1001),   /* MAXIO MAP1001 */
		.driver_data = NVME_QUIRK_BOGUS_NID, },
	{ PCI_DEVICE(0x1e4B, 0x1002),   /* MAXIO MAP1002 */
		.driver_data = NVME_QUIRK_BOGUS_NID, },
	{ PCI_DEVICE(0x1e4B, 0x1202),   /* MAXIO MAP1202 */
		.driver_data = NVME_QUIRK_BOGUS_NID, },
	{ PCI_DEVICE(0x1cc1, 0x5350),   /* ADATA XPG GAMMIX S50 */
		.driver_data = NVME_QUIRK_BOGUS_NID, },
	{ PCI_DEVICE(0x1dbe, 0x5236),   /* ADATA XPG GAMMIX S70 */
		.driver_data = NVME_QUIRK_BOGUS_NID, },
	{ PCI_DEVICE(0x1e49, 0x0021),   /* ZHITAI TiPro5000 NVMe SSD */
		.driver_data = NVME_QUIRK_NO_DEEPEST_PS, },
	{ PCI_DEVICE(0x1e49, 0x0041),   /* ZHITAI TiPro7000 NVMe SSD */
		.driver_data = NVME_QUIRK_NO_DEEPEST_PS, },
	{ PCI_DEVICE(0xc0a9, 0x540a),   /* Crucial P2 */
		.driver_data = NVME_QUIRK_BOGUS_NID, },
	{ PCI_DEVICE(0x1d97, 0x2263), /* Lexar NM610 */
		.driver_data = NVME_QUIRK_BOGUS_NID, },
	{ PCI_DEVICE(0x1d97, 0x2269), /* Lexar NM760 */
		.driver_data = NVME_QUIRK_BOGUS_NID, },
	{ PCI_DEVICE(PCI_VENDOR_ID_AMAZON, 0x0061),
		.driver_data = NVME_QUIRK_DMA_ADDRESS_BITS_48, },
	{ PCI_DEVICE(PCI_VENDOR_ID_AMAZON, 0x0065),
		.driver_data = NVME_QUIRK_DMA_ADDRESS_BITS_48, },
	{ PCI_DEVICE(PCI_VENDOR_ID_AMAZON, 0x8061),
		.driver_data = NVME_QUIRK_DMA_ADDRESS_BITS_48, },
	{ PCI_DEVICE(PCI_VENDOR_ID_AMAZON, 0xcd00),
		.driver_data = NVME_QUIRK_DMA_ADDRESS_BITS_48, },
	{ PCI_DEVICE(PCI_VENDOR_ID_AMAZON, 0xcd01),
		.driver_data = NVME_QUIRK_DMA_ADDRESS_BITS_48, },
	{ PCI_DEVICE(PCI_VENDOR_ID_AMAZON, 0xcd02),
		.driver_data = NVME_QUIRK_DMA_ADDRESS_BITS_48, },
	{ PCI_DEVICE(PCI_VENDOR_ID_APPLE, 0x2001),
		.driver_data = NVME_QUIRK_SINGLE_VECTOR },
	{ PCI_DEVICE(PCI_VENDOR_ID_APPLE, 0x2003) },
	{ PCI_DEVICE(PCI_VENDOR_ID_APPLE, 0x2005),
		.driver_data = NVME_QUIRK_SINGLE_VECTOR |
				NVME_QUIRK_128_BYTES_SQES |
				NVME_QUIRK_SHARED_TAGS |
				NVME_QUIRK_SKIP_CID_GEN },
	{ PCI_DEVICE_CLASS(PCI_CLASS_STORAGE_EXPRESS, 0xffffff) },
	{ 0, }
};
MODULE_DEVICE_TABLE(pci, nvme_id_table);

static struct pci_driver nvme_driver = {
	.name		= "nvme",
	.id_table	= nvme_id_table,
	.probe		= nvme_probe,
	.remove		= nvme_remove,
	.shutdown	= nvme_shutdown,
	.driver		= {
		.probe_type	= PROBE_PREFER_ASYNCHRONOUS,
#ifdef CONFIG_PM_SLEEP
		.pm		= &nvme_dev_pm_ops,
#endif
	},
	.sriov_configure = pci_sriov_configure_simple,
	.err_handler	= &nvme_err_handler,
};

static int __init nvme_init(void)
{
	BUILD_BUG_ON(sizeof(struct nvme_create_cq) != 64);
	BUILD_BUG_ON(sizeof(struct nvme_create_sq) != 64);
	BUILD_BUG_ON(sizeof(struct nvme_delete_queue) != 64);
	BUILD_BUG_ON(IRQ_AFFINITY_MAX_SETS < 2);
	BUILD_BUG_ON(DIV_ROUND_UP(nvme_pci_npages_prp(), NVME_CTRL_PAGE_SIZE) >
		     S8_MAX);

	return pci_register_driver(&nvme_driver);
}

static void __exit nvme_exit(void)
{
	pci_unregister_driver(&nvme_driver);
	flush_workqueue(nvme_wq);
}

MODULE_AUTHOR("Matthew Wilcox <willy@linux.intel.com>");
MODULE_LICENSE("GPL");
MODULE_VERSION("1.0");
module_init(nvme_init);
module_exit(nvme_exit);<|MERGE_RESOLUTION|>--- conflicted
+++ resolved
@@ -393,11 +393,7 @@
 static int nvme_pci_npages_sgl(void)
 {
 	return DIV_ROUND_UP(NVME_MAX_SEGS * sizeof(struct nvme_sgl_desc),
-<<<<<<< HEAD
-			PAGE_SIZE);
-=======
 			NVME_CTRL_PAGE_SIZE);
->>>>>>> 310bc395
 }
 
 static int nvme_admin_init_hctx(struct blk_mq_hw_ctx *hctx, void *data,
@@ -3023,7 +3019,6 @@
 	kfree(dev);
 	return ERR_PTR(ret);
 }
-<<<<<<< HEAD
 
 static int nvme_probe(struct pci_dev *pdev, const struct pci_device_id *id)
 {
@@ -3040,24 +3035,6 @@
 
 	result = nvme_setup_prp_pools(dev);
 	if (result)
-=======
-
-static int nvme_probe(struct pci_dev *pdev, const struct pci_device_id *id)
-{
-	struct nvme_dev *dev;
-	int result = -ENOMEM;
-
-	dev = nvme_pci_alloc_dev(pdev, id);
-	if (!dev)
-		return -ENOMEM;
-
-	result = nvme_dev_map(dev);
-	if (result)
-		goto out_uninit_ctrl;
-
-	result = nvme_setup_prp_pools(dev);
-	if (result)
->>>>>>> 310bc395
 		goto out_dev_unmap;
 
 	result = nvme_pci_alloc_iod_mempool(dev);
@@ -3074,7 +3051,6 @@
 				&nvme_mq_admin_ops, sizeof(struct nvme_iod));
 	if (result)
 		goto out_disable;
-<<<<<<< HEAD
 
 	/*
 	 * Mark the controller as connecting before sending admin commands to
@@ -3101,34 +3077,6 @@
 	if (result)
 		goto out_disable;
 
-=======
-
-	/*
-	 * Mark the controller as connecting before sending admin commands to
-	 * allow the timeout handler to do the right thing.
-	 */
-	if (!nvme_change_ctrl_state(&dev->ctrl, NVME_CTRL_CONNECTING)) {
-		dev_warn(dev->ctrl.device,
-			"failed to mark controller CONNECTING\n");
-		result = -EBUSY;
-		goto out_disable;
-	}
-
-	result = nvme_init_ctrl_finish(&dev->ctrl, false);
-	if (result)
-		goto out_disable;
-
-	nvme_dbbuf_dma_alloc(dev);
-
-	result = nvme_setup_host_mem(dev);
-	if (result < 0)
-		goto out_disable;
-
-	result = nvme_setup_io_queues(dev);
-	if (result)
-		goto out_disable;
-
->>>>>>> 310bc395
 	if (dev->online_queues > 1) {
 		nvme_alloc_io_tag_set(&dev->ctrl, &dev->tagset, &nvme_mq_ops,
 				nvme_pci_nr_maps(dev), sizeof(struct nvme_iod));
