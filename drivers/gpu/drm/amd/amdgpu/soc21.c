--- conflicted
+++ resolved
@@ -82,10 +82,6 @@
 };
 
 static const struct amdgpu_video_codec_info vcn_4_0_0_video_codecs_decode_array_vcn1[] =
-<<<<<<< HEAD
-{
-	{codec_info_build(AMDGPU_INFO_VIDEO_CAPS_CODEC_IDX_MPEG4_AVC, 4096, 4096, 52)},
-=======
 {
 	{codec_info_build(AMDGPU_INFO_VIDEO_CAPS_CODEC_IDX_MPEG4_AVC, 4096, 4096, 52)},
 	{codec_info_build(AMDGPU_INFO_VIDEO_CAPS_CODEC_IDX_HEVC, 8192, 4352, 186)},
@@ -143,24 +139,11 @@
 	{codec_info_build(AMDGPU_INFO_VIDEO_CAPS_CODEC_IDX_MPEG4, 4096, 4096, 5)},
 	{codec_info_build(AMDGPU_INFO_VIDEO_CAPS_CODEC_IDX_MPEG4_AVC, 4096, 4096, 52)},
 	{codec_info_build(AMDGPU_INFO_VIDEO_CAPS_CODEC_IDX_VC1, 4096, 4096, 4)},
->>>>>>> 0c5c7c58
 	{codec_info_build(AMDGPU_INFO_VIDEO_CAPS_CODEC_IDX_HEVC, 8192, 4352, 186)},
 	{codec_info_build(AMDGPU_INFO_VIDEO_CAPS_CODEC_IDX_JPEG, 4096, 4096, 0)},
 	{codec_info_build(AMDGPU_INFO_VIDEO_CAPS_CODEC_IDX_VP9, 8192, 4352, 0)},
 };
 
-<<<<<<< HEAD
-static const struct amdgpu_video_codecs vcn_4_0_0_video_codecs_decode_vcn0 =
-{
-	.codec_count = ARRAY_SIZE(vcn_4_0_0_video_codecs_decode_array_vcn0),
-	.codec_array = vcn_4_0_0_video_codecs_decode_array_vcn0,
-};
-
-static const struct amdgpu_video_codecs vcn_4_0_0_video_codecs_decode_vcn1 =
-{
-	.codec_count = ARRAY_SIZE(vcn_4_0_0_video_codecs_decode_array_vcn1),
-	.codec_array = vcn_4_0_0_video_codecs_decode_array_vcn1,
-=======
 static struct amdgpu_video_codecs sriov_vcn_4_0_0_video_codecs_decode_vcn0 = {
 	.codec_count = ARRAY_SIZE(sriov_vcn_4_0_0_video_codecs_decode_array_vcn0),
 	.codec_array = sriov_vcn_4_0_0_video_codecs_decode_array_vcn0,
@@ -169,7 +152,6 @@
 static struct amdgpu_video_codecs sriov_vcn_4_0_0_video_codecs_decode_vcn1 = {
 	.codec_count = ARRAY_SIZE(sriov_vcn_4_0_0_video_codecs_decode_array_vcn1),
 	.codec_array = sriov_vcn_4_0_0_video_codecs_decode_array_vcn1,
->>>>>>> 0c5c7c58
 };
 
 static int soc21_query_video_codecs(struct amdgpu_device *adev, bool encode,
@@ -182,18 +164,6 @@
 	case IP_VERSION(4, 0, 0):
 	case IP_VERSION(4, 0, 2):
 	case IP_VERSION(4, 0, 4):
-<<<<<<< HEAD
-		if (adev->vcn.harvest_config & AMDGPU_VCN_HARVEST_VCN0) {
-			if (encode)
-				*codecs = &vcn_4_0_0_video_codecs_encode_vcn1;
-			else
-				*codecs = &vcn_4_0_0_video_codecs_decode_vcn1;
-		} else {
-			if (encode)
-				*codecs = &vcn_4_0_0_video_codecs_encode_vcn0;
-			else
-				*codecs = &vcn_4_0_0_video_codecs_decode_vcn0;
-=======
 		if (amdgpu_sriov_vf(adev)) {
 			if ((adev->vcn.harvest_config & AMDGPU_VCN_HARVEST_VCN0) ||
 			!amdgpu_sriov_is_av1_support(adev)) {
@@ -219,7 +189,6 @@
 				else
 					*codecs = &vcn_4_0_0_video_codecs_decode_vcn0;
 			}
->>>>>>> 0c5c7c58
 		}
 		return 0;
 	default:
