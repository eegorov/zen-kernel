--- conflicted
+++ resolved
@@ -275,21 +275,10 @@
 		else
 			return AMDGPU_FW_LOAD_PSP;
 	case CHIP_RAVEN:
-<<<<<<< HEAD
-#if 0
-		if (!load_type)
-			return AMDGPU_FW_LOAD_DIRECT;
-		else
-			return AMDGPU_FW_LOAD_PSP;
-#else
-		return AMDGPU_FW_LOAD_DIRECT;
-#endif
-=======
 		if (load_type != 2)
 			return AMDGPU_FW_LOAD_DIRECT;
 		else
 			return AMDGPU_FW_LOAD_PSP;
->>>>>>> bb176f67
 	default:
 		DRM_ERROR("Unknow firmware load type\n");
 	}
@@ -390,11 +379,7 @@
 	err = amdgpu_bo_create(adev, adev->firmware.fw_size, PAGE_SIZE, true,
 				amdgpu_sriov_vf(adev) ? AMDGPU_GEM_DOMAIN_VRAM : AMDGPU_GEM_DOMAIN_GTT,
 				AMDGPU_GEM_CREATE_VRAM_CONTIGUOUS,
-<<<<<<< HEAD
-				NULL, NULL, bo);
-=======
 				NULL, NULL, 0, bo);
->>>>>>> bb176f67
 	if (err) {
 		dev_err(adev->dev, "(%d) Firmware buffer allocate failed\n", err);
 		goto failed;
