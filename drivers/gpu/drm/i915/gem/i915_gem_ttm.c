// SPDX-License-Identifier: MIT
/*
 * Copyright © 2021 Intel Corporation
 */

#include <drm/ttm/ttm_bo_driver.h>
#include <drm/ttm/ttm_placement.h>

#include "i915_drv.h"
#include "intel_memory_region.h"
#include "intel_region_ttm.h"

#include "gem/i915_gem_mman.h"
#include "gem/i915_gem_object.h"
#include "gem/i915_gem_region.h"
#include "gem/i915_gem_ttm.h"
<<<<<<< HEAD
#include "gem/i915_gem_ttm_pm.h"


#include "gt/intel_engine_pm.h"
#include "gt/intel_gt.h"
#include "gt/intel_migrate.h"
=======
#include "gem/i915_gem_ttm_move.h"
#include "gem/i915_gem_ttm_pm.h"
>>>>>>> 754e0b0e

#define I915_TTM_PRIO_PURGE     0
#define I915_TTM_PRIO_NO_PAGES  1
#define I915_TTM_PRIO_HAS_PAGES 2

/*
 * Size of struct ttm_place vector in on-stack struct ttm_placement allocs
 */
#define I915_TTM_MAX_PLACEMENTS INTEL_REGION_UNKNOWN

/**
 * struct i915_ttm_tt - TTM page vector with additional private information
 * @ttm: The base TTM page vector.
 * @dev: The struct device used for dma mapping and unmapping.
 * @cached_rsgt: The cached scatter-gather table.
 * @is_shmem: Set if using shmem.
 * @filp: The shmem file, if using shmem backend.
 *
 * Note that DMA may be going on right up to the point where the page-
 * vector is unpopulated in delayed destroy. Hence keep the
 * scatter-gather table mapped and cached up to that point. This is
 * different from the cached gem object io scatter-gather table which
 * doesn't have an associated dma mapping.
 */
struct i915_ttm_tt {
	struct ttm_tt ttm;
	struct device *dev;
	struct i915_refct_sgt cached_rsgt;

	bool is_shmem;
	struct file *filp;
};

static const struct ttm_place sys_placement_flags = {
	.fpfn = 0,
	.lpfn = 0,
	.mem_type = I915_PL_SYSTEM,
	.flags = 0,
};

static struct ttm_placement i915_sys_placement = {
	.num_placement = 1,
	.placement = &sys_placement_flags,
	.num_busy_placement = 1,
	.busy_placement = &sys_placement_flags,
};

/**
 * i915_ttm_sys_placement - Return the struct ttm_placement to be
 * used for an object in system memory.
 *
 * Rather than making the struct extern, use this
 * function.
 *
 * Return: A pointer to a static variable for sys placement.
 */
struct ttm_placement *i915_ttm_sys_placement(void)
{
	return &i915_sys_placement;
}

static int i915_ttm_err_to_gem(int err)
{
	/* Fastpath */
	if (likely(!err))
		return 0;

	switch (err) {
	case -EBUSY:
		/*
		 * TTM likes to convert -EDEADLK to -EBUSY, and wants us to
		 * restart the operation, since we don't record the contending
		 * lock. We use -EAGAIN to restart.
		 */
		return -EAGAIN;
	case -ENOSPC:
		/*
		 * Memory type / region is full, and we can't evict.
		 * Except possibly system, that returns -ENOMEM;
		 */
		return -ENXIO;
	default:
		break;
	}

	return err;
}

static enum ttm_caching
i915_ttm_select_tt_caching(const struct drm_i915_gem_object *obj)
{
	/*
	 * Objects only allowed in system get cached cpu-mappings, or when
	 * evicting lmem-only buffers to system for swapping. Other objects get
	 * WC mapping for now. Even if in system.
	 */
	if (obj->mm.n_placements <= 1)
		return ttm_cached;

	return ttm_write_combined;
}

static void
i915_ttm_place_from_region(const struct intel_memory_region *mr,
			   struct ttm_place *place,
			   unsigned int flags)
{
	memset(place, 0, sizeof(*place));
	place->mem_type = intel_region_to_ttm_type(mr);

	if (flags & I915_BO_ALLOC_CONTIGUOUS)
		place->flags = TTM_PL_FLAG_CONTIGUOUS;
}

static void
i915_ttm_placement_from_obj(const struct drm_i915_gem_object *obj,
			    struct ttm_place *requested,
			    struct ttm_place *busy,
			    struct ttm_placement *placement)
{
	unsigned int num_allowed = obj->mm.n_placements;
	unsigned int flags = obj->flags;
	unsigned int i;

	placement->num_placement = 1;
	i915_ttm_place_from_region(num_allowed ? obj->mm.placements[0] :
				   obj->mm.region, requested, flags);

	/* Cache this on object? */
	placement->num_busy_placement = num_allowed;
	for (i = 0; i < placement->num_busy_placement; ++i)
		i915_ttm_place_from_region(obj->mm.placements[i], busy + i, flags);

	if (num_allowed == 0) {
		*busy = *requested;
		placement->num_busy_placement = 1;
	}

	placement->placement = requested;
	placement->busy_placement = busy;
}

static int i915_ttm_tt_shmem_populate(struct ttm_device *bdev,
				      struct ttm_tt *ttm,
				      struct ttm_operation_ctx *ctx)
{
	struct drm_i915_private *i915 = container_of(bdev, typeof(*i915), bdev);
	struct intel_memory_region *mr = i915->mm.regions[INTEL_MEMORY_SYSTEM];
	struct i915_ttm_tt *i915_tt = container_of(ttm, typeof(*i915_tt), ttm);
	const unsigned int max_segment = i915_sg_segment_size();
	const size_t size = (size_t)ttm->num_pages << PAGE_SHIFT;
	struct file *filp = i915_tt->filp;
	struct sgt_iter sgt_iter;
	struct sg_table *st;
	struct page *page;
	unsigned long i;
	int err;

	if (!filp) {
		struct address_space *mapping;
		gfp_t mask;

		filp = shmem_file_setup("i915-shmem-tt", size, VM_NORESERVE);
		if (IS_ERR(filp))
			return PTR_ERR(filp);

		mask = GFP_HIGHUSER | __GFP_RECLAIMABLE;

		mapping = filp->f_mapping;
		mapping_set_gfp_mask(mapping, mask);
		GEM_BUG_ON(!(mapping_gfp_mask(mapping) & __GFP_RECLAIM));

		i915_tt->filp = filp;
	}

	st = &i915_tt->cached_rsgt.table;
	err = shmem_sg_alloc_table(i915, st, size, mr, filp->f_mapping,
				   max_segment);
	if (err)
		return err;

	err = dma_map_sgtable(i915_tt->dev, st, DMA_BIDIRECTIONAL,
			      DMA_ATTR_SKIP_CPU_SYNC);
	if (err)
		goto err_free_st;

	i = 0;
	for_each_sgt_page(page, sgt_iter, st)
		ttm->pages[i++] = page;

	if (ttm->page_flags & TTM_TT_FLAG_SWAPPED)
		ttm->page_flags &= ~TTM_TT_FLAG_SWAPPED;

	return 0;

err_free_st:
	shmem_sg_free_table(st, filp->f_mapping, false, false);

	return err;
}

static void i915_ttm_tt_shmem_unpopulate(struct ttm_tt *ttm)
{
	struct i915_ttm_tt *i915_tt = container_of(ttm, typeof(*i915_tt), ttm);
	bool backup = ttm->page_flags & TTM_TT_FLAG_SWAPPED;
	struct sg_table *st = &i915_tt->cached_rsgt.table;

	shmem_sg_free_table(st, file_inode(i915_tt->filp)->i_mapping,
			    backup, backup);
}

static void i915_ttm_tt_release(struct kref *ref)
{
	struct i915_ttm_tt *i915_tt =
		container_of(ref, typeof(*i915_tt), cached_rsgt.kref);
	struct sg_table *st = &i915_tt->cached_rsgt.table;

	GEM_WARN_ON(st->sgl);

	kfree(i915_tt);
}

static const struct i915_refct_sgt_ops tt_rsgt_ops = {
	.release = i915_ttm_tt_release
};

static struct ttm_tt *i915_ttm_tt_create(struct ttm_buffer_object *bo,
					 uint32_t page_flags)
{
	struct ttm_resource_manager *man =
		ttm_manager_type(bo->bdev, bo->resource->mem_type);
	struct drm_i915_gem_object *obj = i915_ttm_to_gem(bo);
	enum ttm_caching caching;
	struct i915_ttm_tt *i915_tt;
	int ret;

	if (!obj)
		return NULL;

	i915_tt = kzalloc(sizeof(*i915_tt), GFP_KERNEL);
	if (!i915_tt)
		return NULL;

	if (obj->flags & I915_BO_ALLOC_CPU_CLEAR &&
	    man->use_tt)
		page_flags |= TTM_TT_FLAG_ZERO_ALLOC;

	caching = i915_ttm_select_tt_caching(obj);
	if (i915_gem_object_is_shrinkable(obj) && caching == ttm_cached) {
		page_flags |= TTM_TT_FLAG_EXTERNAL |
			      TTM_TT_FLAG_EXTERNAL_MAPPABLE;
		i915_tt->is_shmem = true;
	}

	ret = ttm_tt_init(&i915_tt->ttm, bo, page_flags, caching);
	if (ret)
		goto err_free;

	__i915_refct_sgt_init(&i915_tt->cached_rsgt, bo->base.size,
			      &tt_rsgt_ops);

	i915_tt->dev = obj->base.dev->dev;

	return &i915_tt->ttm;

err_free:
	kfree(i915_tt);
	return NULL;
}

static int i915_ttm_tt_populate(struct ttm_device *bdev,
				struct ttm_tt *ttm,
				struct ttm_operation_ctx *ctx)
{
	struct i915_ttm_tt *i915_tt = container_of(ttm, typeof(*i915_tt), ttm);

	if (i915_tt->is_shmem)
		return i915_ttm_tt_shmem_populate(bdev, ttm, ctx);

	return ttm_pool_alloc(&bdev->pool, ttm, ctx);
}

static void i915_ttm_tt_unpopulate(struct ttm_device *bdev, struct ttm_tt *ttm)
{
	struct i915_ttm_tt *i915_tt = container_of(ttm, typeof(*i915_tt), ttm);
	struct sg_table *st = &i915_tt->cached_rsgt.table;

	if (st->sgl)
		dma_unmap_sgtable(i915_tt->dev, st, DMA_BIDIRECTIONAL, 0);

	if (i915_tt->is_shmem) {
		i915_ttm_tt_shmem_unpopulate(ttm);
	} else {
		sg_free_table(st);
		ttm_pool_free(&bdev->pool, ttm);
	}
}

static void i915_ttm_tt_destroy(struct ttm_device *bdev, struct ttm_tt *ttm)
{
	struct i915_ttm_tt *i915_tt = container_of(ttm, typeof(*i915_tt), ttm);

<<<<<<< HEAD
=======
	if (i915_tt->filp)
		fput(i915_tt->filp);

>>>>>>> 754e0b0e
	ttm_tt_fini(ttm);
	i915_refct_sgt_put(&i915_tt->cached_rsgt);
}

static bool i915_ttm_eviction_valuable(struct ttm_buffer_object *bo,
				       const struct ttm_place *place)
{
	struct drm_i915_gem_object *obj = i915_ttm_to_gem(bo);

	if (!obj)
		return false;

	/*
	 * EXTERNAL objects should never be swapped out by TTM, instead we need
	 * to handle that ourselves. TTM will already skip such objects for us,
	 * but we would like to avoid grabbing locks for no good reason.
	 */
	if (bo->ttm && bo->ttm->page_flags & TTM_TT_FLAG_EXTERNAL)
		return false;

	/* Will do for now. Our pinned objects are still on TTM's LRU lists */
	return i915_gem_object_evictable(obj);
}

static void i915_ttm_evict_flags(struct ttm_buffer_object *bo,
				 struct ttm_placement *placement)
{
	*placement = i915_sys_placement;
}

/**
 * i915_ttm_free_cached_io_rsgt - Free object cached LMEM information
 * @obj: The GEM object
 * This function frees any LMEM-related information that is cached on
 * the object. For example the radix tree for fast page lookup and the
 * cached refcounted sg-table
 */
void i915_ttm_free_cached_io_rsgt(struct drm_i915_gem_object *obj)
{
	struct radix_tree_iter iter;
	void __rcu **slot;

	if (!obj->ttm.cached_io_rsgt)
		return;

	rcu_read_lock();
	radix_tree_for_each_slot(slot, &obj->ttm.get_io_page.radix, &iter, 0)
		radix_tree_delete(&obj->ttm.get_io_page.radix, iter.index);
	rcu_read_unlock();

	i915_refct_sgt_put(obj->ttm.cached_io_rsgt);
	obj->ttm.cached_io_rsgt = NULL;
}

/**
 * i915_ttm_purge - Clear an object of its memory
 * @obj: The object
 *
 * This function is called to clear an object of it's memory when it is
 * marked as not needed anymore.
 *
 * Return: 0 on success, negative error code on failure.
 */
int i915_ttm_purge(struct drm_i915_gem_object *obj)
{
	struct ttm_buffer_object *bo = i915_gem_to_ttm(obj);
	struct i915_ttm_tt *i915_tt =
		container_of(bo->ttm, typeof(*i915_tt), ttm);
	struct ttm_operation_ctx ctx = {
		.interruptible = true,
		.no_wait_gpu = false,
	};
	struct ttm_placement place = {};
	int ret;

	if (obj->mm.madv == __I915_MADV_PURGED)
		return 0;

	ret = ttm_bo_validate(bo, &place, &ctx);
	if (ret)
		return ret;

	if (bo->ttm && i915_tt->filp) {
		/*
		 * The below fput(which eventually calls shmem_truncate) might
		 * be delayed by worker, so when directly called to purge the
		 * pages(like by the shrinker) we should try to be more
		 * aggressive and release the pages immediately.
		 */
		shmem_truncate_range(file_inode(i915_tt->filp),
				     0, (loff_t)-1);
		fput(fetch_and_zero(&i915_tt->filp));
	}

	obj->write_domain = 0;
	obj->read_domains = 0;
	i915_ttm_adjust_gem_after_move(obj);
	i915_ttm_free_cached_io_rsgt(obj);
	obj->mm.madv = __I915_MADV_PURGED;

	return 0;
}

static int i915_ttm_shrinker_release_pages(struct drm_i915_gem_object *obj,
					   bool no_wait_gpu,
					   bool should_writeback)
{
	struct ttm_buffer_object *bo = i915_gem_to_ttm(obj);
	struct i915_ttm_tt *i915_tt =
		container_of(bo->ttm, typeof(*i915_tt), ttm);
	struct ttm_operation_ctx ctx = {
		.interruptible = true,
		.no_wait_gpu = no_wait_gpu,
	};
	struct ttm_placement place = {};
	int ret;

	if (!bo->ttm || bo->resource->mem_type != TTM_PL_SYSTEM)
		return 0;

	GEM_BUG_ON(!i915_tt->is_shmem);

	if (!i915_tt->filp)
		return 0;

	ret = ttm_bo_wait_ctx(bo, &ctx);
	if (ret)
		return ret;

	switch (obj->mm.madv) {
	case I915_MADV_DONTNEED:
		return i915_ttm_purge(obj);
	case __I915_MADV_PURGED:
		return 0;
	}

	if (bo->ttm->page_flags & TTM_TT_FLAG_SWAPPED)
		return 0;

	bo->ttm->page_flags |= TTM_TT_FLAG_SWAPPED;
	ret = ttm_bo_validate(bo, &place, &ctx);
	if (ret) {
		bo->ttm->page_flags &= ~TTM_TT_FLAG_SWAPPED;
		return ret;
	}

	if (should_writeback)
		__shmem_writeback(obj->base.size, i915_tt->filp->f_mapping);

	return 0;
}

static void i915_ttm_delete_mem_notify(struct ttm_buffer_object *bo)
{
	struct drm_i915_gem_object *obj = i915_ttm_to_gem(bo);

	if (likely(obj)) {
		__i915_gem_object_pages_fini(obj);
<<<<<<< HEAD
		i915_ttm_free_cached_io_st(obj);
	}
}

static struct intel_memory_region *
i915_ttm_region(struct ttm_device *bdev, int ttm_mem_type)
{
	struct drm_i915_private *i915 = container_of(bdev, typeof(*i915), bdev);

	/* There's some room for optimization here... */
	GEM_BUG_ON(ttm_mem_type != I915_PL_SYSTEM &&
		   ttm_mem_type < I915_PL_LMEM0);
	if (ttm_mem_type == I915_PL_SYSTEM)
		return intel_memory_region_lookup(i915, INTEL_MEMORY_SYSTEM,
						  0);

	return intel_memory_region_lookup(i915, INTEL_MEMORY_LOCAL,
					  ttm_mem_type - I915_PL_LMEM0);
=======
		i915_ttm_free_cached_io_rsgt(obj);
	}
>>>>>>> 754e0b0e
}

static struct i915_refct_sgt *i915_ttm_tt_get_st(struct ttm_tt *ttm)
{
	struct i915_ttm_tt *i915_tt = container_of(ttm, typeof(*i915_tt), ttm);
	struct sg_table *st;
	int ret;

	if (i915_tt->cached_rsgt.table.sgl)
		return i915_refct_sgt_get(&i915_tt->cached_rsgt);

	st = &i915_tt->cached_rsgt.table;
	ret = sg_alloc_table_from_pages_segment(st,
			ttm->pages, ttm->num_pages,
			0, (unsigned long)ttm->num_pages << PAGE_SHIFT,
			i915_sg_segment_size(), GFP_KERNEL);
	if (ret) {
		st->sgl = NULL;
		return ERR_PTR(ret);
	}

	ret = dma_map_sgtable(i915_tt->dev, st, DMA_BIDIRECTIONAL, 0);
	if (ret) {
		sg_free_table(st);
		return ERR_PTR(ret);
	}

	return i915_refct_sgt_get(&i915_tt->cached_rsgt);
}

/**
 * i915_ttm_resource_get_st - Get a refcounted sg-table pointing to the
 * resource memory
 * @obj: The GEM object used for sg-table caching
 * @res: The struct ttm_resource for which an sg-table is requested.
 *
 * This function returns a refcounted sg-table representing the memory
 * pointed to by @res. If @res is the object's current resource it may also
 * cache the sg_table on the object or attempt to access an already cached
 * sg-table. The refcounted sg-table needs to be put when no-longer in use.
 *
 * Return: A valid pointer to a struct i915_refct_sgt or error pointer on
 * failure.
 */
struct i915_refct_sgt *
i915_ttm_resource_get_st(struct drm_i915_gem_object *obj,
			 struct ttm_resource *res)
{
	struct ttm_buffer_object *bo = i915_gem_to_ttm(obj);

	if (!i915_ttm_gtt_binds_lmem(res))
		return i915_ttm_tt_get_st(bo->ttm);

	/*
	 * If CPU mapping differs, we need to add the ttm_tt pages to
	 * the resulting st. Might make sense for GGTT.
	 */
	GEM_WARN_ON(!i915_ttm_cpu_maps_iomem(res));
	if (bo->resource == res) {
		if (!obj->ttm.cached_io_rsgt) {
			struct i915_refct_sgt *rsgt;

<<<<<<< HEAD
static int i915_ttm_accel_move(struct ttm_buffer_object *bo,
			       bool clear,
			       struct ttm_resource *dst_mem,
			       struct ttm_tt *dst_ttm,
			       struct sg_table *dst_st)
{
	struct drm_i915_private *i915 = container_of(bo->bdev, typeof(*i915),
						     bdev);
	struct ttm_resource_manager *src_man =
		ttm_manager_type(bo->bdev, bo->resource->mem_type);
	struct drm_i915_gem_object *obj = i915_ttm_to_gem(bo);
	struct sg_table *src_st;
	struct i915_request *rq;
	struct ttm_tt *src_ttm = bo->ttm;
	enum i915_cache_level src_level, dst_level;
	int ret;

	if (!i915->gt.migrate.context || intel_gt_is_wedged(&i915->gt))
		return -EINVAL;

	dst_level = i915_ttm_cache_level(i915, dst_mem, dst_ttm);
	if (clear) {
		if (bo->type == ttm_bo_type_kernel)
			return -EINVAL;

		intel_engine_pm_get(i915->gt.migrate.context->engine);
		ret = intel_context_migrate_clear(i915->gt.migrate.context, NULL,
						  dst_st->sgl, dst_level,
						  gpu_binds_iomem(dst_mem),
						  0, &rq);

		if (!ret && rq) {
			i915_request_wait(rq, 0, MAX_SCHEDULE_TIMEOUT);
			i915_request_put(rq);
		}
		intel_engine_pm_put(i915->gt.migrate.context->engine);
	} else {
		src_st = src_man->use_tt ? i915_ttm_tt_get_st(src_ttm) :
			obj->ttm.cached_io_st;

		src_level = i915_ttm_cache_level(i915, bo->resource, src_ttm);
		intel_engine_pm_get(i915->gt.migrate.context->engine);
		ret = intel_context_migrate_copy(i915->gt.migrate.context,
						 NULL, src_st->sgl, src_level,
						 gpu_binds_iomem(bo->resource),
						 dst_st->sgl, dst_level,
						 gpu_binds_iomem(dst_mem),
						 &rq);
		if (!ret && rq) {
			i915_request_wait(rq, 0, MAX_SCHEDULE_TIMEOUT);
			i915_request_put(rq);
		}
		intel_engine_pm_put(i915->gt.migrate.context->engine);
	}
=======
			rsgt = intel_region_ttm_resource_to_rsgt(obj->mm.region,
								 res);
			if (IS_ERR(rsgt))
				return rsgt;

			obj->ttm.cached_io_rsgt = rsgt;
		}
		return i915_refct_sgt_get(obj->ttm.cached_io_rsgt);
	}

	return intel_region_ttm_resource_to_rsgt(obj->mm.region, res);
}

static int i915_ttm_truncate(struct drm_i915_gem_object *obj)
{
	struct ttm_buffer_object *bo = i915_gem_to_ttm(obj);
	int err;

	WARN_ON_ONCE(obj->mm.madv == I915_MADV_WILLNEED);

	err = i915_ttm_move_notify(bo);
	if (err)
		return err;
>>>>>>> 754e0b0e

	return i915_ttm_purge(obj);
}

<<<<<<< HEAD
static void __i915_ttm_move(struct ttm_buffer_object *bo, bool clear,
			    struct ttm_resource *dst_mem,
			    struct ttm_tt *dst_ttm,
			    struct sg_table *dst_st,
			    bool allow_accel)
{
	int ret = -EINVAL;

	if (allow_accel)
		ret = i915_ttm_accel_move(bo, clear, dst_mem, dst_ttm, dst_st);
	if (ret) {
		struct drm_i915_gem_object *obj = i915_ttm_to_gem(bo);
		struct intel_memory_region *dst_reg, *src_reg;
		union {
			struct ttm_kmap_iter_tt tt;
			struct ttm_kmap_iter_iomap io;
		} _dst_iter, _src_iter;
		struct ttm_kmap_iter *dst_iter, *src_iter;

		dst_reg = i915_ttm_region(bo->bdev, dst_mem->mem_type);
		src_reg = i915_ttm_region(bo->bdev, bo->resource->mem_type);
		GEM_BUG_ON(!dst_reg || !src_reg);

		dst_iter = !cpu_maps_iomem(dst_mem) ?
			ttm_kmap_iter_tt_init(&_dst_iter.tt, dst_ttm) :
			ttm_kmap_iter_iomap_init(&_dst_iter.io, &dst_reg->iomap,
						 dst_st, dst_reg->region.start);

		src_iter = !cpu_maps_iomem(bo->resource) ?
			ttm_kmap_iter_tt_init(&_src_iter.tt, bo->ttm) :
			ttm_kmap_iter_iomap_init(&_src_iter.io, &src_reg->iomap,
						 obj->ttm.cached_io_st,
						 src_reg->region.start);

		ttm_move_memcpy(clear, dst_mem->num_pages, dst_iter, src_iter);
	}
}

static int i915_ttm_move(struct ttm_buffer_object *bo, bool evict,
			 struct ttm_operation_ctx *ctx,
			 struct ttm_resource *dst_mem,
			 struct ttm_place *hop)
{
	struct drm_i915_gem_object *obj = i915_ttm_to_gem(bo);
	struct ttm_resource_manager *dst_man =
		ttm_manager_type(bo->bdev, dst_mem->mem_type);
	struct ttm_tt *ttm = bo->ttm;
	struct sg_table *dst_st;
	bool clear;
	int ret;

	/* Sync for now. We could do the actual copy async. */
	ret = ttm_bo_wait_ctx(bo, ctx);
	if (ret)
		return ret;
=======
static void i915_ttm_swap_notify(struct ttm_buffer_object *bo)
{
	struct drm_i915_gem_object *obj = i915_ttm_to_gem(bo);
	int ret;

	if (!obj)
		return;
>>>>>>> 754e0b0e

	ret = i915_ttm_move_notify(bo);
	GEM_WARN_ON(ret);
	GEM_WARN_ON(obj->ttm.cached_io_rsgt);
	if (!ret && obj->mm.madv != I915_MADV_WILLNEED)
		i915_ttm_purge(obj);
<<<<<<< HEAD
		ttm_resource_free(bo, &dst_mem);
		return 0;
	}

	/* Populate ttm with pages if needed. Typically system memory. */
	if (ttm && (dst_man->use_tt || (ttm->page_flags & TTM_TT_FLAG_SWAPPED))) {
		ret = ttm_tt_populate(bo->bdev, ttm, ctx);
		if (ret)
			return ret;
	}

	dst_st = i915_ttm_resource_get_st(obj, dst_mem);
	if (IS_ERR(dst_st))
		return PTR_ERR(dst_st);

	clear = !cpu_maps_iomem(bo->resource) && (!ttm || !ttm_tt_is_populated(ttm));
	if (!(clear && ttm && !(ttm->page_flags & TTM_TT_FLAG_ZERO_ALLOC)))
		__i915_ttm_move(bo, clear, dst_mem, bo->ttm, dst_st, true);

	ttm_bo_move_sync_cleanup(bo, dst_mem);
	i915_ttm_adjust_domains_after_move(obj);
	i915_ttm_free_cached_io_st(obj);

	if (gpu_binds_iomem(dst_mem) || cpu_maps_iomem(dst_mem)) {
		obj->ttm.cached_io_st = dst_st;
		obj->ttm.get_io_page.sg_pos = dst_st->sgl;
		obj->ttm.get_io_page.sg_idx = 0;
	}

	i915_ttm_adjust_gem_after_move(obj);
	return 0;
=======
>>>>>>> 754e0b0e
}

static int i915_ttm_io_mem_reserve(struct ttm_device *bdev, struct ttm_resource *mem)
{
	if (!i915_ttm_cpu_maps_iomem(mem))
		return 0;

	mem->bus.caching = ttm_write_combined;
	mem->bus.is_iomem = true;

	return 0;
}

static unsigned long i915_ttm_io_mem_pfn(struct ttm_buffer_object *bo,
					 unsigned long page_offset)
{
	struct drm_i915_gem_object *obj = i915_ttm_to_gem(bo);
	struct scatterlist *sg;
	unsigned long base;
	unsigned int ofs;

	GEM_BUG_ON(!obj);
	GEM_WARN_ON(bo->ttm);

	base = obj->mm.region->iomap.base - obj->mm.region->region.start;
	sg = __i915_gem_object_get_sg(obj, &obj->ttm.get_io_page, page_offset, &ofs, true);

	return ((base + sg_dma_address(sg)) >> PAGE_SHIFT) + ofs;
}

/*
 * All callbacks need to take care not to downcast a struct ttm_buffer_object
 * without checking its subclass, since it might be a TTM ghost object.
 */
static struct ttm_device_funcs i915_ttm_bo_driver = {
	.ttm_tt_create = i915_ttm_tt_create,
	.ttm_tt_populate = i915_ttm_tt_populate,
	.ttm_tt_unpopulate = i915_ttm_tt_unpopulate,
	.ttm_tt_destroy = i915_ttm_tt_destroy,
	.eviction_valuable = i915_ttm_eviction_valuable,
	.evict_flags = i915_ttm_evict_flags,
	.move = i915_ttm_move,
	.swap_notify = i915_ttm_swap_notify,
	.delete_mem_notify = i915_ttm_delete_mem_notify,
	.io_mem_reserve = i915_ttm_io_mem_reserve,
	.io_mem_pfn = i915_ttm_io_mem_pfn,
};

/**
 * i915_ttm_driver - Return a pointer to the TTM device funcs
 *
 * Return: Pointer to statically allocated TTM device funcs.
 */
struct ttm_device_funcs *i915_ttm_driver(void)
{
	return &i915_ttm_bo_driver;
}

static int __i915_ttm_get_pages(struct drm_i915_gem_object *obj,
				struct ttm_placement *placement)
{
	struct ttm_buffer_object *bo = i915_gem_to_ttm(obj);
	struct ttm_operation_ctx ctx = {
		.interruptible = true,
		.no_wait_gpu = false,
	};
	int real_num_busy;
	int ret;

	/* First try only the requested placement. No eviction. */
	real_num_busy = fetch_and_zero(&placement->num_busy_placement);
	ret = ttm_bo_validate(bo, placement, &ctx);
	if (ret) {
		ret = i915_ttm_err_to_gem(ret);
		/*
		 * Anything that wants to restart the operation gets to
		 * do that.
		 */
		if (ret == -EDEADLK || ret == -EINTR || ret == -ERESTARTSYS ||
		    ret == -EAGAIN)
			return ret;

		/*
		 * If the initial attempt fails, allow all accepted placements,
		 * evicting if necessary.
		 */
		placement->num_busy_placement = real_num_busy;
		ret = ttm_bo_validate(bo, placement, &ctx);
		if (ret)
			return i915_ttm_err_to_gem(ret);
	}

	if (bo->ttm && !ttm_tt_is_populated(bo->ttm)) {
		ret = ttm_tt_populate(bo->bdev, bo->ttm, &ctx);
		if (ret)
			return ret;

		i915_ttm_adjust_domains_after_move(obj);
		i915_ttm_adjust_gem_after_move(obj);
	}

	if (!i915_gem_object_has_pages(obj)) {
		struct i915_refct_sgt *rsgt =
			i915_ttm_resource_get_st(obj, bo->resource);

		if (IS_ERR(rsgt))
			return PTR_ERR(rsgt);

		GEM_BUG_ON(obj->mm.rsgt);
		obj->mm.rsgt = rsgt;
		__i915_gem_object_set_pages(obj, &rsgt->table,
					    i915_sg_dma_sizes(rsgt->table.sgl));
	}

	i915_ttm_adjust_lru(obj);
	return ret;
}

static int i915_ttm_get_pages(struct drm_i915_gem_object *obj)
{
	struct ttm_place requested, busy[I915_TTM_MAX_PLACEMENTS];
	struct ttm_placement placement;

	GEM_BUG_ON(obj->mm.n_placements > I915_TTM_MAX_PLACEMENTS);

	/* Move to the requested placement. */
	i915_ttm_placement_from_obj(obj, &requested, busy, &placement);

	return __i915_ttm_get_pages(obj, &placement);
}

/**
 * DOC: Migration vs eviction
 *
 * GEM migration may not be the same as TTM migration / eviction. If
 * the TTM core decides to evict an object it may be evicted to a
 * TTM memory type that is not in the object's allowable GEM regions, or
 * in fact theoretically to a TTM memory type that doesn't correspond to
 * a GEM memory region. In that case the object's GEM region is not
 * updated, and the data is migrated back to the GEM region at
 * get_pages time. TTM may however set up CPU ptes to the object even
 * when it is evicted.
 * Gem forced migration using the i915_ttm_migrate() op, is allowed even
 * to regions that are not in the object's list of allowable placements.
 */
static int i915_ttm_migrate(struct drm_i915_gem_object *obj,
			    struct intel_memory_region *mr)
{
	struct ttm_place requested;
	struct ttm_placement placement;
	int ret;

	i915_ttm_place_from_region(mr, &requested, obj->flags);
	placement.num_placement = 1;
	placement.num_busy_placement = 1;
	placement.placement = &requested;
	placement.busy_placement = &requested;

	ret = __i915_ttm_get_pages(obj, &placement);
	if (ret)
		return ret;

	/*
	 * Reinitialize the region bindings. This is primarily
	 * required for objects where the new region is not in
	 * its allowable placements.
	 */
	if (obj->mm.region != mr) {
		i915_gem_object_release_memory_region(obj);
		i915_gem_object_init_memory_region(obj, mr);
	}

	return 0;
}

static void i915_ttm_put_pages(struct drm_i915_gem_object *obj,
			       struct sg_table *st)
{
	/*
	 * We're currently not called from a shrinker, so put_pages()
	 * typically means the object is about to destroyed, or called
	 * from move_notify(). So just avoid doing much for now.
	 * If the object is not destroyed next, The TTM eviction logic
	 * and shrinkers will move it out if needed.
	 */

	if (obj->mm.rsgt)
		i915_refct_sgt_put(fetch_and_zero(&obj->mm.rsgt));
}

/**
 * i915_ttm_adjust_lru - Adjust an object's position on relevant LRU lists.
 * @obj: The object
 */
void i915_ttm_adjust_lru(struct drm_i915_gem_object *obj)
{
	struct ttm_buffer_object *bo = i915_gem_to_ttm(obj);
	struct i915_ttm_tt *i915_tt =
		container_of(bo->ttm, typeof(*i915_tt), ttm);
	bool shrinkable =
		bo->ttm && i915_tt->filp && ttm_tt_is_populated(bo->ttm);

	/*
	 * Don't manipulate the TTM LRUs while in TTM bo destruction.
	 * We're called through i915_ttm_delete_mem_notify().
	 */
	if (!kref_read(&bo->kref))
		return;

	/*
	 * We skip managing the shrinker LRU in set_pages() and just manage
	 * everything here. This does at least solve the issue with having
	 * temporary shmem mappings(like with evicted lmem) not being visible to
	 * the shrinker. Only our shmem objects are shrinkable, everything else
	 * we keep as unshrinkable.
	 *
	 * To make sure everything plays nice we keep an extra shrink pin in TTM
	 * if the underlying pages are not currently shrinkable. Once we release
	 * our pin, like when the pages are moved to shmem, the pages will then
	 * be added to the shrinker LRU, assuming the caller isn't also holding
	 * a pin.
	 *
	 * TODO: consider maybe also bumping the shrinker list here when we have
	 * already unpinned it, which should give us something more like an LRU.
	 *
	 * TODO: There is a small window of opportunity for this function to
	 * get called from eviction after we've dropped the last GEM refcount,
	 * but before the TTM deleted flag is set on the object. Avoid
	 * adjusting the shrinker list in such cases, since the object is
	 * not available to the shrinker anyway due to its zero refcount.
	 * To fix this properly we should move to a TTM shrinker LRU list for
	 * these objects.
	 */
	if (kref_get_unless_zero(&obj->base.refcount)) {
		if (shrinkable != obj->mm.ttm_shrinkable) {
			if (shrinkable) {
				if (obj->mm.madv == I915_MADV_WILLNEED)
					__i915_gem_object_make_shrinkable(obj);
				else
					__i915_gem_object_make_purgeable(obj);
			} else {
				i915_gem_object_make_unshrinkable(obj);
			}

			obj->mm.ttm_shrinkable = shrinkable;
		}
		i915_gem_object_put(obj);
	}

	/*
	 * Put on the correct LRU list depending on the MADV status
	 */
	spin_lock(&bo->bdev->lru_lock);
	if (shrinkable) {
		/* Try to keep shmem_tt from being considered for shrinking. */
		bo->priority = TTM_MAX_BO_PRIORITY - 1;
	} else if (obj->mm.madv != I915_MADV_WILLNEED) {
		bo->priority = I915_TTM_PRIO_PURGE;
	} else if (!i915_gem_object_has_pages(obj)) {
		if (bo->priority < I915_TTM_PRIO_HAS_PAGES)
			bo->priority = I915_TTM_PRIO_HAS_PAGES;
	} else {
		if (bo->priority > I915_TTM_PRIO_NO_PAGES)
			bo->priority = I915_TTM_PRIO_NO_PAGES;
	}

	ttm_bo_move_to_lru_tail(bo, bo->resource, NULL);
	spin_unlock(&bo->bdev->lru_lock);
}

/*
 * TTM-backed gem object destruction requires some clarification.
 * Basically we have two possibilities here. We can either rely on the
 * i915 delayed destruction and put the TTM object when the object
 * is idle. This would be detected by TTM which would bypass the
 * TTM delayed destroy handling. The other approach is to put the TTM
 * object early and rely on the TTM destroyed handling, and then free
 * the leftover parts of the GEM object once TTM's destroyed list handling is
 * complete. For now, we rely on the latter for two reasons:
 * a) TTM can evict an object even when it's on the delayed destroy list,
 * which in theory allows for complete eviction.
 * b) There is work going on in TTM to allow freeing an object even when
 * it's not idle, and using the TTM destroyed list handling could help us
 * benefit from that.
 */
static void i915_ttm_delayed_free(struct drm_i915_gem_object *obj)
{
	GEM_BUG_ON(!obj->ttm.created);

	ttm_bo_put(i915_gem_to_ttm(obj));
}

static vm_fault_t vm_fault_ttm(struct vm_fault *vmf)
{
	struct vm_area_struct *area = vmf->vma;
	struct ttm_buffer_object *bo = area->vm_private_data;
	struct drm_device *dev = bo->base.dev;
	struct drm_i915_gem_object *obj;
	vm_fault_t ret;
	int idx;

	obj = i915_ttm_to_gem(bo);
	if (!obj)
		return VM_FAULT_SIGBUS;

	/* Sanity check that we allow writing into this object */
	if (unlikely(i915_gem_object_is_readonly(obj) &&
		     area->vm_flags & VM_WRITE))
		return VM_FAULT_SIGBUS;

	ret = ttm_bo_vm_reserve(bo, vmf);
	if (ret)
		return ret;

	if (obj->mm.madv != I915_MADV_WILLNEED) {
		dma_resv_unlock(bo->base.resv);
		return VM_FAULT_SIGBUS;
	}

	if (drm_dev_enter(dev, &idx)) {
		ret = ttm_bo_vm_fault_reserved(vmf, vmf->vma->vm_page_prot,
					       TTM_BO_VM_NUM_PREFAULT);
		drm_dev_exit(idx);
	} else {
		ret = ttm_bo_vm_dummy_page(vmf, vmf->vma->vm_page_prot);
	}
	if (ret == VM_FAULT_RETRY && !(vmf->flags & FAULT_FLAG_RETRY_NOWAIT))
		return ret;

	i915_ttm_adjust_lru(obj);

	dma_resv_unlock(bo->base.resv);
	return ret;
}

static int
vm_access_ttm(struct vm_area_struct *area, unsigned long addr,
	      void *buf, int len, int write)
{
	struct drm_i915_gem_object *obj =
		i915_ttm_to_gem(area->vm_private_data);

	if (i915_gem_object_is_readonly(obj) && write)
		return -EACCES;

	return ttm_bo_vm_access(area, addr, buf, len, write);
}

static void ttm_vm_open(struct vm_area_struct *vma)
{
	struct drm_i915_gem_object *obj =
		i915_ttm_to_gem(vma->vm_private_data);

	GEM_BUG_ON(!obj);
	i915_gem_object_get(obj);
}

static void ttm_vm_close(struct vm_area_struct *vma)
{
	struct drm_i915_gem_object *obj =
		i915_ttm_to_gem(vma->vm_private_data);

	GEM_BUG_ON(!obj);
	i915_gem_object_put(obj);
}

static const struct vm_operations_struct vm_ops_ttm = {
	.fault = vm_fault_ttm,
	.access = vm_access_ttm,
	.open = ttm_vm_open,
	.close = ttm_vm_close,
};

static u64 i915_ttm_mmap_offset(struct drm_i915_gem_object *obj)
{
	/* The ttm_bo must be allocated with I915_BO_ALLOC_USER */
	GEM_BUG_ON(!drm_mm_node_allocated(&obj->base.vma_node.vm_node));

	return drm_vma_node_offset_addr(&obj->base.vma_node);
}

static void i915_ttm_unmap_virtual(struct drm_i915_gem_object *obj)
{
	ttm_bo_unmap_virtual(i915_gem_to_ttm(obj));
}

static const struct drm_i915_gem_object_ops i915_gem_ttm_obj_ops = {
	.name = "i915_gem_object_ttm",
	.flags = I915_GEM_OBJECT_IS_SHRINKABLE |
		 I915_GEM_OBJECT_SELF_MANAGED_SHRINK_LIST,

	.get_pages = i915_ttm_get_pages,
	.put_pages = i915_ttm_put_pages,
	.truncate = i915_ttm_truncate,
	.shrinker_release_pages = i915_ttm_shrinker_release_pages,

	.adjust_lru = i915_ttm_adjust_lru,
	.delayed_free = i915_ttm_delayed_free,
	.migrate = i915_ttm_migrate,

	.mmap_offset = i915_ttm_mmap_offset,
	.unmap_virtual = i915_ttm_unmap_virtual,
	.mmap_ops = &vm_ops_ttm,
};

void i915_ttm_bo_destroy(struct ttm_buffer_object *bo)
{
	struct drm_i915_gem_object *obj = i915_ttm_to_gem(bo);

	i915_gem_object_release_memory_region(obj);
	mutex_destroy(&obj->ttm.get_io_page.lock);

	if (obj->ttm.created) {
<<<<<<< HEAD
=======
		/*
		 * We freely manage the shrinker LRU outide of the mm.pages life
		 * cycle. As a result when destroying the object we should be
		 * extra paranoid and ensure we remove it from the LRU, before
		 * we free the object.
		 *
		 * Touching the ttm_shrinkable outside of the object lock here
		 * should be safe now that the last GEM object ref was dropped.
		 */
		if (obj->mm.ttm_shrinkable)
			i915_gem_object_make_unshrinkable(obj);

>>>>>>> 754e0b0e
		i915_ttm_backup_free(obj);

		/* This releases all gem object bindings to the backend. */
		__i915_gem_free_object(obj);

		call_rcu(&obj->rcu, __i915_gem_free_object_rcu);
	} else {
		__i915_gem_object_fini(obj);
	}
}

/**
 * __i915_gem_ttm_object_init - Initialize a ttm-backed i915 gem object
 * @mem: The initial memory region for the object.
 * @obj: The gem object.
 * @size: Object size in bytes.
 * @flags: gem object flags.
 *
 * Return: 0 on success, negative error code on failure.
 */
int __i915_gem_ttm_object_init(struct intel_memory_region *mem,
			       struct drm_i915_gem_object *obj,
			       resource_size_t size,
			       resource_size_t page_size,
			       unsigned int flags)
{
	static struct lock_class_key lock_class;
	struct drm_i915_private *i915 = mem->i915;
	struct ttm_operation_ctx ctx = {
		.interruptible = true,
		.no_wait_gpu = false,
	};
	enum ttm_bo_type bo_type;
	int ret;

	drm_gem_private_object_init(&i915->drm, &obj->base, size);
	i915_gem_object_init(obj, &i915_gem_ttm_obj_ops, &lock_class, flags);

	/* Don't put on a region list until we're either locked or fully initialized. */
<<<<<<< HEAD
	obj->mm.region = intel_memory_region_get(mem);
	INIT_LIST_HEAD(&obj->mm.region_link);

	i915_gem_object_make_unshrinkable(obj);
=======
	obj->mm.region = mem;
	INIT_LIST_HEAD(&obj->mm.region_link);

>>>>>>> 754e0b0e
	INIT_RADIX_TREE(&obj->ttm.get_io_page.radix, GFP_KERNEL | __GFP_NOWARN);
	mutex_init(&obj->ttm.get_io_page.lock);
	bo_type = (obj->flags & I915_BO_ALLOC_USER) ? ttm_bo_type_device :
		ttm_bo_type_kernel;

	obj->base.vma_node.driver_private = i915_gem_to_ttm(obj);

	/* Forcing the page size is kernel internal only */
	GEM_BUG_ON(page_size && obj->mm.n_placements);

	/*
	 * Keep an extra shrink pin to prevent the object from being made
	 * shrinkable too early. If the ttm_tt is ever allocated in shmem, we
	 * drop the pin. The TTM backend manages the shrinker LRU itself,
	 * outside of the normal mm.pages life cycle.
	 */
	i915_gem_object_make_unshrinkable(obj);

	/*
	 * If this function fails, it will call the destructor, but
	 * our caller still owns the object. So no freeing in the
	 * destructor until obj->ttm.created is true.
	 * Similarly, in delayed_destroy, we can't call ttm_bo_put()
	 * until successful initialization.
	 */
	ret = ttm_bo_init_reserved(&i915->bdev, i915_gem_to_ttm(obj), size,
				   bo_type, &i915_sys_placement,
				   page_size >> PAGE_SHIFT,
				   &ctx, NULL, NULL, i915_ttm_bo_destroy);
	if (ret)
		return i915_ttm_err_to_gem(ret);

	obj->ttm.created = true;
	i915_gem_object_release_memory_region(obj);
	i915_gem_object_init_memory_region(obj, mem);
	i915_ttm_adjust_domains_after_move(obj);
	i915_ttm_adjust_gem_after_move(obj);
	i915_gem_object_unlock(obj);

	return 0;
}

static const struct intel_memory_region_ops ttm_system_region_ops = {
	.init_object = __i915_gem_ttm_object_init,
	.release = intel_region_ttm_fini,
};

struct intel_memory_region *
i915_gem_ttm_system_setup(struct drm_i915_private *i915,
			  u16 type, u16 instance)
{
	struct intel_memory_region *mr;

	mr = intel_memory_region_create(i915, 0,
					totalram_pages() << PAGE_SHIFT,
					PAGE_SIZE, 0,
					type, instance,
					&ttm_system_region_ops);
	if (IS_ERR(mr))
		return mr;

	intel_memory_region_set_name(mr, "system-ttm");
	return mr;
}

/**
 * i915_gem_obj_copy_ttm - Copy the contents of one ttm-based gem object to
 * another
 * @dst: The destination object
 * @src: The source object
 * @allow_accel: Allow using the blitter. Otherwise TTM memcpy is used.
 * @intr: Whether to perform waits interruptible:
 *
 * Note: The caller is responsible for assuring that the underlying
 * TTM objects are populated if needed and locked.
 *
 * Return: Zero on success. Negative error code on error. If @intr == true,
 * then it may return -ERESTARTSYS or -EINTR.
 */
int i915_gem_obj_copy_ttm(struct drm_i915_gem_object *dst,
			  struct drm_i915_gem_object *src,
			  bool allow_accel, bool intr)
{
	struct ttm_buffer_object *dst_bo = i915_gem_to_ttm(dst);
	struct ttm_buffer_object *src_bo = i915_gem_to_ttm(src);
	struct ttm_operation_ctx ctx = {
		.interruptible = intr,
	};
	struct sg_table *dst_st;
	int ret;

	assert_object_held(dst);
	assert_object_held(src);

	/*
	 * Sync for now. This will change with async moves.
	 */
	ret = ttm_bo_wait_ctx(dst_bo, &ctx);
	if (!ret)
		ret = ttm_bo_wait_ctx(src_bo, &ctx);
	if (ret)
		return ret;

	dst_st = gpu_binds_iomem(dst_bo->resource) ?
		dst->ttm.cached_io_st : i915_ttm_tt_get_st(dst_bo->ttm);

	__i915_ttm_move(src_bo, false, dst_bo->resource, dst_bo->ttm,
			dst_st, allow_accel);

	return 0;
}<|MERGE_RESOLUTION|>--- conflicted
+++ resolved
@@ -14,17 +14,8 @@
 #include "gem/i915_gem_object.h"
 #include "gem/i915_gem_region.h"
 #include "gem/i915_gem_ttm.h"
-<<<<<<< HEAD
-#include "gem/i915_gem_ttm_pm.h"
-
-
-#include "gt/intel_engine_pm.h"
-#include "gt/intel_gt.h"
-#include "gt/intel_migrate.h"
-=======
 #include "gem/i915_gem_ttm_move.h"
 #include "gem/i915_gem_ttm_pm.h"
->>>>>>> 754e0b0e
 
 #define I915_TTM_PRIO_PURGE     0
 #define I915_TTM_PRIO_NO_PAGES  1
@@ -327,12 +318,9 @@
 {
 	struct i915_ttm_tt *i915_tt = container_of(ttm, typeof(*i915_tt), ttm);
 
-<<<<<<< HEAD
-=======
 	if (i915_tt->filp)
 		fput(i915_tt->filp);
 
->>>>>>> 754e0b0e
 	ttm_tt_fini(ttm);
 	i915_refct_sgt_put(&i915_tt->cached_rsgt);
 }
@@ -491,29 +479,8 @@
 
 	if (likely(obj)) {
 		__i915_gem_object_pages_fini(obj);
-<<<<<<< HEAD
-		i915_ttm_free_cached_io_st(obj);
-	}
-}
-
-static struct intel_memory_region *
-i915_ttm_region(struct ttm_device *bdev, int ttm_mem_type)
-{
-	struct drm_i915_private *i915 = container_of(bdev, typeof(*i915), bdev);
-
-	/* There's some room for optimization here... */
-	GEM_BUG_ON(ttm_mem_type != I915_PL_SYSTEM &&
-		   ttm_mem_type < I915_PL_LMEM0);
-	if (ttm_mem_type == I915_PL_SYSTEM)
-		return intel_memory_region_lookup(i915, INTEL_MEMORY_SYSTEM,
-						  0);
-
-	return intel_memory_region_lookup(i915, INTEL_MEMORY_LOCAL,
-					  ttm_mem_type - I915_PL_LMEM0);
-=======
 		i915_ttm_free_cached_io_rsgt(obj);
 	}
->>>>>>> 754e0b0e
 }
 
 static struct i915_refct_sgt *i915_ttm_tt_get_st(struct ttm_tt *ttm)
@@ -576,62 +543,6 @@
 		if (!obj->ttm.cached_io_rsgt) {
 			struct i915_refct_sgt *rsgt;
 
-<<<<<<< HEAD
-static int i915_ttm_accel_move(struct ttm_buffer_object *bo,
-			       bool clear,
-			       struct ttm_resource *dst_mem,
-			       struct ttm_tt *dst_ttm,
-			       struct sg_table *dst_st)
-{
-	struct drm_i915_private *i915 = container_of(bo->bdev, typeof(*i915),
-						     bdev);
-	struct ttm_resource_manager *src_man =
-		ttm_manager_type(bo->bdev, bo->resource->mem_type);
-	struct drm_i915_gem_object *obj = i915_ttm_to_gem(bo);
-	struct sg_table *src_st;
-	struct i915_request *rq;
-	struct ttm_tt *src_ttm = bo->ttm;
-	enum i915_cache_level src_level, dst_level;
-	int ret;
-
-	if (!i915->gt.migrate.context || intel_gt_is_wedged(&i915->gt))
-		return -EINVAL;
-
-	dst_level = i915_ttm_cache_level(i915, dst_mem, dst_ttm);
-	if (clear) {
-		if (bo->type == ttm_bo_type_kernel)
-			return -EINVAL;
-
-		intel_engine_pm_get(i915->gt.migrate.context->engine);
-		ret = intel_context_migrate_clear(i915->gt.migrate.context, NULL,
-						  dst_st->sgl, dst_level,
-						  gpu_binds_iomem(dst_mem),
-						  0, &rq);
-
-		if (!ret && rq) {
-			i915_request_wait(rq, 0, MAX_SCHEDULE_TIMEOUT);
-			i915_request_put(rq);
-		}
-		intel_engine_pm_put(i915->gt.migrate.context->engine);
-	} else {
-		src_st = src_man->use_tt ? i915_ttm_tt_get_st(src_ttm) :
-			obj->ttm.cached_io_st;
-
-		src_level = i915_ttm_cache_level(i915, bo->resource, src_ttm);
-		intel_engine_pm_get(i915->gt.migrate.context->engine);
-		ret = intel_context_migrate_copy(i915->gt.migrate.context,
-						 NULL, src_st->sgl, src_level,
-						 gpu_binds_iomem(bo->resource),
-						 dst_st->sgl, dst_level,
-						 gpu_binds_iomem(dst_mem),
-						 &rq);
-		if (!ret && rq) {
-			i915_request_wait(rq, 0, MAX_SCHEDULE_TIMEOUT);
-			i915_request_put(rq);
-		}
-		intel_engine_pm_put(i915->gt.migrate.context->engine);
-	}
-=======
 			rsgt = intel_region_ttm_resource_to_rsgt(obj->mm.region,
 								 res);
 			if (IS_ERR(rsgt))
@@ -655,68 +566,10 @@
 	err = i915_ttm_move_notify(bo);
 	if (err)
 		return err;
->>>>>>> 754e0b0e
 
 	return i915_ttm_purge(obj);
 }
 
-<<<<<<< HEAD
-static void __i915_ttm_move(struct ttm_buffer_object *bo, bool clear,
-			    struct ttm_resource *dst_mem,
-			    struct ttm_tt *dst_ttm,
-			    struct sg_table *dst_st,
-			    bool allow_accel)
-{
-	int ret = -EINVAL;
-
-	if (allow_accel)
-		ret = i915_ttm_accel_move(bo, clear, dst_mem, dst_ttm, dst_st);
-	if (ret) {
-		struct drm_i915_gem_object *obj = i915_ttm_to_gem(bo);
-		struct intel_memory_region *dst_reg, *src_reg;
-		union {
-			struct ttm_kmap_iter_tt tt;
-			struct ttm_kmap_iter_iomap io;
-		} _dst_iter, _src_iter;
-		struct ttm_kmap_iter *dst_iter, *src_iter;
-
-		dst_reg = i915_ttm_region(bo->bdev, dst_mem->mem_type);
-		src_reg = i915_ttm_region(bo->bdev, bo->resource->mem_type);
-		GEM_BUG_ON(!dst_reg || !src_reg);
-
-		dst_iter = !cpu_maps_iomem(dst_mem) ?
-			ttm_kmap_iter_tt_init(&_dst_iter.tt, dst_ttm) :
-			ttm_kmap_iter_iomap_init(&_dst_iter.io, &dst_reg->iomap,
-						 dst_st, dst_reg->region.start);
-
-		src_iter = !cpu_maps_iomem(bo->resource) ?
-			ttm_kmap_iter_tt_init(&_src_iter.tt, bo->ttm) :
-			ttm_kmap_iter_iomap_init(&_src_iter.io, &src_reg->iomap,
-						 obj->ttm.cached_io_st,
-						 src_reg->region.start);
-
-		ttm_move_memcpy(clear, dst_mem->num_pages, dst_iter, src_iter);
-	}
-}
-
-static int i915_ttm_move(struct ttm_buffer_object *bo, bool evict,
-			 struct ttm_operation_ctx *ctx,
-			 struct ttm_resource *dst_mem,
-			 struct ttm_place *hop)
-{
-	struct drm_i915_gem_object *obj = i915_ttm_to_gem(bo);
-	struct ttm_resource_manager *dst_man =
-		ttm_manager_type(bo->bdev, dst_mem->mem_type);
-	struct ttm_tt *ttm = bo->ttm;
-	struct sg_table *dst_st;
-	bool clear;
-	int ret;
-
-	/* Sync for now. We could do the actual copy async. */
-	ret = ttm_bo_wait_ctx(bo, ctx);
-	if (ret)
-		return ret;
-=======
 static void i915_ttm_swap_notify(struct ttm_buffer_object *bo)
 {
 	struct drm_i915_gem_object *obj = i915_ttm_to_gem(bo);
@@ -724,47 +577,12 @@
 
 	if (!obj)
 		return;
->>>>>>> 754e0b0e
 
 	ret = i915_ttm_move_notify(bo);
 	GEM_WARN_ON(ret);
 	GEM_WARN_ON(obj->ttm.cached_io_rsgt);
 	if (!ret && obj->mm.madv != I915_MADV_WILLNEED)
 		i915_ttm_purge(obj);
-<<<<<<< HEAD
-		ttm_resource_free(bo, &dst_mem);
-		return 0;
-	}
-
-	/* Populate ttm with pages if needed. Typically system memory. */
-	if (ttm && (dst_man->use_tt || (ttm->page_flags & TTM_TT_FLAG_SWAPPED))) {
-		ret = ttm_tt_populate(bo->bdev, ttm, ctx);
-		if (ret)
-			return ret;
-	}
-
-	dst_st = i915_ttm_resource_get_st(obj, dst_mem);
-	if (IS_ERR(dst_st))
-		return PTR_ERR(dst_st);
-
-	clear = !cpu_maps_iomem(bo->resource) && (!ttm || !ttm_tt_is_populated(ttm));
-	if (!(clear && ttm && !(ttm->page_flags & TTM_TT_FLAG_ZERO_ALLOC)))
-		__i915_ttm_move(bo, clear, dst_mem, bo->ttm, dst_st, true);
-
-	ttm_bo_move_sync_cleanup(bo, dst_mem);
-	i915_ttm_adjust_domains_after_move(obj);
-	i915_ttm_free_cached_io_st(obj);
-
-	if (gpu_binds_iomem(dst_mem) || cpu_maps_iomem(dst_mem)) {
-		obj->ttm.cached_io_st = dst_st;
-		obj->ttm.get_io_page.sg_pos = dst_st->sgl;
-		obj->ttm.get_io_page.sg_idx = 0;
-	}
-
-	i915_ttm_adjust_gem_after_move(obj);
-	return 0;
-=======
->>>>>>> 754e0b0e
 }
 
 static int i915_ttm_io_mem_reserve(struct ttm_device *bdev, struct ttm_resource *mem)
@@ -1178,8 +996,6 @@
 	mutex_destroy(&obj->ttm.get_io_page.lock);
 
 	if (obj->ttm.created) {
-<<<<<<< HEAD
-=======
 		/*
 		 * We freely manage the shrinker LRU outide of the mm.pages life
 		 * cycle. As a result when destroying the object we should be
@@ -1192,7 +1008,6 @@
 		if (obj->mm.ttm_shrinkable)
 			i915_gem_object_make_unshrinkable(obj);
 
->>>>>>> 754e0b0e
 		i915_ttm_backup_free(obj);
 
 		/* This releases all gem object bindings to the backend. */
@@ -1232,16 +1047,9 @@
 	i915_gem_object_init(obj, &i915_gem_ttm_obj_ops, &lock_class, flags);
 
 	/* Don't put on a region list until we're either locked or fully initialized. */
-<<<<<<< HEAD
-	obj->mm.region = intel_memory_region_get(mem);
-	INIT_LIST_HEAD(&obj->mm.region_link);
-
-	i915_gem_object_make_unshrinkable(obj);
-=======
 	obj->mm.region = mem;
 	INIT_LIST_HEAD(&obj->mm.region_link);
 
->>>>>>> 754e0b0e
 	INIT_RADIX_TREE(&obj->ttm.get_io_page.radix, GFP_KERNEL | __GFP_NOWARN);
 	mutex_init(&obj->ttm.get_io_page.lock);
 	bo_type = (obj->flags & I915_BO_ALLOC_USER) ? ttm_bo_type_device :
@@ -1305,51 +1113,4 @@
 
 	intel_memory_region_set_name(mr, "system-ttm");
 	return mr;
-}
-
-/**
- * i915_gem_obj_copy_ttm - Copy the contents of one ttm-based gem object to
- * another
- * @dst: The destination object
- * @src: The source object
- * @allow_accel: Allow using the blitter. Otherwise TTM memcpy is used.
- * @intr: Whether to perform waits interruptible:
- *
- * Note: The caller is responsible for assuring that the underlying
- * TTM objects are populated if needed and locked.
- *
- * Return: Zero on success. Negative error code on error. If @intr == true,
- * then it may return -ERESTARTSYS or -EINTR.
- */
-int i915_gem_obj_copy_ttm(struct drm_i915_gem_object *dst,
-			  struct drm_i915_gem_object *src,
-			  bool allow_accel, bool intr)
-{
-	struct ttm_buffer_object *dst_bo = i915_gem_to_ttm(dst);
-	struct ttm_buffer_object *src_bo = i915_gem_to_ttm(src);
-	struct ttm_operation_ctx ctx = {
-		.interruptible = intr,
-	};
-	struct sg_table *dst_st;
-	int ret;
-
-	assert_object_held(dst);
-	assert_object_held(src);
-
-	/*
-	 * Sync for now. This will change with async moves.
-	 */
-	ret = ttm_bo_wait_ctx(dst_bo, &ctx);
-	if (!ret)
-		ret = ttm_bo_wait_ctx(src_bo, &ctx);
-	if (ret)
-		return ret;
-
-	dst_st = gpu_binds_iomem(dst_bo->resource) ?
-		dst->ttm.cached_io_st : i915_ttm_tt_get_st(dst_bo->ttm);
-
-	__i915_ttm_move(src_bo, false, dst_bo->resource, dst_bo->ttm,
-			dst_st, allow_accel);
-
-	return 0;
 }