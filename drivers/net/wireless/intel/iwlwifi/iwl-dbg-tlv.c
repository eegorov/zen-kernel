--- conflicted
+++ resolved
@@ -1281,20 +1281,14 @@
 	switch (tp_id) {
 	case IWL_FW_INI_TIME_POINT_EARLY:
 		iwl_dbg_tlv_init_cfg(fwrt);
-<<<<<<< HEAD
-=======
 		iwl_dbg_tlv_apply_config(fwrt, conf_list);
 		iwl_dbg_tlv_update_drams(fwrt);
->>>>>>> df0cc57e
 		iwl_dbg_tlv_tp_trigger(fwrt, sync, trig_list, tp_data, NULL);
 		break;
 	case IWL_FW_INI_TIME_POINT_AFTER_ALIVE:
 		iwl_dbg_tlv_apply_buffers(fwrt);
 		iwl_dbg_tlv_send_hcmds(fwrt, hcmd_list);
-<<<<<<< HEAD
-=======
 		iwl_dbg_tlv_apply_config(fwrt, conf_list);
->>>>>>> df0cc57e
 		iwl_dbg_tlv_tp_trigger(fwrt, sync, trig_list, tp_data, NULL);
 		break;
 	case IWL_FW_INI_TIME_POINT_PERIODIC:
@@ -1305,19 +1299,13 @@
 	case IWL_FW_INI_TIME_POINT_MISSED_BEACONS:
 	case IWL_FW_INI_TIME_POINT_FW_DHC_NOTIFICATION:
 		iwl_dbg_tlv_send_hcmds(fwrt, hcmd_list);
-<<<<<<< HEAD
-=======
 		iwl_dbg_tlv_apply_config(fwrt, conf_list);
->>>>>>> df0cc57e
 		iwl_dbg_tlv_tp_trigger(fwrt, sync, trig_list, tp_data,
 				       iwl_dbg_tlv_check_fw_pkt);
 		break;
 	default:
 		iwl_dbg_tlv_send_hcmds(fwrt, hcmd_list);
-<<<<<<< HEAD
-=======
 		iwl_dbg_tlv_apply_config(fwrt, conf_list);
->>>>>>> df0cc57e
 		iwl_dbg_tlv_tp_trigger(fwrt, sync, trig_list, tp_data, NULL);
 		break;
 	}
