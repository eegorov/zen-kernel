--- conflicted
+++ resolved
@@ -510,10 +510,7 @@
 	const struct rtw89_ccx_regs *ccx;
 	const struct rtw89_physts_regs *physts;
 	const struct rtw89_cfo_regs *cfo;
-<<<<<<< HEAD
-=======
 	u32 (*phy0_phy1_offset)(struct rtw89_dev *rtwdev, u32 addr);
->>>>>>> dd66185c
 	void (*config_bb_gain)(struct rtw89_dev *rtwdev,
 			       const struct rtw89_reg2_def *reg,
 			       enum rtw89_rf_path rf_path,
