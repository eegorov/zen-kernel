# SPDX-License-Identifier: GPL-2.0
config TTY
	bool "Enable TTY" if EXPERT
	default y
	---help---
	  Allows you to remove TTY support which can save space, and
	  blocks features that require TTY from inclusion in the kernel.
	  TTY is required for any text terminals or serial port
	  communication. Most users should leave this enabled.

if TTY

config VT
	bool "Virtual terminal" if EXPERT
	depends on !UML
	select INPUT
	default y
	---help---
	  If you say Y here, you will get support for terminal devices with
	  display and keyboard devices. These are called "virtual" because you
	  can run several virtual terminals (also called virtual consoles) on
	  one physical terminal. This is rather useful, for example one
	  virtual terminal can collect system messages and warnings, another
	  one can be used for a text-mode user session, and a third could run
	  an X session, all in parallel. Switching between virtual terminals
	  is done with certain key combinations, usually Alt-<function key>.

	  The setterm command ("man setterm") can be used to change the
	  properties (such as colors or beeping) of a virtual terminal. The
	  man page console_codes(4) ("man console_codes") contains the special
	  character sequences that can be used to change those properties
	  directly. The fonts used on virtual terminals can be changed with
	  the setfont ("man setfont") command and the key bindings are defined
	  with the loadkeys ("man loadkeys") command.

	  You need at least one virtual terminal device in order to make use
	  of your keyboard and monitor. Therefore, only people configuring an
	  embedded system would want to say N here in order to save some
	  memory; the only way to log into such a system is then via a serial
	  or network connection.

	  If unsure, say Y, or else you won't be able to do much with your new
	  shiny Linux system :-)

config CONSOLE_TRANSLATIONS
	depends on VT
	default y
	bool "Enable character translations in console" if EXPERT
	---help---
	  This enables support for font mapping and Unicode translation
	  on virtual consoles.

config VT_CONSOLE
	bool "Support for console on virtual terminal" if EXPERT
	depends on VT
	default y
	---help---
	  The system console is the device which receives all kernel messages
	  and warnings and which allows logins in single user mode. If you
	  answer Y here, a virtual terminal (the device used to interact with
	  a physical terminal) can be used as system console. This is the most
	  common mode of operations, so you should say Y here unless you want
	  the kernel messages be output only to a serial port (in which case
	  you should say Y to "Console on serial port", below).

	  If you do say Y here, by default the currently visible virtual
	  terminal (/dev/tty0) will be used as system console. You can change
	  that with a kernel command line option such as "console=tty3" which
	  would use the third virtual terminal as system console. (Try "man
	  bootparam" or see the documentation of your boot loader (lilo or
	  loadlin) about how to pass options to the kernel at boot time.)

	  If unsure, say Y.

config VT_CONSOLE_SLEEP
	def_bool y
	depends on VT_CONSOLE && PM_SLEEP

<<<<<<< HEAD
menuconfig VT_CKO
	bool "Colored kernel message output"
	depends on VT_CONSOLE
	---help---
	  This option enables kernel messages to be emitted in
	  colors other than the default.

	  The color value you need to enter is composed (OR-ed)
	  of a foreground and a background color.

	  Foreground:
	  0x00 = black,   0x08 = dark gray,
	  0x01 = red,     0x09 = light red,
	  0x02 = green,   0x0A = light green,
	  0x03 = brown,   0x0B = yellow,
	  0x04 = blue,    0x0C = light blue,
	  0x05 = magenta, 0x0D = light magenta,
	  0x06 = cyan,    0x0E = light cyan,
	  0x07 = gray,    0x0F = white,

	  (Foreground colors 0x08 to 0x0F do not work when a VGA
	  console font with 512 glyphs is used.)

	  Background:
	  0x00 = black,   0x40 = blue,
	  0x10 = red,     0x50 = magenta,
	  0x20 = green,   0x60 = cyan,
	  0x30 = brown,   0x70 = gray,

	  For example, 0x1F would yield white on red.

	  If unsure, say N.

config VT_PRINTK_EMERG_COLOR
	hex "Emergency messages color"
	range 0x00 0xFF
	depends on VT_CKO
	default 0x07
	---help---
	  This option defines with which color kernel emergency messages will
	  be printed to the console.

config VT_PRINTK_ALERT_COLOR
	hex "Alert messages color"
	range 0x00 0xFF
	depends on VT_CKO
	default 0x07
	---help---
	  This option defines with which color kernel alert messages will
	  be printed to the console.

config VT_PRINTK_CRIT_COLOR
	hex "Critical messages color"
	range 0x00 0xFF
	depends on VT_CKO
	default 0x07
	---help---
	  This option defines with which color kernel critical messages will
	  be printed to the console.

config VT_PRINTK_ERR_COLOR
	hex "Error messages color"
	range 0x00 0xFF
	depends on VT_CKO
	default 0x07
	---help---
	  This option defines with which color kernel error messages will
	  be printed to the console.

config VT_PRINTK_WARNING_COLOR
	hex "Warning messages color"
	range 0x00 0xFF
	depends on VT_CKO
	default 0x07
	---help---
	  This option defines with which color kernel warning messages will
	  be printed to the console.

config VT_PRINTK_NOTICE_COLOR
	hex "Notice messages color"
	range 0x00 0xFF
	depends on VT_CKO
	default 0x07
	---help---
	  This option defines with which color kernel notice messages will
	  be printed to the console.

config VT_PRINTK_INFO_COLOR
	hex "Information messages color"
	range 0x00 0xFF
	depends on VT_CKO
	default 0x07
	---help---
	  This option defines with which color kernel information messages will
	  be printed to the console.

config VT_PRINTK_DEBUG_COLOR
	hex "Debug messages color"
	range 0x00 0xFF
	depends on VT_CKO
	default 0x07
	---help---
	  This option defines with which color kernel debug messages will
	  be printed to the console.
=======
config NR_TTY_DEVICES
        int "Maximum tty device number"
        depends on VT
        range 12 63
        default 63
        ---help---
          This option is used to change the number of tty devices in /dev.
          The default value is 63. The lowest number you can set is 12,
          63 is also the upper limit so we don't overrun the serial
          consoles.

          If unsure, say 63.
>>>>>>> 268d0556

config HW_CONSOLE
	bool
	depends on VT && !UML
	default y

config VT_HW_CONSOLE_BINDING
       bool "Support for binding and unbinding console drivers"
       depends on HW_CONSOLE
       ---help---
         The virtual terminal is the device that interacts with the physical
         terminal through console drivers. On these systems, at least one
         console driver is loaded. In other configurations, additional console
         drivers may be enabled, such as the framebuffer console. If more than
         1 console driver is enabled, setting this to 'y' will allow you to
         select the console driver that will serve as the backend for the
         virtual terminals.

	 See <file:Documentation/console/console.txt> for more
	 information. For framebuffer console users, please refer to
	 <file:Documentation/fb/fbcon.txt>.

config UNIX98_PTYS
	bool "Unix98 PTY support" if EXPERT
	default y
	---help---
	  A pseudo terminal (PTY) is a software device consisting of two
	  halves: a master and a slave. The slave device behaves identical to
	  a physical terminal; the master device is used by a process to
	  read data from and write data to the slave, thereby emulating a
	  terminal. Typical programs for the master side are telnet servers
	  and xterms.

	  Linux has traditionally used the BSD-like names /dev/ptyxx for
	  masters and /dev/ttyxx for slaves of pseudo terminals. This scheme
	  has a number of problems. The GNU C library glibc 2.1 and later,
	  however, supports the Unix98 naming standard: in order to acquire a
	  pseudo terminal, a process opens /dev/ptmx; the number of the pseudo
	  terminal is then made available to the process and the pseudo
	  terminal slave can be accessed as /dev/pts/<number>. What was
	  traditionally /dev/ttyp2 will then be /dev/pts/2, for example.

	  All modern Linux systems use the Unix98 ptys.  Say Y unless
	  you're on an embedded system and want to conserve memory.

config LEGACY_PTYS
	bool "Legacy (BSD) PTY support"
	default y
	---help---
	  A pseudo terminal (PTY) is a software device consisting of two
	  halves: a master and a slave. The slave device behaves identical to
	  a physical terminal; the master device is used by a process to
	  read data from and write data to the slave, thereby emulating a
	  terminal. Typical programs for the master side are telnet servers
	  and xterms.

	  Linux has traditionally used the BSD-like names /dev/ptyxx
	  for masters and /dev/ttyxx for slaves of pseudo
	  terminals. This scheme has a number of problems, including
	  security.  This option enables these legacy devices; on most
	  systems, it is safe to say N.


config LEGACY_PTY_COUNT
	int "Maximum number of legacy PTY in use"
	depends on LEGACY_PTYS
	range 0 256
	default "256"
	---help---
	  The maximum number of legacy PTYs that can be used at any one time.
	  The default is 256, and should be more than enough.  Embedded
	  systems may want to reduce this to save memory.

	  When not in use, each legacy PTY occupies 12 bytes on 32-bit
	  architectures and 24 bytes on 64-bit architectures.

config SERIAL_NONSTANDARD
	bool "Non-standard serial port support"
	depends on HAS_IOMEM
	---help---
	  Say Y here if you have any non-standard serial boards -- boards
	  which aren't supported using the standard "dumb" serial driver.
	  This includes intelligent serial boards such as Cyclades,
	  Digiboards, etc. These are usually used for systems that need many
	  serial ports because they serve many terminals or dial-in
	  connections.

	  Note that the answer to this question won't directly affect the
	  kernel: saying N will just cause the configurator to skip all
	  the questions about non-standard serial boards.

	  Most people can say N here.

config ROCKETPORT
	tristate "Comtrol RocketPort support"
	depends on SERIAL_NONSTANDARD && (ISA || EISA || PCI)
	help
	  This driver supports Comtrol RocketPort and RocketModem PCI boards.   
          These boards provide 2, 4, 8, 16, or 32 high-speed serial ports or
          modems.  For information about the RocketPort/RocketModem  boards
          and this driver read <file:Documentation/serial/rocket.rst>.

	  To compile this driver as a module, choose M here: the
	  module will be called rocket.

	  If you want to compile this driver into the kernel, say Y here.  If
          you don't have a Comtrol RocketPort/RocketModem card installed, say N.

config CYCLADES
	tristate "Cyclades async mux support"
	depends on SERIAL_NONSTANDARD && (PCI || ISA)
	select FW_LOADER
	---help---
	  This driver supports Cyclades Z and Y multiserial boards.
	  You would need something like this to connect more than two modems to
	  your Linux box, for instance in order to become a dial-in server.

	  For information about the Cyclades-Z card, read
	  <file:Documentation/serial/cyclades_z.rst>.

	  To compile this driver as a module, choose M here: the
	  module will be called cyclades.

	  If you haven't heard about it, it's safe to say N.

config CYZ_INTR
	bool "Cyclades-Z interrupt mode operation"
	depends on CYCLADES && PCI
	help
	  The Cyclades-Z family of multiport cards allows 2 (two) driver op
	  modes: polling and interrupt. In polling mode, the driver will check
	  the status of the Cyclades-Z ports every certain amount of time
	  (which is called polling cycle and is configurable). In interrupt
	  mode, it will use an interrupt line (IRQ) in order to check the
	  status of the Cyclades-Z ports. The default op mode is polling. If
	  unsure, say N.

config MOXA_INTELLIO
	tristate "Moxa Intellio support"
	depends on SERIAL_NONSTANDARD && (ISA || EISA || PCI)
	select FW_LOADER
	help
	  Say Y here if you have a Moxa Intellio multiport serial card.

	  To compile this driver as a module, choose M here: the
	  module will be called moxa.

config MOXA_SMARTIO
	tristate "Moxa SmartIO support v. 2.0"
	depends on SERIAL_NONSTANDARD && (PCI || EISA || ISA)
	help
	  Say Y here if you have a Moxa SmartIO multiport serial card and/or
	  want to help develop a new version of this driver.

	  This is upgraded (1.9.1) driver from original Moxa drivers with
	  changes finally resulting in PCI probing.

	  This driver can also be built as a module. The module will be called
	  mxser. If you want to do that, say M here.

config SYNCLINK
	tristate "Microgate SyncLink card support"
	depends on SERIAL_NONSTANDARD && PCI && ISA_DMA_API
	help
	  Provides support for the SyncLink ISA and PCI multiprotocol serial
	  adapters. These adapters support asynchronous and HDLC bit
	  synchronous communication up to 10Mbps (PCI adapter).

	  This driver can only be built as a module ( = code which can be
	  inserted in and removed from the running kernel whenever you want).
	  The module will be called synclink.  If you want to do that, say M
	  here.

config SYNCLINKMP
	tristate "SyncLink Multiport support"
	depends on SERIAL_NONSTANDARD && PCI
	help
	  Enable support for the SyncLink Multiport (2 or 4 ports)
	  serial adapter, running asynchronous and HDLC communications up
	  to 2.048Mbps. Each ports is independently selectable for
	  RS-232, V.35, RS-449, RS-530, and X.21

	  This driver may be built as a module ( = code which can be
	  inserted in and removed from the running kernel whenever you want).
	  The module will be called synclinkmp.  If you want to do that, say M
	  here.

config SYNCLINK_GT
	tristate "SyncLink GT/AC support"
	depends on SERIAL_NONSTANDARD && PCI
	help
	  Support for SyncLink GT and SyncLink AC families of
	  synchronous and asynchronous serial adapters
	  manufactured by Microgate Systems, Ltd. (www.microgate.com)

config NOZOMI
	tristate "HSDPA Broadband Wireless Data Card - Globe Trotter"
	depends on PCI
	help
	  If you have a HSDPA driver Broadband Wireless Data Card -
	  Globe Trotter PCMCIA card, say Y here.

	  To compile this driver as a module, choose M here, the module
	  will be called nozomi.

config ISI
	tristate "Multi-Tech multiport card support"
	depends on SERIAL_NONSTANDARD && PCI
	select FW_LOADER
	help
	  This is a driver for the Multi-Tech cards which provide several
	  serial ports.  The driver is experimental and can currently only be
	  built as a module. The module will be called isicom.
	  If you want to do that, choose M here.

config N_HDLC
	tristate "HDLC line discipline support"
	depends on SERIAL_NONSTANDARD
	help
	  Allows synchronous HDLC communications with tty device drivers that
	  support synchronous HDLC such as the Microgate SyncLink adapter.

	  This driver can be built as a module ( = code which can be
	  inserted in and removed from the running kernel whenever you want).
	  The module will be called n_hdlc. If you want to do that, say M
	  here.

config N_GSM
	tristate "GSM MUX line discipline support (EXPERIMENTAL)"
	depends on NET
	help
	  This line discipline provides support for the GSM MUX protocol and
	  presents the mux as a set of 61 individual tty devices.

config TRACE_ROUTER
	tristate "Trace data router for MIPI P1149.7 cJTAG standard"
	depends on TRACE_SINK
	help
	  The trace router uses the Linux tty line discipline framework to
	  route trace data coming from a tty port (say UART for example) to
	  the trace sink line discipline driver and to another tty port (say
	  USB). This is part of a solution for the MIPI P1149.7, compact JTAG,
	  standard, which is for debugging mobile devices. The PTI driver in
	  drivers/misc/pti.c defines the majority of this MIPI solution.

	  You should select this driver if the target kernel is meant for
	  a mobile device containing a modem.  Then you will need to select
	  "Trace data sink for MIPI P1149.7 cJTAG standard" line discipline
	  driver.

config TRACE_SINK
	tristate "Trace data sink for MIPI P1149.7 cJTAG standard"
	help
	  The trace sink uses the Linux line discipline framework to receive
	  trace data coming from the trace router line discipline driver
	  to a user-defined tty port target, like USB.
	  This is to provide a way to extract modem trace data on
	  devices that do not have a PTI HW module, or just need modem
	  trace data to come out of a different HW output port.
	  This is part of a solution for the P1149.7, compact JTAG, standard.

	  If you select this option, you need to select
	  "Trace data router for MIPI P1149.7 cJTAG standard".

config PPC_EPAPR_HV_BYTECHAN
	bool "ePAPR hypervisor byte channel driver"
	depends on PPC
	select EPAPR_PARAVIRT
	help
	  This driver creates /dev entries for each ePAPR hypervisor byte
	  channel, thereby allowing applications to communicate with byte
	  channels as if they were serial ports.

config PPC_EARLY_DEBUG_EHV_BC
	bool "Early console (udbg) support for ePAPR hypervisors"
	depends on PPC_EPAPR_HV_BYTECHAN=y
	help
	  Select this option to enable early console (a.k.a. "udbg") support
	  via an ePAPR byte channel.  You also need to choose the byte channel
	  handle below.

config PPC_EARLY_DEBUG_EHV_BC_HANDLE
	int "Byte channel handle for early console (udbg)"
	depends on PPC_EARLY_DEBUG_EHV_BC
	default 0
	help
	  If you want early console (udbg) output through a byte channel,
	  specify the handle of the byte channel to use.

	  For this to work, the byte channel driver must be compiled
	  in-kernel, not as a module.

	  Note that only one early console driver can be enabled, so don't
	  enable any others if you enable this one.

	  If the number you specify is not a valid byte channel handle, then
	  there simply will be no early console output.  This is true also
	  if you don't boot under a hypervisor at all.

config NULL_TTY
	tristate "NULL TTY driver"
	help
	  Say Y here if you want a NULL TTY which simply discards messages.

	  This is useful to allow userspace applications which expect a console
	  device to work without modifications even when no console is
	  available or desired.

	  In order to use this driver, you should redirect the console to this
	  TTY, or boot the kernel with console=ttynull.

	  If unsure, say N.

config GOLDFISH_TTY
	tristate "Goldfish TTY Driver"
	depends on GOLDFISH
	select SERIAL_CORE
	select SERIAL_CORE_CONSOLE
	help
	  Console and system TTY driver for the Goldfish virtual platform.

config GOLDFISH_TTY_EARLY_CONSOLE
	bool
	default y if GOLDFISH_TTY=y
	select SERIAL_EARLYCON

config MIPS_EJTAG_FDC_TTY
	bool "MIPS EJTAG Fast Debug Channel TTY"
	depends on MIPS_CDMM
	help
	  This enables a TTY and console on the MIPS EJTAG Fast Debug Channels,
	  if they are present. This can be useful when working with an EJTAG
	  probe which supports it, to get console output and a login prompt via
	  EJTAG without needing to connect a serial cable.

	  TTY devices are named e.g. ttyFDC3c2 (for FDC channel 2 of the FDC on
	  CPU3).

	  The console can be enabled with console=fdc1 (for FDC channel 1 on all
	  CPUs). Do not use the console unless there is a debug probe attached
	  to drain the FDC TX FIFO.

	  If unsure, say N.

config MIPS_EJTAG_FDC_EARLYCON
	bool "Early FDC console"
	depends on MIPS_EJTAG_FDC_TTY
	help
	  This registers a console on FDC channel 1 very early during boot (from
	  MIPS arch code). This is useful for bring-up and debugging early boot
	  issues.

	  Do not enable unless there is a debug probe attached to drain the FDC
	  TX FIFO.

	  If unsure, say N.

config MIPS_EJTAG_FDC_KGDB
	bool "Use KGDB over an FDC channel"
	depends on MIPS_EJTAG_FDC_TTY && KGDB
	default y
	help
          This enables the use of KGDB over an FDC channel, allowing KGDB to be
          used remotely or when a serial port isn't available.

config MIPS_EJTAG_FDC_KGDB_CHAN
	int "KGDB FDC channel"
	depends on MIPS_EJTAG_FDC_KGDB
	range 2 15
	default 3
	help
	  FDC channel number to use for KGDB.

config VCC
	tristate "Sun Virtual Console Concentrator"
	depends on SUN_LDOMS
	help
	  Support for Sun logical domain consoles.

config LDISC_AUTOLOAD
	bool "Automatically load TTY Line Disciplines"
	default y
	help
	  Historically the kernel has always automatically loaded any
	  line discipline that is in a kernel module when a user asks
	  for it to be loaded with the TIOCSETD ioctl, or through other
	  means.  This is not always the best thing to do on systems
	  where you know you will not be using some of the more
	  "ancient" line disciplines, so prevent the kernel from doing
	  this unless the request is coming from a process with the
	  CAP_SYS_MODULE permissions.

	  Say 'Y' here if you trust your userspace users to do the right
	  thing, or if you have only provided the line disciplines that
	  you know you will be using, or if you wish to continue to use
	  the traditional method of on-demand loading of these modules
	  by any user.

	  This functionality can be changed at runtime with the
	  dev.tty.ldisc_autoload sysctl, this configuration option will
	  only set the default value of this functionality.

endif # TTY<|MERGE_RESOLUTION|>--- conflicted
+++ resolved
@@ -76,7 +76,6 @@
 	def_bool y
 	depends on VT_CONSOLE && PM_SLEEP
 
-<<<<<<< HEAD
 menuconfig VT_CKO
 	bool "Colored kernel message output"
 	depends on VT_CONSOLE
@@ -181,7 +180,7 @@
 	---help---
 	  This option defines with which color kernel debug messages will
 	  be printed to the console.
-=======
+
 config NR_TTY_DEVICES
         int "Maximum tty device number"
         depends on VT
@@ -194,7 +193,6 @@
           consoles.
 
           If unsure, say 63.
->>>>>>> 268d0556
 
 config HW_CONSOLE
 	bool
