--- conflicted
+++ resolved
@@ -75,7 +75,6 @@
 	def_bool y
 	depends on VT_CONSOLE && PM_SLEEP
 
-<<<<<<< HEAD
 menuconfig VT_CKO
 	bool "Colored kernel message output"
 	depends on VT_CONSOLE
@@ -180,7 +179,7 @@
 	---help---
 	  This option defines with which color kernel debug messages will
 	  be printed to the console.
-=======
+
 config NR_TTY_DEVICES
         int "Maximum tty device number"
         depends on VT
@@ -193,7 +192,6 @@
           consoles.
 
           If unsure, say 63.
->>>>>>> e4728c7e
 
 config HW_CONSOLE
 	bool
