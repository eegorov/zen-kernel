--- conflicted
+++ resolved
@@ -701,17 +701,6 @@
 	serial8250_rpm_put(p);
 }
 
-<<<<<<< HEAD
-=======
-static void serial8250_clear_IER(struct uart_8250_port *up)
-{
-	if (up->capabilities & UART_CAP_UUE)
-		serial_out(up, UART_IER, UART_IER_UUE);
-	else
-		serial_out(up, UART_IER, 0);
-}
-
->>>>>>> 706a7415
 #ifdef CONFIG_SERIAL_8250_RSA
 /*
  * Attempts to turn on the RSA FIFO.  Returns zero on failure.
