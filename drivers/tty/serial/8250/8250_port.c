--- conflicted
+++ resolved
@@ -3536,13 +3536,9 @@
  *	Doing runtime PM is really a bad idea for the kernel console.
  *	Thus, we assume the function is called when device is powered up.
  */
-<<<<<<< HEAD
-void serial8250_console_write(struct uart_8250_port *up, const char *s,
-			      unsigned int count, unsigned int loglevel)
-=======
 bool serial8250_console_write_thread(struct uart_8250_port *up,
-				     struct cons_write_context *wctxt)
->>>>>>> af812968
+				     struct cons_write_context *wctxt,
+				     unsigned int loglevel)
 {
 	struct cons_write_context wctxt_init = { };
 	struct cons_context *ctxt_init = &ACCESS_PRIVATE(&wctxt_init, ctxt);
