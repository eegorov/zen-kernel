--- conflicted
+++ resolved
@@ -592,14 +592,6 @@
 
 #ifdef CONFIG_SERIAL_8250_CONSOLE
 
-<<<<<<< HEAD
-static void univ8250_console_write(struct console *co, const char *s,
-				   unsigned int count, unsigned int loglevel)
-{
-	struct uart_8250_port *up = &serial8250_ports[co->index];
-
-	serial8250_console_write(up, s, count, loglevel);
-=======
 static void univ8250_console_port_lock(struct console *con, bool do_lock, unsigned long *flags)
 {
 	struct uart_8250_port *up = &serial8250_ports[con->index];
@@ -611,20 +603,21 @@
 }
 
 static bool univ8250_console_write_atomic(struct console *co,
-					  struct cons_write_context *wctxt)
+					  struct cons_write_context *wctxt,
+					  unsigned int loglevel)
 {
 	struct uart_8250_port *up = &serial8250_ports[co->index];
 
-	return serial8250_console_write_atomic(up, wctxt);
+	return serial8250_console_write_atomic(up, wctxt. loglevel);
 }
 
 static bool univ8250_console_write_thread(struct console *co,
-					  struct cons_write_context *wctxt)
+					  struct cons_write_context *wctxt,
+					  unsigned int loglevel)
 {
 	struct uart_8250_port *up = &serial8250_ports[co->index];
 
-	return serial8250_console_write_thread(up, wctxt);
->>>>>>> 9f7f7206
+	return serial8250_console_write_thread(up, wctxt, loglevel);
 }
 
 static int univ8250_console_setup(struct console *co, char *options)
