--- conflicted
+++ resolved
@@ -653,14 +653,9 @@
 	if ((lsr & UART_LSR_OE) && up->overrun_backoff_time_ms > 0) {
 		unsigned long delay;
 
-<<<<<<< HEAD
-		spin_lock(&port->lock);
-		up->ier = serial8250_in_IER(up);
-=======
 		/* Synchronize UART_IER access against the console. */
 		spin_lock(&port->lock);
 		up->ier = port->serial_in(port, UART_IER);
->>>>>>> b37d2024
 		if (up->ier & (UART_IER_RLSI | UART_IER_RDI)) {
 			port->ops->stop_rx(port);
 		} else {
