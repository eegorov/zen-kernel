// SPDX-License-Identifier: GPL-2.0

#include <linux/bitmap.h>
#include <linux/kernel.h>
#include <linux/module.h>
#include <linux/interrupt.h>
#include <linux/irq.h>
#include <linux/spinlock.h>
#include <linux/list.h>
#include <linux/device.h>
#include <linux/err.h>
#include <linux/debugfs.h>
#include <linux/seq_file.h>
#include <linux/gpio.h>
#include <linux/idr.h>
#include <linux/slab.h>
#include <linux/acpi.h>
#include <linux/gpio/driver.h>
#include <linux/gpio/machine.h>
#include <linux/pinctrl/consumer.h>
#include <linux/fs.h>
#include <linux/compat.h>
#include <linux/file.h>
#include <uapi/linux/gpio.h>

#include "gpiolib.h"
#include "gpiolib-of.h"
#include "gpiolib-acpi.h"
#include "gpiolib-cdev.h"
#include "gpiolib-sysfs.h"

#define CREATE_TRACE_POINTS
#include <trace/events/gpio.h>

/* Implementation infrastructure for GPIO interfaces.
 *
 * The GPIO programming interface allows for inlining speed-critical
 * get/set operations for common cases, so that access to SOC-integrated
 * GPIOs can sometimes cost only an instruction or two per bit.
 */


/* When debugging, extend minimal trust to callers and platform code.
 * Also emit diagnostic messages that may help initial bringup, when
 * board setup or driver bugs are most common.
 *
 * Otherwise, minimize overhead in what may be bitbanging codepaths.
 */
#ifdef	DEBUG
#define	extra_checks	1
#else
#define	extra_checks	0
#endif

/* Device and char device-related information */
static DEFINE_IDA(gpio_ida);
static dev_t gpio_devt;
#define GPIO_DEV_MAX 256 /* 256 GPIO chip devices supported */
static int gpio_bus_match(struct device *dev, struct device_driver *drv);
static struct bus_type gpio_bus_type = {
	.name = "gpio",
	.match = gpio_bus_match,
};

/*
 * Number of GPIOs to use for the fast path in set array
 */
#define FASTPATH_NGPIO CONFIG_GPIOLIB_FASTPATH_LIMIT

/* gpio_lock prevents conflicts during gpio_desc[] table updates.
 * While any GPIO is requested, its gpio_chip is not removable;
 * each GPIO's "requested" flag serves as a lock and refcount.
 */
DEFINE_SPINLOCK(gpio_lock);

static DEFINE_MUTEX(gpio_lookup_lock);
static LIST_HEAD(gpio_lookup_list);
LIST_HEAD(gpio_devices);

static DEFINE_MUTEX(gpio_machine_hogs_mutex);
static LIST_HEAD(gpio_machine_hogs);

static void gpiochip_free_hogs(struct gpio_chip *gc);
static int gpiochip_add_irqchip(struct gpio_chip *gc,
				struct lock_class_key *lock_key,
				struct lock_class_key *request_key);
static void gpiochip_irqchip_remove(struct gpio_chip *gc);
static int gpiochip_irqchip_init_hw(struct gpio_chip *gc);
static int gpiochip_irqchip_init_valid_mask(struct gpio_chip *gc);
static void gpiochip_irqchip_free_valid_mask(struct gpio_chip *gc);

static bool gpiolib_initialized;

static inline void desc_set_label(struct gpio_desc *d, const char *label)
{
	d->label = label;
}

/**
 * gpio_to_desc - Convert a GPIO number to its descriptor
 * @gpio: global GPIO number
 *
 * Returns:
 * The GPIO descriptor associated with the given GPIO, or %NULL if no GPIO
 * with the given number exists in the system.
 */
struct gpio_desc *gpio_to_desc(unsigned gpio)
{
	struct gpio_device *gdev;
	unsigned long flags;

	spin_lock_irqsave(&gpio_lock, flags);

	list_for_each_entry(gdev, &gpio_devices, list) {
		if (gdev->base <= gpio &&
		    gdev->base + gdev->ngpio > gpio) {
			spin_unlock_irqrestore(&gpio_lock, flags);
			return &gdev->descs[gpio - gdev->base];
		}
	}

	spin_unlock_irqrestore(&gpio_lock, flags);

	if (!gpio_is_valid(gpio))
		pr_warn("invalid GPIO %d\n", gpio);

	return NULL;
}
EXPORT_SYMBOL_GPL(gpio_to_desc);

/**
 * gpiochip_get_desc - get the GPIO descriptor corresponding to the given
 *                     hardware number for this chip
 * @gc: GPIO chip
 * @hwnum: hardware number of the GPIO for this chip
 *
 * Returns:
 * A pointer to the GPIO descriptor or ``ERR_PTR(-EINVAL)`` if no GPIO exists
 * in the given chip for the specified hardware number.
 */
struct gpio_desc *gpiochip_get_desc(struct gpio_chip *gc,
				    unsigned int hwnum)
{
	struct gpio_device *gdev = gc->gpiodev;

	if (hwnum >= gdev->ngpio)
		return ERR_PTR(-EINVAL);

	return &gdev->descs[hwnum];
}
EXPORT_SYMBOL_GPL(gpiochip_get_desc);

/**
 * desc_to_gpio - convert a GPIO descriptor to the integer namespace
 * @desc: GPIO descriptor
 *
 * This should disappear in the future but is needed since we still
 * use GPIO numbers for error messages and sysfs nodes.
 *
 * Returns:
 * The global GPIO number for the GPIO specified by its descriptor.
 */
int desc_to_gpio(const struct gpio_desc *desc)
{
	return desc->gdev->base + (desc - &desc->gdev->descs[0]);
}
EXPORT_SYMBOL_GPL(desc_to_gpio);


/**
 * gpiod_to_chip - Return the GPIO chip to which a GPIO descriptor belongs
 * @desc:	descriptor to return the chip of
 */
struct gpio_chip *gpiod_to_chip(const struct gpio_desc *desc)
{
	if (!desc || !desc->gdev)
		return NULL;
	return desc->gdev->chip;
}
EXPORT_SYMBOL_GPL(gpiod_to_chip);

/* dynamic allocation of GPIOs, e.g. on a hotplugged device */
static int gpiochip_find_base(int ngpio)
{
	struct gpio_device *gdev;
	int base = ARCH_NR_GPIOS - ngpio;

	list_for_each_entry_reverse(gdev, &gpio_devices, list) {
		/* found a free space? */
		if (gdev->base + gdev->ngpio <= base)
			break;
		else
			/* nope, check the space right before the chip */
			base = gdev->base - ngpio;
	}

	if (gpio_is_valid(base)) {
		pr_debug("%s: found new base at %d\n", __func__, base);
		return base;
	} else {
		pr_err("%s: cannot find free range\n", __func__);
		return -ENOSPC;
	}
}

/**
 * gpiod_get_direction - return the current direction of a GPIO
 * @desc:	GPIO to get the direction of
 *
 * Returns 0 for output, 1 for input, or an error code in case of error.
 *
 * This function may sleep if gpiod_cansleep() is true.
 */
int gpiod_get_direction(struct gpio_desc *desc)
{
	struct gpio_chip *gc;
	unsigned int offset;
	int ret;

	gc = gpiod_to_chip(desc);
	offset = gpio_chip_hwgpio(desc);

	/*
	 * Open drain emulation using input mode may incorrectly report
	 * input here, fix that up.
	 */
	if (test_bit(FLAG_OPEN_DRAIN, &desc->flags) &&
	    test_bit(FLAG_IS_OUT, &desc->flags))
		return 0;

	if (!gc->get_direction)
		return -ENOTSUPP;

	ret = gc->get_direction(gc, offset);
	if (ret < 0)
		return ret;

	/* GPIOF_DIR_IN or other positive, otherwise GPIOF_DIR_OUT */
	if (ret > 0)
		ret = 1;

	assign_bit(FLAG_IS_OUT, &desc->flags, !ret);

	return ret;
}
EXPORT_SYMBOL_GPL(gpiod_get_direction);

/*
 * Add a new chip to the global chips list, keeping the list of chips sorted
 * by range(means [base, base + ngpio - 1]) order.
 *
 * Return -EBUSY if the new chip overlaps with some other chip's integer
 * space.
 */
static int gpiodev_add_to_list(struct gpio_device *gdev)
{
	struct gpio_device *prev, *next;

	if (list_empty(&gpio_devices)) {
		/* initial entry in list */
		list_add_tail(&gdev->list, &gpio_devices);
		return 0;
	}

	next = list_entry(gpio_devices.next, struct gpio_device, list);
	if (gdev->base + gdev->ngpio <= next->base) {
		/* add before first entry */
		list_add(&gdev->list, &gpio_devices);
		return 0;
	}

	prev = list_entry(gpio_devices.prev, struct gpio_device, list);
	if (prev->base + prev->ngpio <= gdev->base) {
		/* add behind last entry */
		list_add_tail(&gdev->list, &gpio_devices);
		return 0;
	}

	list_for_each_entry_safe(prev, next, &gpio_devices, list) {
		/* at the end of the list */
		if (&next->list == &gpio_devices)
			break;

		/* add between prev and next */
		if (prev->base + prev->ngpio <= gdev->base
				&& gdev->base + gdev->ngpio <= next->base) {
			list_add(&gdev->list, &prev->list);
			return 0;
		}
	}

	dev_err(&gdev->dev, "GPIO integer space overlap, cannot add chip\n");
	return -EBUSY;
}

/*
 * Convert a GPIO name to its descriptor
 * Note that there is no guarantee that GPIO names are globally unique!
 * Hence this function will return, if it exists, a reference to the first GPIO
 * line found that matches the given name.
 */
static struct gpio_desc *gpio_name_to_desc(const char * const name)
{
	struct gpio_device *gdev;
	unsigned long flags;

	if (!name)
		return NULL;

	spin_lock_irqsave(&gpio_lock, flags);

	list_for_each_entry(gdev, &gpio_devices, list) {
		int i;

		for (i = 0; i != gdev->ngpio; ++i) {
			struct gpio_desc *desc = &gdev->descs[i];

			if (!desc->name)
				continue;

			if (!strcmp(desc->name, name)) {
				spin_unlock_irqrestore(&gpio_lock, flags);
				return desc;
			}
		}
	}

	spin_unlock_irqrestore(&gpio_lock, flags);

	return NULL;
}

/*
 * Take the names from gc->names and assign them to their GPIO descriptors.
 * Warn if a name is already used for a GPIO line on a different GPIO chip.
 *
 * Note that:
 *   1. Non-unique names are still accepted,
 *   2. Name collisions within the same GPIO chip are not reported.
 */
static int gpiochip_set_desc_names(struct gpio_chip *gc)
{
	struct gpio_device *gdev = gc->gpiodev;
	int i;

	/* First check all names if they are unique */
	for (i = 0; i != gc->ngpio; ++i) {
		struct gpio_desc *gpio;

		gpio = gpio_name_to_desc(gc->names[i]);
		if (gpio)
			dev_warn(&gdev->dev,
				 "Detected name collision for GPIO name '%s'\n",
				 gc->names[i]);
	}

	/* Then add all names to the GPIO descriptors */
	for (i = 0; i != gc->ngpio; ++i)
		gdev->descs[i].name = gc->names[i];

	return 0;
}

/*
 * devprop_gpiochip_set_names - Set GPIO line names using device properties
 * @chip: GPIO chip whose lines should be named, if possible
 *
 * Looks for device property "gpio-line-names" and if it exists assigns
 * GPIO line names for the chip. The memory allocated for the assigned
 * names belong to the underlying firmware node and should not be released
 * by the caller.
 */
static int devprop_gpiochip_set_names(struct gpio_chip *chip)
{
	struct gpio_device *gdev = chip->gpiodev;
	struct fwnode_handle *fwnode = dev_fwnode(&gdev->dev);
	const char **names;
	int ret, i;
	int count;

	count = fwnode_property_string_array_count(fwnode, "gpio-line-names");
	if (count < 0)
		return 0;

	/*
	 * When offset is set in the driver side we assume the driver internally
	 * is using more than one gpiochip per the same device. We have to stop
	 * setting friendly names if the specified ones with 'gpio-line-names'
	 * are less than the offset in the device itself. This means all the
	 * lines are not present for every single pin within all the internal
	 * gpiochips.
	 */
	if (count <= chip->offset) {
		dev_warn(&gdev->dev, "gpio-line-names too short (length %d), cannot map names for the gpiochip at offset %u\n",
			 count, chip->offset);
		return 0;
	}

	names = kcalloc(count, sizeof(*names), GFP_KERNEL);
	if (!names)
		return -ENOMEM;

	ret = fwnode_property_read_string_array(fwnode, "gpio-line-names",
						names, count);
	if (ret < 0) {
		dev_warn(&gdev->dev, "failed to read GPIO line names\n");
		kfree(names);
		return ret;
	}

	/*
	 * When more that one gpiochip per device is used, 'count' can
	 * contain at most number gpiochips x chip->ngpio. We have to
	 * correctly distribute all defined lines taking into account
	 * chip->offset as starting point from where we will assign
	 * the names to pins from the 'names' array. Since property
	 * 'gpio-line-names' cannot contains gaps, we have to be sure
	 * we only assign those pins that really exists since chip->ngpio
	 * can be different of the chip->offset.
	 */
	count = (count > chip->offset) ? count - chip->offset : count;
	if (count > chip->ngpio)
		count = chip->ngpio;

	for (i = 0; i < count; i++) {
		/*
		 * Allow overriding "fixed" names provided by the GPIO
		 * provider. The "fixed" names are more often than not
		 * generic and less informative than the names given in
		 * device properties.
		 */
		if (names[chip->offset + i] && names[chip->offset + i][0])
			gdev->descs[i].name = names[chip->offset + i];
	}

	kfree(names);

	return 0;
}

static unsigned long *gpiochip_allocate_mask(struct gpio_chip *gc)
{
	unsigned long *p;

	p = bitmap_alloc(gc->ngpio, GFP_KERNEL);
	if (!p)
		return NULL;

	/* Assume by default all GPIOs are valid */
	bitmap_fill(p, gc->ngpio);

	return p;
}

static int gpiochip_alloc_valid_mask(struct gpio_chip *gc)
{
	if (!(of_gpio_need_valid_mask(gc) || gc->init_valid_mask))
		return 0;

	gc->valid_mask = gpiochip_allocate_mask(gc);
	if (!gc->valid_mask)
		return -ENOMEM;

	return 0;
}

static int gpiochip_init_valid_mask(struct gpio_chip *gc)
{
	if (gc->init_valid_mask)
		return gc->init_valid_mask(gc,
					   gc->valid_mask,
					   gc->ngpio);

	return 0;
}

static void gpiochip_free_valid_mask(struct gpio_chip *gc)
{
	bitmap_free(gc->valid_mask);
	gc->valid_mask = NULL;
}

static int gpiochip_add_pin_ranges(struct gpio_chip *gc)
{
	if (gc->add_pin_ranges)
		return gc->add_pin_ranges(gc);

	return 0;
}

bool gpiochip_line_is_valid(const struct gpio_chip *gc,
				unsigned int offset)
{
	/* No mask means all valid */
	if (likely(!gc->valid_mask))
		return true;
	return test_bit(offset, gc->valid_mask);
}
EXPORT_SYMBOL_GPL(gpiochip_line_is_valid);

static void gpiodevice_release(struct device *dev)
{
	struct gpio_device *gdev = container_of(dev, struct gpio_device, dev);
	unsigned long flags;

	spin_lock_irqsave(&gpio_lock, flags);
	list_del(&gdev->list);
	spin_unlock_irqrestore(&gpio_lock, flags);

	ida_free(&gpio_ida, gdev->id);
	kfree_const(gdev->label);
	kfree(gdev->descs);
	kfree(gdev);
}

#ifdef CONFIG_GPIO_CDEV
#define gcdev_register(gdev, devt)	gpiolib_cdev_register((gdev), (devt))
#define gcdev_unregister(gdev)		gpiolib_cdev_unregister((gdev))
#else
/*
 * gpiolib_cdev_register() indirectly calls device_add(), which is still
 * required even when cdev is not selected.
 */
#define gcdev_register(gdev, devt)	device_add(&(gdev)->dev)
#define gcdev_unregister(gdev)		device_del(&(gdev)->dev)
#endif

static int gpiochip_setup_dev(struct gpio_device *gdev)
{
	int ret;

	ret = gcdev_register(gdev, gpio_devt);
	if (ret)
		return ret;

	ret = gpiochip_sysfs_register(gdev);
	if (ret)
		goto err_remove_device;

	/* From this point, the .release() function cleans up gpio_device */
	gdev->dev.release = gpiodevice_release;
	dev_dbg(&gdev->dev, "registered GPIOs %d to %d on %s\n", gdev->base,
		gdev->base + gdev->ngpio - 1, gdev->chip->label ? : "generic");

	return 0;

err_remove_device:
	gcdev_unregister(gdev);
	return ret;
}

static void gpiochip_machine_hog(struct gpio_chip *gc, struct gpiod_hog *hog)
{
	struct gpio_desc *desc;
	int rv;

	desc = gpiochip_get_desc(gc, hog->chip_hwnum);
	if (IS_ERR(desc)) {
		chip_err(gc, "%s: unable to get GPIO desc: %ld\n", __func__,
			 PTR_ERR(desc));
		return;
	}

	if (test_bit(FLAG_IS_HOGGED, &desc->flags))
		return;

	rv = gpiod_hog(desc, hog->line_name, hog->lflags, hog->dflags);
	if (rv)
		gpiod_err(desc, "%s: unable to hog GPIO line (%s:%u): %d\n",
			  __func__, gc->label, hog->chip_hwnum, rv);
}

static void machine_gpiochip_add(struct gpio_chip *gc)
{
	struct gpiod_hog *hog;

	mutex_lock(&gpio_machine_hogs_mutex);

	list_for_each_entry(hog, &gpio_machine_hogs, list) {
		if (!strcmp(gc->label, hog->chip_label))
			gpiochip_machine_hog(gc, hog);
	}

	mutex_unlock(&gpio_machine_hogs_mutex);
}

static void gpiochip_setup_devs(void)
{
	struct gpio_device *gdev;
	int ret;

	list_for_each_entry(gdev, &gpio_devices, list) {
		ret = gpiochip_setup_dev(gdev);
		if (ret)
			dev_err(&gdev->dev,
				"Failed to initialize gpio device (%d)\n", ret);
	}
}

int gpiochip_add_data_with_key(struct gpio_chip *gc, void *data,
			       struct lock_class_key *lock_key,
			       struct lock_class_key *request_key)
{
	struct fwnode_handle *fwnode = NULL;
	struct gpio_device *gdev;
	unsigned long flags;
	int base = gc->base;
	unsigned int i;
	int ret = 0;
	u32 ngpios;

	if (gc->fwnode)
		fwnode = gc->fwnode;
	else if (gc->parent)
		fwnode = dev_fwnode(gc->parent);

	/*
	 * First: allocate and populate the internal stat container, and
	 * set up the struct device.
	 */
	gdev = kzalloc(sizeof(*gdev), GFP_KERNEL);
	if (!gdev)
		return -ENOMEM;
	gdev->dev.bus = &gpio_bus_type;
	gdev->dev.parent = gc->parent;
	gdev->chip = gc;
	gc->gpiodev = gdev;

	of_gpio_dev_init(gc, gdev);
	acpi_gpio_dev_init(gc, gdev);

	/*
	 * Assign fwnode depending on the result of the previous calls,
	 * if none of them succeed, assign it to the parent's one.
	 */
	gdev->dev.fwnode = dev_fwnode(&gdev->dev) ?: fwnode;

	gdev->id = ida_alloc(&gpio_ida, GFP_KERNEL);
	if (gdev->id < 0) {
		ret = gdev->id;
		goto err_free_gdev;
	}

	ret = dev_set_name(&gdev->dev, GPIOCHIP_NAME "%d", gdev->id);
	if (ret)
		goto err_free_ida;

	device_initialize(&gdev->dev);
	if (gc->parent && gc->parent->driver)
		gdev->owner = gc->parent->driver->owner;
	else if (gc->owner)
		/* TODO: remove chip->owner */
		gdev->owner = gc->owner;
	else
		gdev->owner = THIS_MODULE;

	gdev->descs = kcalloc(gc->ngpio, sizeof(gdev->descs[0]), GFP_KERNEL);
	if (!gdev->descs) {
		ret = -ENOMEM;
		goto err_free_dev_name;
	}

	/*
	 * Try the device properties if the driver didn't supply the number
	 * of GPIO lines.
	 */
	if (gc->ngpio == 0) {
		ret = device_property_read_u32(&gdev->dev, "ngpios", &ngpios);
		if (ret == -ENODATA)
			/*
			 * -ENODATA means that there is no property found and
			 * we want to issue the error message to the user.
			 * Besides that, we want to return different error code
			 * to state that supplied value is not valid.
			 */
			ngpios = 0;
		else if (ret)
			goto err_free_descs;

		gc->ngpio = ngpios;
	}

	if (gc->ngpio == 0) {
		chip_err(gc, "tried to insert a GPIO chip with zero lines\n");
		ret = -EINVAL;
		goto err_free_descs;
	}

	if (gc->ngpio > FASTPATH_NGPIO)
		chip_warn(gc, "line cnt %u is greater than fast path cnt %u\n",
			  gc->ngpio, FASTPATH_NGPIO);

	gdev->label = kstrdup_const(gc->label ?: "unknown", GFP_KERNEL);
	if (!gdev->label) {
		ret = -ENOMEM;
		goto err_free_descs;
	}

	gdev->ngpio = gc->ngpio;
	gdev->data = data;

	spin_lock_irqsave(&gpio_lock, flags);

	/*
	 * TODO: this allocates a Linux GPIO number base in the global
	 * GPIO numberspace for this chip. In the long run we want to
	 * get *rid* of this numberspace and use only descriptors, but
	 * it may be a pipe dream. It will not happen before we get rid
	 * of the sysfs interface anyways.
	 */
	if (base < 0) {
		base = gpiochip_find_base(gc->ngpio);
		if (base < 0) {
			ret = base;
			spin_unlock_irqrestore(&gpio_lock, flags);
			goto err_free_label;
		}
		/*
		 * TODO: it should not be necessary to reflect the assigned
		 * base outside of the GPIO subsystem. Go over drivers and
		 * see if anyone makes use of this, else drop this and assign
		 * a poison instead.
		 */
		gc->base = base;
	}
	gdev->base = base;

	ret = gpiodev_add_to_list(gdev);
	if (ret) {
		spin_unlock_irqrestore(&gpio_lock, flags);
		goto err_free_label;
	}

	for (i = 0; i < gc->ngpio; i++)
		gdev->descs[i].gdev = gdev;

	spin_unlock_irqrestore(&gpio_lock, flags);

	BLOCKING_INIT_NOTIFIER_HEAD(&gdev->notifier);

#ifdef CONFIG_PINCTRL
	INIT_LIST_HEAD(&gdev->pin_ranges);
#endif

	if (gc->names) {
		ret = gpiochip_set_desc_names(gc);
		if (ret)
			goto err_remove_from_list;
	}
	ret = devprop_gpiochip_set_names(gc);
	if (ret)
		goto err_remove_from_list;

	ret = gpiochip_alloc_valid_mask(gc);
	if (ret)
		goto err_remove_from_list;

	ret = of_gpiochip_add(gc);
	if (ret)
		goto err_free_gpiochip_mask;

	ret = gpiochip_init_valid_mask(gc);
	if (ret)
		goto err_remove_of_chip;

	for (i = 0; i < gc->ngpio; i++) {
		struct gpio_desc *desc = &gdev->descs[i];

		if (gc->get_direction && gpiochip_line_is_valid(gc, i)) {
			assign_bit(FLAG_IS_OUT,
				   &desc->flags, !gc->get_direction(gc, i));
		} else {
			assign_bit(FLAG_IS_OUT,
				   &desc->flags, !gc->direction_input);
		}
	}

	ret = gpiochip_add_pin_ranges(gc);
	if (ret)
		goto err_remove_of_chip;

	acpi_gpiochip_add(gc);

	machine_gpiochip_add(gc);

	ret = gpiochip_irqchip_init_valid_mask(gc);
	if (ret)
		goto err_remove_acpi_chip;

	ret = gpiochip_irqchip_init_hw(gc);
	if (ret)
		goto err_remove_acpi_chip;

	ret = gpiochip_add_irqchip(gc, lock_key, request_key);
	if (ret)
		goto err_remove_irqchip_mask;

	/*
	 * By first adding the chardev, and then adding the device,
	 * we get a device node entry in sysfs under
	 * /sys/bus/gpio/devices/gpiochipN/dev that can be used for
	 * coldplug of device nodes and other udev business.
	 * We can do this only if gpiolib has been initialized.
	 * Otherwise, defer until later.
	 */
	if (gpiolib_initialized) {
		ret = gpiochip_setup_dev(gdev);
		if (ret)
			goto err_remove_irqchip;
	}
	return 0;

err_remove_irqchip:
	gpiochip_irqchip_remove(gc);
err_remove_irqchip_mask:
	gpiochip_irqchip_free_valid_mask(gc);
err_remove_acpi_chip:
	acpi_gpiochip_remove(gc);
err_remove_of_chip:
	gpiochip_free_hogs(gc);
	of_gpiochip_remove(gc);
err_free_gpiochip_mask:
	gpiochip_remove_pin_ranges(gc);
	gpiochip_free_valid_mask(gc);
err_remove_from_list:
	spin_lock_irqsave(&gpio_lock, flags);
	list_del(&gdev->list);
	spin_unlock_irqrestore(&gpio_lock, flags);
err_free_label:
	kfree_const(gdev->label);
err_free_descs:
	kfree(gdev->descs);
err_free_dev_name:
	kfree(dev_name(&gdev->dev));
err_free_ida:
	ida_free(&gpio_ida, gdev->id);
err_free_gdev:
	/* failures here can mean systems won't boot... */
	if (ret != -EPROBE_DEFER) {
		pr_err("%s: GPIOs %d..%d (%s) failed to register, %d\n", __func__,
		       gdev->base, gdev->base + gdev->ngpio - 1,
		       gc->label ? : "generic", ret);
	}
	kfree(gdev);
	return ret;
}
EXPORT_SYMBOL_GPL(gpiochip_add_data_with_key);

/**
 * gpiochip_get_data() - get per-subdriver data for the chip
 * @gc: GPIO chip
 *
 * Returns:
 * The per-subdriver data for the chip.
 */
void *gpiochip_get_data(struct gpio_chip *gc)
{
	return gc->gpiodev->data;
}
EXPORT_SYMBOL_GPL(gpiochip_get_data);

/**
 * gpiochip_remove() - unregister a gpio_chip
 * @gc: the chip to unregister
 *
 * A gpio_chip with any GPIOs still requested may not be removed.
 */
void gpiochip_remove(struct gpio_chip *gc)
{
	struct gpio_device *gdev = gc->gpiodev;
	unsigned long	flags;
	unsigned int	i;

	/* FIXME: should the legacy sysfs handling be moved to gpio_device? */
	gpiochip_sysfs_unregister(gdev);
	gpiochip_free_hogs(gc);
	/* Numb the device, cancelling all outstanding operations */
	gdev->chip = NULL;
	gpiochip_irqchip_remove(gc);
	acpi_gpiochip_remove(gc);
	of_gpiochip_remove(gc);
	gpiochip_remove_pin_ranges(gc);
	gpiochip_free_valid_mask(gc);
	/*
	 * We accept no more calls into the driver from this point, so
	 * NULL the driver data pointer
	 */
	gdev->data = NULL;

	spin_lock_irqsave(&gpio_lock, flags);
	for (i = 0; i < gdev->ngpio; i++) {
		if (gpiochip_is_requested(gc, i))
			break;
	}
	spin_unlock_irqrestore(&gpio_lock, flags);

	if (i != gdev->ngpio)
		dev_crit(&gdev->dev,
			 "REMOVING GPIOCHIP WITH GPIOS STILL REQUESTED\n");

	/*
	 * The gpiochip side puts its use of the device to rest here:
	 * if there are no userspace clients, the chardev and device will
	 * be removed, else it will be dangling until the last user is
	 * gone.
	 */
	gcdev_unregister(gdev);
	put_device(&gdev->dev);
}
EXPORT_SYMBOL_GPL(gpiochip_remove);

/**
 * gpiochip_find() - iterator for locating a specific gpio_chip
 * @data: data to pass to match function
 * @match: Callback function to check gpio_chip
 *
 * Similar to bus_find_device.  It returns a reference to a gpio_chip as
 * determined by a user supplied @match callback.  The callback should return
 * 0 if the device doesn't match and non-zero if it does.  If the callback is
 * non-zero, this function will return to the caller and not iterate over any
 * more gpio_chips.
 */
struct gpio_chip *gpiochip_find(void *data,
				int (*match)(struct gpio_chip *gc,
					     void *data))
{
	struct gpio_device *gdev;
	struct gpio_chip *gc = NULL;
	unsigned long flags;

	spin_lock_irqsave(&gpio_lock, flags);
	list_for_each_entry(gdev, &gpio_devices, list)
		if (gdev->chip && match(gdev->chip, data)) {
			gc = gdev->chip;
			break;
		}

	spin_unlock_irqrestore(&gpio_lock, flags);

	return gc;
}
EXPORT_SYMBOL_GPL(gpiochip_find);

static int gpiochip_match_name(struct gpio_chip *gc, void *data)
{
	const char *name = data;

	return !strcmp(gc->label, name);
}

static struct gpio_chip *find_chip_by_name(const char *name)
{
	return gpiochip_find((void *)name, gpiochip_match_name);
}

#ifdef CONFIG_GPIOLIB_IRQCHIP

/*
 * The following is irqchip helper code for gpiochips.
 */

static int gpiochip_irqchip_init_hw(struct gpio_chip *gc)
{
	struct gpio_irq_chip *girq = &gc->irq;

	if (!girq->init_hw)
		return 0;

	return girq->init_hw(gc);
}

static int gpiochip_irqchip_init_valid_mask(struct gpio_chip *gc)
{
	struct gpio_irq_chip *girq = &gc->irq;

	if (!girq->init_valid_mask)
		return 0;

	girq->valid_mask = gpiochip_allocate_mask(gc);
	if (!girq->valid_mask)
		return -ENOMEM;

	girq->init_valid_mask(gc, girq->valid_mask, gc->ngpio);

	return 0;
}

static void gpiochip_irqchip_free_valid_mask(struct gpio_chip *gc)
{
	bitmap_free(gc->irq.valid_mask);
	gc->irq.valid_mask = NULL;
}

bool gpiochip_irqchip_irq_valid(const struct gpio_chip *gc,
				unsigned int offset)
{
	if (!gpiochip_line_is_valid(gc, offset))
		return false;
	/* No mask means all valid */
	if (likely(!gc->irq.valid_mask))
		return true;
	return test_bit(offset, gc->irq.valid_mask);
}
EXPORT_SYMBOL_GPL(gpiochip_irqchip_irq_valid);

#ifdef CONFIG_IRQ_DOMAIN_HIERARCHY

/**
 * gpiochip_set_hierarchical_irqchip() - connects a hierarchical irqchip
 * to a gpiochip
 * @gc: the gpiochip to set the irqchip hierarchical handler to
 * @irqchip: the irqchip to handle this level of the hierarchy, the interrupt
 * will then percolate up to the parent
 */
static void gpiochip_set_hierarchical_irqchip(struct gpio_chip *gc,
					      struct irq_chip *irqchip)
{
	/* DT will deal with mapping each IRQ as we go along */
	if (is_of_node(gc->irq.fwnode))
		return;

	/*
	 * This is for legacy and boardfile "irqchip" fwnodes: allocate
	 * irqs upfront instead of dynamically since we don't have the
	 * dynamic type of allocation that hardware description languages
	 * provide. Once all GPIO drivers using board files are gone from
	 * the kernel we can delete this code, but for a transitional period
	 * it is necessary to keep this around.
	 */
	if (is_fwnode_irqchip(gc->irq.fwnode)) {
		int i;
		int ret;

		for (i = 0; i < gc->ngpio; i++) {
			struct irq_fwspec fwspec;
			unsigned int parent_hwirq;
			unsigned int parent_type;
			struct gpio_irq_chip *girq = &gc->irq;

			/*
			 * We call the child to parent translation function
			 * only to check if the child IRQ is valid or not.
			 * Just pick the rising edge type here as that is what
			 * we likely need to support.
			 */
			ret = girq->child_to_parent_hwirq(gc, i,
							  IRQ_TYPE_EDGE_RISING,
							  &parent_hwirq,
							  &parent_type);
			if (ret) {
				chip_err(gc, "skip set-up on hwirq %d\n",
					 i);
				continue;
			}

			fwspec.fwnode = gc->irq.fwnode;
			/* This is the hwirq for the GPIO line side of things */
			fwspec.param[0] = girq->child_offset_to_irq(gc, i);
			/* Just pick something */
			fwspec.param[1] = IRQ_TYPE_EDGE_RISING;
			fwspec.param_count = 2;
			ret = __irq_domain_alloc_irqs(gc->irq.domain,
						      /* just pick something */
						      -1,
						      1,
						      NUMA_NO_NODE,
						      &fwspec,
						      false,
						      NULL);
			if (ret < 0) {
				chip_err(gc,
					 "can not allocate irq for GPIO line %d parent hwirq %d in hierarchy domain: %d\n",
					 i, parent_hwirq,
					 ret);
			}
		}
	}

	chip_err(gc, "%s unknown fwnode type proceed anyway\n", __func__);

	return;
}

static int gpiochip_hierarchy_irq_domain_translate(struct irq_domain *d,
						   struct irq_fwspec *fwspec,
						   unsigned long *hwirq,
						   unsigned int *type)
{
	/* We support standard DT translation */
	if (is_of_node(fwspec->fwnode) && fwspec->param_count == 2) {
		return irq_domain_translate_twocell(d, fwspec, hwirq, type);
	}

	/* This is for board files and others not using DT */
	if (is_fwnode_irqchip(fwspec->fwnode)) {
		int ret;

		ret = irq_domain_translate_twocell(d, fwspec, hwirq, type);
		if (ret)
			return ret;
		WARN_ON(*type == IRQ_TYPE_NONE);
		return 0;
	}
	return -EINVAL;
}

static int gpiochip_hierarchy_irq_domain_alloc(struct irq_domain *d,
					       unsigned int irq,
					       unsigned int nr_irqs,
					       void *data)
{
	struct gpio_chip *gc = d->host_data;
	irq_hw_number_t hwirq;
	unsigned int type = IRQ_TYPE_NONE;
	struct irq_fwspec *fwspec = data;
	void *parent_arg;
	unsigned int parent_hwirq;
	unsigned int parent_type;
	struct gpio_irq_chip *girq = &gc->irq;
	int ret;

	/*
	 * The nr_irqs parameter is always one except for PCI multi-MSI
	 * so this should not happen.
	 */
	WARN_ON(nr_irqs != 1);

	ret = gc->irq.child_irq_domain_ops.translate(d, fwspec, &hwirq, &type);
	if (ret)
		return ret;

	chip_dbg(gc, "allocate IRQ %d, hwirq %lu\n", irq,  hwirq);

	ret = girq->child_to_parent_hwirq(gc, hwirq, type,
					  &parent_hwirq, &parent_type);
	if (ret) {
		chip_err(gc, "can't look up hwirq %lu\n", hwirq);
		return ret;
	}
	chip_dbg(gc, "found parent hwirq %u\n", parent_hwirq);

	/*
	 * We set handle_bad_irq because the .set_type() should
	 * always be invoked and set the right type of handler.
	 */
	irq_domain_set_info(d,
			    irq,
			    hwirq,
			    gc->irq.chip,
			    gc,
			    girq->handler,
			    NULL, NULL);
	irq_set_probe(irq);

	/* This parent only handles asserted level IRQs */
	parent_arg = girq->populate_parent_alloc_arg(gc, parent_hwirq, parent_type);
	if (!parent_arg)
		return -ENOMEM;

	chip_dbg(gc, "alloc_irqs_parent for %d parent hwirq %d\n",
		  irq, parent_hwirq);
	irq_set_lockdep_class(irq, gc->irq.lock_key, gc->irq.request_key);
	ret = irq_domain_alloc_irqs_parent(d, irq, 1, parent_arg);
	/*
	 * If the parent irqdomain is msi, the interrupts have already
	 * been allocated, so the EEXIST is good.
	 */
	if (irq_domain_is_msi(d->parent) && (ret == -EEXIST))
		ret = 0;
	if (ret)
		chip_err(gc,
			 "failed to allocate parent hwirq %d for hwirq %lu\n",
			 parent_hwirq, hwirq);

	kfree(parent_arg);
	return ret;
}

static unsigned int gpiochip_child_offset_to_irq_noop(struct gpio_chip *gc,
						      unsigned int offset)
{
	return offset;
}

static void gpiochip_hierarchy_setup_domain_ops(struct irq_domain_ops *ops)
{
	ops->activate = gpiochip_irq_domain_activate;
	ops->deactivate = gpiochip_irq_domain_deactivate;
	ops->alloc = gpiochip_hierarchy_irq_domain_alloc;
	ops->free = irq_domain_free_irqs_common;

	/*
	 * We only allow overriding the translate() function for
	 * hierarchical chips, and this should only be done if the user
	 * really need something other than 1:1 translation.
	 */
	if (!ops->translate)
		ops->translate = gpiochip_hierarchy_irq_domain_translate;
}

static int gpiochip_hierarchy_add_domain(struct gpio_chip *gc)
{
	if (!gc->irq.child_to_parent_hwirq ||
	    !gc->irq.fwnode) {
		chip_err(gc, "missing irqdomain vital data\n");
		return -EINVAL;
	}

	if (!gc->irq.child_offset_to_irq)
		gc->irq.child_offset_to_irq = gpiochip_child_offset_to_irq_noop;

	if (!gc->irq.populate_parent_alloc_arg)
		gc->irq.populate_parent_alloc_arg =
			gpiochip_populate_parent_fwspec_twocell;

	gpiochip_hierarchy_setup_domain_ops(&gc->irq.child_irq_domain_ops);

	gc->irq.domain = irq_domain_create_hierarchy(
		gc->irq.parent_domain,
		0,
		gc->ngpio,
		gc->irq.fwnode,
		&gc->irq.child_irq_domain_ops,
		gc);

	if (!gc->irq.domain)
		return -ENOMEM;

	gpiochip_set_hierarchical_irqchip(gc, gc->irq.chip);

	return 0;
}

static bool gpiochip_hierarchy_is_hierarchical(struct gpio_chip *gc)
{
	return !!gc->irq.parent_domain;
}

void *gpiochip_populate_parent_fwspec_twocell(struct gpio_chip *gc,
					     unsigned int parent_hwirq,
					     unsigned int parent_type)
{
	struct irq_fwspec *fwspec;

	fwspec = kmalloc(sizeof(*fwspec), GFP_KERNEL);
	if (!fwspec)
		return NULL;

	fwspec->fwnode = gc->irq.parent_domain->fwnode;
	fwspec->param_count = 2;
	fwspec->param[0] = parent_hwirq;
	fwspec->param[1] = parent_type;

	return fwspec;
}
EXPORT_SYMBOL_GPL(gpiochip_populate_parent_fwspec_twocell);

void *gpiochip_populate_parent_fwspec_fourcell(struct gpio_chip *gc,
					      unsigned int parent_hwirq,
					      unsigned int parent_type)
{
	struct irq_fwspec *fwspec;

	fwspec = kmalloc(sizeof(*fwspec), GFP_KERNEL);
	if (!fwspec)
		return NULL;

	fwspec->fwnode = gc->irq.parent_domain->fwnode;
	fwspec->param_count = 4;
	fwspec->param[0] = 0;
	fwspec->param[1] = parent_hwirq;
	fwspec->param[2] = 0;
	fwspec->param[3] = parent_type;

	return fwspec;
}
EXPORT_SYMBOL_GPL(gpiochip_populate_parent_fwspec_fourcell);

#else

static int gpiochip_hierarchy_add_domain(struct gpio_chip *gc)
{
	return -EINVAL;
}

static bool gpiochip_hierarchy_is_hierarchical(struct gpio_chip *gc)
{
	return false;
}

#endif /* CONFIG_IRQ_DOMAIN_HIERARCHY */

/**
 * gpiochip_irq_map() - maps an IRQ into a GPIO irqchip
 * @d: the irqdomain used by this irqchip
 * @irq: the global irq number used by this GPIO irqchip irq
 * @hwirq: the local IRQ/GPIO line offset on this gpiochip
 *
 * This function will set up the mapping for a certain IRQ line on a
 * gpiochip by assigning the gpiochip as chip data, and using the irqchip
 * stored inside the gpiochip.
 */
int gpiochip_irq_map(struct irq_domain *d, unsigned int irq,
		     irq_hw_number_t hwirq)
{
	struct gpio_chip *gc = d->host_data;
	int ret = 0;

	if (!gpiochip_irqchip_irq_valid(gc, hwirq))
		return -ENXIO;

	irq_set_chip_data(irq, gc);
	/*
	 * This lock class tells lockdep that GPIO irqs are in a different
	 * category than their parents, so it won't report false recursion.
	 */
	irq_set_lockdep_class(irq, gc->irq.lock_key, gc->irq.request_key);
	irq_set_chip_and_handler(irq, gc->irq.chip, gc->irq.handler);
	/* Chips that use nested thread handlers have them marked */
	if (gc->irq.threaded)
		irq_set_nested_thread(irq, 1);
	irq_set_noprobe(irq);

	if (gc->irq.num_parents == 1)
		ret = irq_set_parent(irq, gc->irq.parents[0]);
	else if (gc->irq.map)
		ret = irq_set_parent(irq, gc->irq.map[hwirq]);

	if (ret < 0)
		return ret;

	/*
	 * No set-up of the hardware will happen if IRQ_TYPE_NONE
	 * is passed as default type.
	 */
	if (gc->irq.default_type != IRQ_TYPE_NONE)
		irq_set_irq_type(irq, gc->irq.default_type);

	return 0;
}
EXPORT_SYMBOL_GPL(gpiochip_irq_map);

void gpiochip_irq_unmap(struct irq_domain *d, unsigned int irq)
{
	struct gpio_chip *gc = d->host_data;

	if (gc->irq.threaded)
		irq_set_nested_thread(irq, 0);
	irq_set_chip_and_handler(irq, NULL, NULL);
	irq_set_chip_data(irq, NULL);
}
EXPORT_SYMBOL_GPL(gpiochip_irq_unmap);

static const struct irq_domain_ops gpiochip_domain_ops = {
	.map	= gpiochip_irq_map,
	.unmap	= gpiochip_irq_unmap,
	/* Virtually all GPIO irqchips are twocell:ed */
	.xlate	= irq_domain_xlate_twocell,
};

/*
 * TODO: move these activate/deactivate in under the hierarchicial
 * irqchip implementation as static once SPMI and SSBI (all external
 * users) are phased over.
 */
/**
 * gpiochip_irq_domain_activate() - Lock a GPIO to be used as an IRQ
 * @domain: The IRQ domain used by this IRQ chip
 * @data: Outermost irq_data associated with the IRQ
 * @reserve: If set, only reserve an interrupt vector instead of assigning one
 *
 * This function is a wrapper that calls gpiochip_lock_as_irq() and is to be
 * used as the activate function for the &struct irq_domain_ops. The host_data
 * for the IRQ domain must be the &struct gpio_chip.
 */
int gpiochip_irq_domain_activate(struct irq_domain *domain,
				 struct irq_data *data, bool reserve)
{
	struct gpio_chip *gc = domain->host_data;

	return gpiochip_lock_as_irq(gc, data->hwirq);
}
EXPORT_SYMBOL_GPL(gpiochip_irq_domain_activate);

/**
 * gpiochip_irq_domain_deactivate() - Unlock a GPIO used as an IRQ
 * @domain: The IRQ domain used by this IRQ chip
 * @data: Outermost irq_data associated with the IRQ
 *
 * This function is a wrapper that will call gpiochip_unlock_as_irq() and is to
 * be used as the deactivate function for the &struct irq_domain_ops. The
 * host_data for the IRQ domain must be the &struct gpio_chip.
 */
void gpiochip_irq_domain_deactivate(struct irq_domain *domain,
				    struct irq_data *data)
{
	struct gpio_chip *gc = domain->host_data;

	return gpiochip_unlock_as_irq(gc, data->hwirq);
}
EXPORT_SYMBOL_GPL(gpiochip_irq_domain_deactivate);

static int gpiochip_to_irq(struct gpio_chip *gc, unsigned int offset)
{
	struct irq_domain *domain = gc->irq.domain;

#ifdef CONFIG_GPIOLIB_IRQCHIP
	/*
	 * Avoid race condition with other code, which tries to lookup
	 * an IRQ before the irqchip has been properly registered,
	 * i.e. while gpiochip is still being brought up.
	 */
	if (!gc->irq.initialized)
		return -EPROBE_DEFER;
#endif

	if (!gpiochip_irqchip_irq_valid(gc, offset))
		return -ENXIO;

#ifdef CONFIG_IRQ_DOMAIN_HIERARCHY
	if (irq_domain_is_hierarchy(domain)) {
		struct irq_fwspec spec;

		spec.fwnode = domain->fwnode;
		spec.param_count = 2;
		spec.param[0] = gc->irq.child_offset_to_irq(gc, offset);
		spec.param[1] = IRQ_TYPE_NONE;

		return irq_create_fwspec_mapping(&spec);
	}
#endif

	return irq_create_mapping(domain, offset);
}

static int gpiochip_irq_reqres(struct irq_data *d)
{
	struct gpio_chip *gc = irq_data_get_irq_chip_data(d);

	return gpiochip_reqres_irq(gc, d->hwirq);
}

static void gpiochip_irq_relres(struct irq_data *d)
{
	struct gpio_chip *gc = irq_data_get_irq_chip_data(d);

	gpiochip_relres_irq(gc, d->hwirq);
}

static void gpiochip_irq_mask(struct irq_data *d)
{
	struct gpio_chip *gc = irq_data_get_irq_chip_data(d);

	if (gc->irq.irq_mask)
		gc->irq.irq_mask(d);
	gpiochip_disable_irq(gc, d->hwirq);
}

static void gpiochip_irq_unmask(struct irq_data *d)
{
	struct gpio_chip *gc = irq_data_get_irq_chip_data(d);

	gpiochip_enable_irq(gc, d->hwirq);
	if (gc->irq.irq_unmask)
		gc->irq.irq_unmask(d);
}

static void gpiochip_irq_enable(struct irq_data *d)
{
	struct gpio_chip *gc = irq_data_get_irq_chip_data(d);

	gpiochip_enable_irq(gc, d->hwirq);
	gc->irq.irq_enable(d);
}

static void gpiochip_irq_disable(struct irq_data *d)
{
	struct gpio_chip *gc = irq_data_get_irq_chip_data(d);

	gc->irq.irq_disable(d);
	gpiochip_disable_irq(gc, d->hwirq);
}

static void gpiochip_set_irq_hooks(struct gpio_chip *gc)
{
	struct irq_chip *irqchip = gc->irq.chip;

	if (!irqchip->irq_request_resources &&
	    !irqchip->irq_release_resources) {
		irqchip->irq_request_resources = gpiochip_irq_reqres;
		irqchip->irq_release_resources = gpiochip_irq_relres;
	}
	if (WARN_ON(gc->irq.irq_enable))
		return;
	/* Check if the irqchip already has this hook... */
	if (irqchip->irq_enable == gpiochip_irq_enable ||
		irqchip->irq_mask == gpiochip_irq_mask) {
		/*
		 * ...and if so, give a gentle warning that this is bad
		 * practice.
		 */
		chip_info(gc,
			  "detected irqchip that is shared with multiple gpiochips: please fix the driver.\n");
		return;
	}

	if (irqchip->irq_disable) {
		gc->irq.irq_disable = irqchip->irq_disable;
		irqchip->irq_disable = gpiochip_irq_disable;
	} else {
		gc->irq.irq_mask = irqchip->irq_mask;
		irqchip->irq_mask = gpiochip_irq_mask;
	}

	if (irqchip->irq_enable) {
		gc->irq.irq_enable = irqchip->irq_enable;
		irqchip->irq_enable = gpiochip_irq_enable;
	} else {
		gc->irq.irq_unmask = irqchip->irq_unmask;
		irqchip->irq_unmask = gpiochip_irq_unmask;
	}
}

/**
 * gpiochip_add_irqchip() - adds an IRQ chip to a GPIO chip
 * @gc: the GPIO chip to add the IRQ chip to
 * @lock_key: lockdep class for IRQ lock
 * @request_key: lockdep class for IRQ request
 */
static int gpiochip_add_irqchip(struct gpio_chip *gc,
				struct lock_class_key *lock_key,
				struct lock_class_key *request_key)
{
	struct fwnode_handle *fwnode = dev_fwnode(&gc->gpiodev->dev);
	struct irq_chip *irqchip = gc->irq.chip;
	unsigned int type;
	unsigned int i;

	if (!irqchip)
		return 0;

	if (gc->irq.parent_handler && gc->can_sleep) {
		chip_err(gc, "you cannot have chained interrupts on a chip that may sleep\n");
		return -EINVAL;
	}

	type = gc->irq.default_type;

	/*
	 * Specifying a default trigger is a terrible idea if DT or ACPI is
	 * used to configure the interrupts, as you may end up with
	 * conflicting triggers. Tell the user, and reset to NONE.
	 */
	if (WARN(fwnode && type != IRQ_TYPE_NONE,
		 "%pfw: Ignoring %u default trigger\n", fwnode, type))
		type = IRQ_TYPE_NONE;

	if (gc->to_irq)
		chip_warn(gc, "to_irq is redefined in %s and you shouldn't rely on it\n", __func__);

	gc->to_irq = gpiochip_to_irq;
	gc->irq.default_type = type;
	gc->irq.lock_key = lock_key;
	gc->irq.request_key = request_key;

	/* If a parent irqdomain is provided, let's build a hierarchy */
	if (gpiochip_hierarchy_is_hierarchical(gc)) {
		int ret = gpiochip_hierarchy_add_domain(gc);
		if (ret)
			return ret;
	} else {
		/* Some drivers provide custom irqdomain ops */
		gc->irq.domain = irq_domain_create_simple(fwnode,
			gc->ngpio,
			gc->irq.first,
			gc->irq.domain_ops ?: &gpiochip_domain_ops,
			gc);
		if (!gc->irq.domain)
			return -EINVAL;
	}

	if (gc->irq.parent_handler) {
		for (i = 0; i < gc->irq.num_parents; i++) {
			void *data;

			if (gc->irq.per_parent_data)
				data = gc->irq.parent_handler_data_array[i];
			else
				data = gc->irq.parent_handler_data ?: gc;

			/*
			 * The parent IRQ chip is already using the chip_data
			 * for this IRQ chip, so our callbacks simply use the
			 * handler_data.
			 */
			irq_set_chained_handler_and_data(gc->irq.parents[i],
							 gc->irq.parent_handler,
							 data);
		}
	}

	gpiochip_set_irq_hooks(gc);

<<<<<<< HEAD
	/*
	 * Using barrier() here to prevent compiler from reordering
	 * gc->irq.initialized before initialization of above
	 * GPIO chip irq members.
	 */
	barrier();

	gc->irq.initialized = true;

	acpi_gpiochip_request_interrupts(gc);

=======
>>>>>>> 2731bd17
	/*
	 * Using barrier() here to prevent compiler from reordering
	 * gc->irq.initialized before initialization of above
	 * GPIO chip irq members.
	 */
	barrier();

	gc->irq.initialized = true;

	acpi_gpiochip_request_interrupts(gc);

	return 0;
}

/**
 * gpiochip_irqchip_remove() - removes an irqchip added to a gpiochip
 * @gc: the gpiochip to remove the irqchip from
 *
 * This is called only from gpiochip_remove()
 */
static void gpiochip_irqchip_remove(struct gpio_chip *gc)
{
	struct irq_chip *irqchip = gc->irq.chip;
	unsigned int offset;

	acpi_gpiochip_free_interrupts(gc);

	if (irqchip && gc->irq.parent_handler) {
		struct gpio_irq_chip *irq = &gc->irq;
		unsigned int i;

		for (i = 0; i < irq->num_parents; i++)
			irq_set_chained_handler_and_data(irq->parents[i],
							 NULL, NULL);
	}

	/* Remove all IRQ mappings and delete the domain */
	if (gc->irq.domain) {
		unsigned int irq;

		for (offset = 0; offset < gc->ngpio; offset++) {
			if (!gpiochip_irqchip_irq_valid(gc, offset))
				continue;

			irq = irq_find_mapping(gc->irq.domain, offset);
			irq_dispose_mapping(irq);
		}

		irq_domain_remove(gc->irq.domain);
	}

	if (irqchip) {
		if (irqchip->irq_request_resources == gpiochip_irq_reqres) {
			irqchip->irq_request_resources = NULL;
			irqchip->irq_release_resources = NULL;
		}
		if (irqchip->irq_enable == gpiochip_irq_enable) {
			irqchip->irq_enable = gc->irq.irq_enable;
			irqchip->irq_disable = gc->irq.irq_disable;
		}
	}
	gc->irq.irq_enable = NULL;
	gc->irq.irq_disable = NULL;
	gc->irq.chip = NULL;

	gpiochip_irqchip_free_valid_mask(gc);
}

/**
 * gpiochip_irqchip_add_domain() - adds an irqdomain to a gpiochip
 * @gc: the gpiochip to add the irqchip to
 * @domain: the irqdomain to add to the gpiochip
 *
 * This function adds an IRQ domain to the gpiochip.
 */
int gpiochip_irqchip_add_domain(struct gpio_chip *gc,
				struct irq_domain *domain)
{
	if (!domain)
		return -EINVAL;

	gc->to_irq = gpiochip_to_irq;
	gc->irq.domain = domain;

	return 0;
}
EXPORT_SYMBOL_GPL(gpiochip_irqchip_add_domain);

#else /* CONFIG_GPIOLIB_IRQCHIP */

static inline int gpiochip_add_irqchip(struct gpio_chip *gc,
				       struct lock_class_key *lock_key,
				       struct lock_class_key *request_key)
{
	return 0;
}
static void gpiochip_irqchip_remove(struct gpio_chip *gc) {}

static inline int gpiochip_irqchip_init_hw(struct gpio_chip *gc)
{
	return 0;
}

static inline int gpiochip_irqchip_init_valid_mask(struct gpio_chip *gc)
{
	return 0;
}
static inline void gpiochip_irqchip_free_valid_mask(struct gpio_chip *gc)
{ }

#endif /* CONFIG_GPIOLIB_IRQCHIP */

/**
 * gpiochip_generic_request() - request the gpio function for a pin
 * @gc: the gpiochip owning the GPIO
 * @offset: the offset of the GPIO to request for GPIO function
 */
int gpiochip_generic_request(struct gpio_chip *gc, unsigned int offset)
{
#ifdef CONFIG_PINCTRL
	if (list_empty(&gc->gpiodev->pin_ranges))
		return 0;
#endif

	return pinctrl_gpio_request(gc->gpiodev->base + offset);
}
EXPORT_SYMBOL_GPL(gpiochip_generic_request);

/**
 * gpiochip_generic_free() - free the gpio function from a pin
 * @gc: the gpiochip to request the gpio function for
 * @offset: the offset of the GPIO to free from GPIO function
 */
void gpiochip_generic_free(struct gpio_chip *gc, unsigned int offset)
{
#ifdef CONFIG_PINCTRL
	if (list_empty(&gc->gpiodev->pin_ranges))
		return;
#endif

	pinctrl_gpio_free(gc->gpiodev->base + offset);
}
EXPORT_SYMBOL_GPL(gpiochip_generic_free);

/**
 * gpiochip_generic_config() - apply configuration for a pin
 * @gc: the gpiochip owning the GPIO
 * @offset: the offset of the GPIO to apply the configuration
 * @config: the configuration to be applied
 */
int gpiochip_generic_config(struct gpio_chip *gc, unsigned int offset,
			    unsigned long config)
{
	return pinctrl_gpio_set_config(gc->gpiodev->base + offset, config);
}
EXPORT_SYMBOL_GPL(gpiochip_generic_config);

#ifdef CONFIG_PINCTRL

/**
 * gpiochip_add_pingroup_range() - add a range for GPIO <-> pin mapping
 * @gc: the gpiochip to add the range for
 * @pctldev: the pin controller to map to
 * @gpio_offset: the start offset in the current gpio_chip number space
 * @pin_group: name of the pin group inside the pin controller
 *
 * Calling this function directly from a DeviceTree-supported
 * pinctrl driver is DEPRECATED. Please see Section 2.1 of
 * Documentation/devicetree/bindings/gpio/gpio.txt on how to
 * bind pinctrl and gpio drivers via the "gpio-ranges" property.
 */
int gpiochip_add_pingroup_range(struct gpio_chip *gc,
			struct pinctrl_dev *pctldev,
			unsigned int gpio_offset, const char *pin_group)
{
	struct gpio_pin_range *pin_range;
	struct gpio_device *gdev = gc->gpiodev;
	int ret;

	pin_range = kzalloc(sizeof(*pin_range), GFP_KERNEL);
	if (!pin_range) {
		chip_err(gc, "failed to allocate pin ranges\n");
		return -ENOMEM;
	}

	/* Use local offset as range ID */
	pin_range->range.id = gpio_offset;
	pin_range->range.gc = gc;
	pin_range->range.name = gc->label;
	pin_range->range.base = gdev->base + gpio_offset;
	pin_range->pctldev = pctldev;

	ret = pinctrl_get_group_pins(pctldev, pin_group,
					&pin_range->range.pins,
					&pin_range->range.npins);
	if (ret < 0) {
		kfree(pin_range);
		return ret;
	}

	pinctrl_add_gpio_range(pctldev, &pin_range->range);

	chip_dbg(gc, "created GPIO range %d->%d ==> %s PINGRP %s\n",
		 gpio_offset, gpio_offset + pin_range->range.npins - 1,
		 pinctrl_dev_get_devname(pctldev), pin_group);

	list_add_tail(&pin_range->node, &gdev->pin_ranges);

	return 0;
}
EXPORT_SYMBOL_GPL(gpiochip_add_pingroup_range);

/**
 * gpiochip_add_pin_range() - add a range for GPIO <-> pin mapping
 * @gc: the gpiochip to add the range for
 * @pinctl_name: the dev_name() of the pin controller to map to
 * @gpio_offset: the start offset in the current gpio_chip number space
 * @pin_offset: the start offset in the pin controller number space
 * @npins: the number of pins from the offset of each pin space (GPIO and
 *	pin controller) to accumulate in this range
 *
 * Returns:
 * 0 on success, or a negative error-code on failure.
 *
 * Calling this function directly from a DeviceTree-supported
 * pinctrl driver is DEPRECATED. Please see Section 2.1 of
 * Documentation/devicetree/bindings/gpio/gpio.txt on how to
 * bind pinctrl and gpio drivers via the "gpio-ranges" property.
 */
int gpiochip_add_pin_range(struct gpio_chip *gc, const char *pinctl_name,
			   unsigned int gpio_offset, unsigned int pin_offset,
			   unsigned int npins)
{
	struct gpio_pin_range *pin_range;
	struct gpio_device *gdev = gc->gpiodev;
	int ret;

	pin_range = kzalloc(sizeof(*pin_range), GFP_KERNEL);
	if (!pin_range) {
		chip_err(gc, "failed to allocate pin ranges\n");
		return -ENOMEM;
	}

	/* Use local offset as range ID */
	pin_range->range.id = gpio_offset;
	pin_range->range.gc = gc;
	pin_range->range.name = gc->label;
	pin_range->range.base = gdev->base + gpio_offset;
	pin_range->range.pin_base = pin_offset;
	pin_range->range.npins = npins;
	pin_range->pctldev = pinctrl_find_and_add_gpio_range(pinctl_name,
			&pin_range->range);
	if (IS_ERR(pin_range->pctldev)) {
		ret = PTR_ERR(pin_range->pctldev);
		chip_err(gc, "could not create pin range\n");
		kfree(pin_range);
		return ret;
	}
	chip_dbg(gc, "created GPIO range %d->%d ==> %s PIN %d->%d\n",
		 gpio_offset, gpio_offset + npins - 1,
		 pinctl_name,
		 pin_offset, pin_offset + npins - 1);

	list_add_tail(&pin_range->node, &gdev->pin_ranges);

	return 0;
}
EXPORT_SYMBOL_GPL(gpiochip_add_pin_range);

/**
 * gpiochip_remove_pin_ranges() - remove all the GPIO <-> pin mappings
 * @gc: the chip to remove all the mappings for
 */
void gpiochip_remove_pin_ranges(struct gpio_chip *gc)
{
	struct gpio_pin_range *pin_range, *tmp;
	struct gpio_device *gdev = gc->gpiodev;

	list_for_each_entry_safe(pin_range, tmp, &gdev->pin_ranges, node) {
		list_del(&pin_range->node);
		pinctrl_remove_gpio_range(pin_range->pctldev,
				&pin_range->range);
		kfree(pin_range);
	}
}
EXPORT_SYMBOL_GPL(gpiochip_remove_pin_ranges);

#endif /* CONFIG_PINCTRL */

/* These "optional" allocation calls help prevent drivers from stomping
 * on each other, and help provide better diagnostics in debugfs.
 * They're called even less than the "set direction" calls.
 */
static int gpiod_request_commit(struct gpio_desc *desc, const char *label)
{
	struct gpio_chip	*gc = desc->gdev->chip;
	int			ret;
	unsigned long		flags;
	unsigned		offset;

	if (label) {
		label = kstrdup_const(label, GFP_KERNEL);
		if (!label)
			return -ENOMEM;
	}

	spin_lock_irqsave(&gpio_lock, flags);

	/* NOTE:  gpio_request() can be called in early boot,
	 * before IRQs are enabled, for non-sleeping (SOC) GPIOs.
	 */

	if (test_and_set_bit(FLAG_REQUESTED, &desc->flags) == 0) {
		desc_set_label(desc, label ? : "?");
	} else {
		ret = -EBUSY;
		goto out_free_unlock;
	}

	if (gc->request) {
		/* gc->request may sleep */
		spin_unlock_irqrestore(&gpio_lock, flags);
		offset = gpio_chip_hwgpio(desc);
		if (gpiochip_line_is_valid(gc, offset))
			ret = gc->request(gc, offset);
		else
			ret = -EINVAL;
		spin_lock_irqsave(&gpio_lock, flags);

		if (ret) {
			desc_set_label(desc, NULL);
			clear_bit(FLAG_REQUESTED, &desc->flags);
			goto out_free_unlock;
		}
	}
	if (gc->get_direction) {
		/* gc->get_direction may sleep */
		spin_unlock_irqrestore(&gpio_lock, flags);
		gpiod_get_direction(desc);
		spin_lock_irqsave(&gpio_lock, flags);
	}
	spin_unlock_irqrestore(&gpio_lock, flags);
	return 0;

out_free_unlock:
	spin_unlock_irqrestore(&gpio_lock, flags);
	kfree_const(label);
	return ret;
}

/*
 * This descriptor validation needs to be inserted verbatim into each
 * function taking a descriptor, so we need to use a preprocessor
 * macro to avoid endless duplication. If the desc is NULL it is an
 * optional GPIO and calls should just bail out.
 */
static int validate_desc(const struct gpio_desc *desc, const char *func)
{
	if (!desc)
		return 0;
	if (IS_ERR(desc)) {
		pr_warn("%s: invalid GPIO (errorpointer)\n", func);
		return PTR_ERR(desc);
	}
	if (!desc->gdev) {
		pr_warn("%s: invalid GPIO (no device)\n", func);
		return -EINVAL;
	}
	if (!desc->gdev->chip) {
		dev_warn(&desc->gdev->dev,
			 "%s: backing chip is gone\n", func);
		return 0;
	}
	return 1;
}

#define VALIDATE_DESC(desc) do { \
	int __valid = validate_desc(desc, __func__); \
	if (__valid <= 0) \
		return __valid; \
	} while (0)

#define VALIDATE_DESC_VOID(desc) do { \
	int __valid = validate_desc(desc, __func__); \
	if (__valid <= 0) \
		return; \
	} while (0)

int gpiod_request(struct gpio_desc *desc, const char *label)
{
	int ret = -EPROBE_DEFER;
	struct gpio_device *gdev;

	VALIDATE_DESC(desc);
	gdev = desc->gdev;

	if (try_module_get(gdev->owner)) {
		ret = gpiod_request_commit(desc, label);
		if (ret)
			module_put(gdev->owner);
		else
			get_device(&gdev->dev);
	}

	if (ret)
		gpiod_dbg(desc, "%s: status %d\n", __func__, ret);

	return ret;
}

static bool gpiod_free_commit(struct gpio_desc *desc)
{
	bool			ret = false;
	unsigned long		flags;
	struct gpio_chip	*gc;

	might_sleep();

	gpiod_unexport(desc);

	spin_lock_irqsave(&gpio_lock, flags);

	gc = desc->gdev->chip;
	if (gc && test_bit(FLAG_REQUESTED, &desc->flags)) {
		if (gc->free) {
			spin_unlock_irqrestore(&gpio_lock, flags);
			might_sleep_if(gc->can_sleep);
			gc->free(gc, gpio_chip_hwgpio(desc));
			spin_lock_irqsave(&gpio_lock, flags);
		}
		kfree_const(desc->label);
		desc_set_label(desc, NULL);
		clear_bit(FLAG_ACTIVE_LOW, &desc->flags);
		clear_bit(FLAG_REQUESTED, &desc->flags);
		clear_bit(FLAG_OPEN_DRAIN, &desc->flags);
		clear_bit(FLAG_OPEN_SOURCE, &desc->flags);
		clear_bit(FLAG_PULL_UP, &desc->flags);
		clear_bit(FLAG_PULL_DOWN, &desc->flags);
		clear_bit(FLAG_BIAS_DISABLE, &desc->flags);
		clear_bit(FLAG_EDGE_RISING, &desc->flags);
		clear_bit(FLAG_EDGE_FALLING, &desc->flags);
		clear_bit(FLAG_IS_HOGGED, &desc->flags);
#ifdef CONFIG_OF_DYNAMIC
		desc->hog = NULL;
#endif
#ifdef CONFIG_GPIO_CDEV
		WRITE_ONCE(desc->debounce_period_us, 0);
#endif
		ret = true;
	}

	spin_unlock_irqrestore(&gpio_lock, flags);
	blocking_notifier_call_chain(&desc->gdev->notifier,
				     GPIOLINE_CHANGED_RELEASED, desc);

	return ret;
}

void gpiod_free(struct gpio_desc *desc)
{
	if (desc && desc->gdev && gpiod_free_commit(desc)) {
		module_put(desc->gdev->owner);
		put_device(&desc->gdev->dev);
	} else {
		WARN_ON(extra_checks);
	}
}

/**
 * gpiochip_is_requested - return string iff signal was requested
 * @gc: controller managing the signal
 * @offset: of signal within controller's 0..(ngpio - 1) range
 *
 * Returns NULL if the GPIO is not currently requested, else a string.
 * The string returned is the label passed to gpio_request(); if none has been
 * passed it is a meaningless, non-NULL constant.
 *
 * This function is for use by GPIO controller drivers.  The label can
 * help with diagnostics, and knowing that the signal is used as a GPIO
 * can help avoid accidentally multiplexing it to another controller.
 */
const char *gpiochip_is_requested(struct gpio_chip *gc, unsigned int offset)
{
	struct gpio_desc *desc;

	desc = gpiochip_get_desc(gc, offset);
	if (IS_ERR(desc))
		return NULL;

	if (test_bit(FLAG_REQUESTED, &desc->flags) == 0)
		return NULL;
	return desc->label;
}
EXPORT_SYMBOL_GPL(gpiochip_is_requested);

/**
 * gpiochip_request_own_desc - Allow GPIO chip to request its own descriptor
 * @gc: GPIO chip
 * @hwnum: hardware number of the GPIO for which to request the descriptor
 * @label: label for the GPIO
 * @lflags: lookup flags for this GPIO or 0 if default, this can be used to
 * specify things like line inversion semantics with the machine flags
 * such as GPIO_OUT_LOW
 * @dflags: descriptor request flags for this GPIO or 0 if default, this
 * can be used to specify consumer semantics such as open drain
 *
 * Function allows GPIO chip drivers to request and use their own GPIO
 * descriptors via gpiolib API. Difference to gpiod_request() is that this
 * function will not increase reference count of the GPIO chip module. This
 * allows the GPIO chip module to be unloaded as needed (we assume that the
 * GPIO chip driver handles freeing the GPIOs it has requested).
 *
 * Returns:
 * A pointer to the GPIO descriptor, or an ERR_PTR()-encoded negative error
 * code on failure.
 */
struct gpio_desc *gpiochip_request_own_desc(struct gpio_chip *gc,
					    unsigned int hwnum,
					    const char *label,
					    enum gpio_lookup_flags lflags,
					    enum gpiod_flags dflags)
{
	struct gpio_desc *desc = gpiochip_get_desc(gc, hwnum);
	int ret;

	if (IS_ERR(desc)) {
		chip_err(gc, "failed to get GPIO descriptor\n");
		return desc;
	}

	ret = gpiod_request_commit(desc, label);
	if (ret < 0)
		return ERR_PTR(ret);

	ret = gpiod_configure_flags(desc, label, lflags, dflags);
	if (ret) {
		chip_err(gc, "setup of own GPIO %s failed\n", label);
		gpiod_free_commit(desc);
		return ERR_PTR(ret);
	}

	return desc;
}
EXPORT_SYMBOL_GPL(gpiochip_request_own_desc);

/**
 * gpiochip_free_own_desc - Free GPIO requested by the chip driver
 * @desc: GPIO descriptor to free
 *
 * Function frees the given GPIO requested previously with
 * gpiochip_request_own_desc().
 */
void gpiochip_free_own_desc(struct gpio_desc *desc)
{
	if (desc)
		gpiod_free_commit(desc);
}
EXPORT_SYMBOL_GPL(gpiochip_free_own_desc);

/*
 * Drivers MUST set GPIO direction before making get/set calls.  In
 * some cases this is done in early boot, before IRQs are enabled.
 *
 * As a rule these aren't called more than once (except for drivers
 * using the open-drain emulation idiom) so these are natural places
 * to accumulate extra debugging checks.  Note that we can't (yet)
 * rely on gpio_request() having been called beforehand.
 */

static int gpio_do_set_config(struct gpio_chip *gc, unsigned int offset,
			      unsigned long config)
{
	if (!gc->set_config)
		return -ENOTSUPP;

	return gc->set_config(gc, offset, config);
}

static int gpio_set_config_with_argument(struct gpio_desc *desc,
					 enum pin_config_param mode,
					 u32 argument)
{
	struct gpio_chip *gc = desc->gdev->chip;
	unsigned long config;

	config = pinconf_to_config_packed(mode, argument);
	return gpio_do_set_config(gc, gpio_chip_hwgpio(desc), config);
}

static int gpio_set_config_with_argument_optional(struct gpio_desc *desc,
						  enum pin_config_param mode,
						  u32 argument)
{
	struct device *dev = &desc->gdev->dev;
	int gpio = gpio_chip_hwgpio(desc);
	int ret;

	ret = gpio_set_config_with_argument(desc, mode, argument);
	if (ret != -ENOTSUPP)
		return ret;

	switch (mode) {
	case PIN_CONFIG_PERSIST_STATE:
		dev_dbg(dev, "Persistence not supported for GPIO %d\n", gpio);
		break;
	default:
		break;
	}

	return 0;
}

static int gpio_set_config(struct gpio_desc *desc, enum pin_config_param mode)
{
	return gpio_set_config_with_argument(desc, mode, 0);
}

static int gpio_set_bias(struct gpio_desc *desc)
{
	enum pin_config_param bias;
	unsigned int arg;

	if (test_bit(FLAG_BIAS_DISABLE, &desc->flags))
		bias = PIN_CONFIG_BIAS_DISABLE;
	else if (test_bit(FLAG_PULL_UP, &desc->flags))
		bias = PIN_CONFIG_BIAS_PULL_UP;
	else if (test_bit(FLAG_PULL_DOWN, &desc->flags))
		bias = PIN_CONFIG_BIAS_PULL_DOWN;
	else
		return 0;

	switch (bias) {
	case PIN_CONFIG_BIAS_PULL_DOWN:
	case PIN_CONFIG_BIAS_PULL_UP:
		arg = 1;
		break;

	default:
		arg = 0;
		break;
	}

	return gpio_set_config_with_argument_optional(desc, bias, arg);
}

/**
 * gpio_set_debounce_timeout() - Set debounce timeout
 * @desc:	GPIO descriptor to set the debounce timeout
 * @debounce:	Debounce timeout in microseconds
 *
 * The function calls the certain GPIO driver to set debounce timeout
 * in the hardware.
 *
 * Returns 0 on success, or negative error code otherwise.
 */
int gpio_set_debounce_timeout(struct gpio_desc *desc, unsigned int debounce)
{
	return gpio_set_config_with_argument_optional(desc,
						      PIN_CONFIG_INPUT_DEBOUNCE,
						      debounce);
}

/**
 * gpiod_direction_input - set the GPIO direction to input
 * @desc:	GPIO to set to input
 *
 * Set the direction of the passed GPIO to input, such as gpiod_get_value() can
 * be called safely on it.
 *
 * Return 0 in case of success, else an error code.
 */
int gpiod_direction_input(struct gpio_desc *desc)
{
	struct gpio_chip	*gc;
	int			ret = 0;

	VALIDATE_DESC(desc);
	gc = desc->gdev->chip;

	/*
	 * It is legal to have no .get() and .direction_input() specified if
	 * the chip is output-only, but you can't specify .direction_input()
	 * and not support the .get() operation, that doesn't make sense.
	 */
	if (!gc->get && gc->direction_input) {
		gpiod_warn(desc,
			   "%s: missing get() but have direction_input()\n",
			   __func__);
		return -EIO;
	}

	/*
	 * If we have a .direction_input() callback, things are simple,
	 * just call it. Else we are some input-only chip so try to check the
	 * direction (if .get_direction() is supported) else we silently
	 * assume we are in input mode after this.
	 */
	if (gc->direction_input) {
		ret = gc->direction_input(gc, gpio_chip_hwgpio(desc));
	} else if (gc->get_direction &&
		  (gc->get_direction(gc, gpio_chip_hwgpio(desc)) != 1)) {
		gpiod_warn(desc,
			   "%s: missing direction_input() operation and line is output\n",
			   __func__);
		return -EIO;
	}
	if (ret == 0) {
		clear_bit(FLAG_IS_OUT, &desc->flags);
		ret = gpio_set_bias(desc);
	}

	trace_gpio_direction(desc_to_gpio(desc), 1, ret);

	return ret;
}
EXPORT_SYMBOL_GPL(gpiod_direction_input);

static int gpiod_direction_output_raw_commit(struct gpio_desc *desc, int value)
{
	struct gpio_chip *gc = desc->gdev->chip;
	int val = !!value;
	int ret = 0;

	/*
	 * It's OK not to specify .direction_output() if the gpiochip is
	 * output-only, but if there is then not even a .set() operation it
	 * is pretty tricky to drive the output line.
	 */
	if (!gc->set && !gc->direction_output) {
		gpiod_warn(desc,
			   "%s: missing set() and direction_output() operations\n",
			   __func__);
		return -EIO;
	}

	if (gc->direction_output) {
		ret = gc->direction_output(gc, gpio_chip_hwgpio(desc), val);
	} else {
		/* Check that we are in output mode if we can */
		if (gc->get_direction &&
		    gc->get_direction(gc, gpio_chip_hwgpio(desc))) {
			gpiod_warn(desc,
				"%s: missing direction_output() operation\n",
				__func__);
			return -EIO;
		}
		/*
		 * If we can't actively set the direction, we are some
		 * output-only chip, so just drive the output as desired.
		 */
		gc->set(gc, gpio_chip_hwgpio(desc), val);
	}

	if (!ret)
		set_bit(FLAG_IS_OUT, &desc->flags);
	trace_gpio_value(desc_to_gpio(desc), 0, val);
	trace_gpio_direction(desc_to_gpio(desc), 0, ret);
	return ret;
}

/**
 * gpiod_direction_output_raw - set the GPIO direction to output
 * @desc:	GPIO to set to output
 * @value:	initial output value of the GPIO
 *
 * Set the direction of the passed GPIO to output, such as gpiod_set_value() can
 * be called safely on it. The initial value of the output must be specified
 * as raw value on the physical line without regard for the ACTIVE_LOW status.
 *
 * Return 0 in case of success, else an error code.
 */
int gpiod_direction_output_raw(struct gpio_desc *desc, int value)
{
	VALIDATE_DESC(desc);
	return gpiod_direction_output_raw_commit(desc, value);
}
EXPORT_SYMBOL_GPL(gpiod_direction_output_raw);

/**
 * gpiod_direction_output - set the GPIO direction to output
 * @desc:	GPIO to set to output
 * @value:	initial output value of the GPIO
 *
 * Set the direction of the passed GPIO to output, such as gpiod_set_value() can
 * be called safely on it. The initial value of the output must be specified
 * as the logical value of the GPIO, i.e. taking its ACTIVE_LOW status into
 * account.
 *
 * Return 0 in case of success, else an error code.
 */
int gpiod_direction_output(struct gpio_desc *desc, int value)
{
	int ret;

	VALIDATE_DESC(desc);
	if (test_bit(FLAG_ACTIVE_LOW, &desc->flags))
		value = !value;
	else
		value = !!value;

	/* GPIOs used for enabled IRQs shall not be set as output */
	if (test_bit(FLAG_USED_AS_IRQ, &desc->flags) &&
	    test_bit(FLAG_IRQ_IS_ENABLED, &desc->flags)) {
		gpiod_err(desc,
			  "%s: tried to set a GPIO tied to an IRQ as output\n",
			  __func__);
		return -EIO;
	}

	if (test_bit(FLAG_OPEN_DRAIN, &desc->flags)) {
		/* First see if we can enable open drain in hardware */
		ret = gpio_set_config(desc, PIN_CONFIG_DRIVE_OPEN_DRAIN);
		if (!ret)
			goto set_output_value;
		/* Emulate open drain by not actively driving the line high */
		if (value) {
			ret = gpiod_direction_input(desc);
			goto set_output_flag;
		}
	}
	else if (test_bit(FLAG_OPEN_SOURCE, &desc->flags)) {
		ret = gpio_set_config(desc, PIN_CONFIG_DRIVE_OPEN_SOURCE);
		if (!ret)
			goto set_output_value;
		/* Emulate open source by not actively driving the line low */
		if (!value) {
			ret = gpiod_direction_input(desc);
			goto set_output_flag;
		}
	} else {
		gpio_set_config(desc, PIN_CONFIG_DRIVE_PUSH_PULL);
	}

set_output_value:
	ret = gpio_set_bias(desc);
	if (ret)
		return ret;
	return gpiod_direction_output_raw_commit(desc, value);

set_output_flag:
	/*
	 * When emulating open-source or open-drain functionalities by not
	 * actively driving the line (setting mode to input) we still need to
	 * set the IS_OUT flag or otherwise we won't be able to set the line
	 * value anymore.
	 */
	if (ret == 0)
		set_bit(FLAG_IS_OUT, &desc->flags);
	return ret;
}
EXPORT_SYMBOL_GPL(gpiod_direction_output);

/**
 * gpiod_set_config - sets @config for a GPIO
 * @desc: descriptor of the GPIO for which to set the configuration
 * @config: Same packed config format as generic pinconf
 *
 * Returns:
 * 0 on success, %-ENOTSUPP if the controller doesn't support setting the
 * configuration.
 */
int gpiod_set_config(struct gpio_desc *desc, unsigned long config)
{
	struct gpio_chip *gc;

	VALIDATE_DESC(desc);
	gc = desc->gdev->chip;

	return gpio_do_set_config(gc, gpio_chip_hwgpio(desc), config);
}
EXPORT_SYMBOL_GPL(gpiod_set_config);

/**
 * gpiod_set_debounce - sets @debounce time for a GPIO
 * @desc: descriptor of the GPIO for which to set debounce time
 * @debounce: debounce time in microseconds
 *
 * Returns:
 * 0 on success, %-ENOTSUPP if the controller doesn't support setting the
 * debounce time.
 */
int gpiod_set_debounce(struct gpio_desc *desc, unsigned int debounce)
{
	unsigned long config;

	config = pinconf_to_config_packed(PIN_CONFIG_INPUT_DEBOUNCE, debounce);
	return gpiod_set_config(desc, config);
}
EXPORT_SYMBOL_GPL(gpiod_set_debounce);

/**
 * gpiod_set_transitory - Lose or retain GPIO state on suspend or reset
 * @desc: descriptor of the GPIO for which to configure persistence
 * @transitory: True to lose state on suspend or reset, false for persistence
 *
 * Returns:
 * 0 on success, otherwise a negative error code.
 */
int gpiod_set_transitory(struct gpio_desc *desc, bool transitory)
{
	VALIDATE_DESC(desc);
	/*
	 * Handle FLAG_TRANSITORY first, enabling queries to gpiolib for
	 * persistence state.
	 */
	assign_bit(FLAG_TRANSITORY, &desc->flags, transitory);

	/* If the driver supports it, set the persistence state now */
	return gpio_set_config_with_argument_optional(desc,
						      PIN_CONFIG_PERSIST_STATE,
						      !transitory);
}
EXPORT_SYMBOL_GPL(gpiod_set_transitory);

/**
 * gpiod_is_active_low - test whether a GPIO is active-low or not
 * @desc: the gpio descriptor to test
 *
 * Returns 1 if the GPIO is active-low, 0 otherwise.
 */
int gpiod_is_active_low(const struct gpio_desc *desc)
{
	VALIDATE_DESC(desc);
	return test_bit(FLAG_ACTIVE_LOW, &desc->flags);
}
EXPORT_SYMBOL_GPL(gpiod_is_active_low);

/**
 * gpiod_toggle_active_low - toggle whether a GPIO is active-low or not
 * @desc: the gpio descriptor to change
 */
void gpiod_toggle_active_low(struct gpio_desc *desc)
{
	VALIDATE_DESC_VOID(desc);
	change_bit(FLAG_ACTIVE_LOW, &desc->flags);
}
EXPORT_SYMBOL_GPL(gpiod_toggle_active_low);

/* I/O calls are only valid after configuration completed; the relevant
 * "is this a valid GPIO" error checks should already have been done.
 *
 * "Get" operations are often inlinable as reading a pin value register,
 * and masking the relevant bit in that register.
 *
 * When "set" operations are inlinable, they involve writing that mask to
 * one register to set a low value, or a different register to set it high.
 * Otherwise locking is needed, so there may be little value to inlining.
 *
 *------------------------------------------------------------------------
 *
 * IMPORTANT!!!  The hot paths -- get/set value -- assume that callers
 * have requested the GPIO.  That can include implicit requesting by
 * a direction setting call.  Marking a gpio as requested locks its chip
 * in memory, guaranteeing that these table lookups need no more locking
 * and that gpiochip_remove() will fail.
 *
 * REVISIT when debugging, consider adding some instrumentation to ensure
 * that the GPIO was actually requested.
 */

static int gpiod_get_raw_value_commit(const struct gpio_desc *desc)
{
	struct gpio_chip	*gc;
	int offset;
	int value;

	gc = desc->gdev->chip;
	offset = gpio_chip_hwgpio(desc);
	value = gc->get ? gc->get(gc, offset) : -EIO;
	value = value < 0 ? value : !!value;
	trace_gpio_value(desc_to_gpio(desc), 1, value);
	return value;
}

static int gpio_chip_get_multiple(struct gpio_chip *gc,
				  unsigned long *mask, unsigned long *bits)
{
	if (gc->get_multiple) {
		return gc->get_multiple(gc, mask, bits);
	} else if (gc->get) {
		int i, value;

		for_each_set_bit(i, mask, gc->ngpio) {
			value = gc->get(gc, i);
			if (value < 0)
				return value;
			__assign_bit(i, bits, value);
		}
		return 0;
	}
	return -EIO;
}

int gpiod_get_array_value_complex(bool raw, bool can_sleep,
				  unsigned int array_size,
				  struct gpio_desc **desc_array,
				  struct gpio_array *array_info,
				  unsigned long *value_bitmap)
{
	int ret, i = 0;

	/*
	 * Validate array_info against desc_array and its size.
	 * It should immediately follow desc_array if both
	 * have been obtained from the same gpiod_get_array() call.
	 */
	if (array_info && array_info->desc == desc_array &&
	    array_size <= array_info->size &&
	    (void *)array_info == desc_array + array_info->size) {
		if (!can_sleep)
			WARN_ON(array_info->chip->can_sleep);

		ret = gpio_chip_get_multiple(array_info->chip,
					     array_info->get_mask,
					     value_bitmap);
		if (ret)
			return ret;

		if (!raw && !bitmap_empty(array_info->invert_mask, array_size))
			bitmap_xor(value_bitmap, value_bitmap,
				   array_info->invert_mask, array_size);

		i = find_first_zero_bit(array_info->get_mask, array_size);
		if (i == array_size)
			return 0;
	} else {
		array_info = NULL;
	}

	while (i < array_size) {
		struct gpio_chip *gc = desc_array[i]->gdev->chip;
		DECLARE_BITMAP(fastpath_mask, FASTPATH_NGPIO);
		DECLARE_BITMAP(fastpath_bits, FASTPATH_NGPIO);
		unsigned long *mask, *bits;
		int first, j;

		if (likely(gc->ngpio <= FASTPATH_NGPIO)) {
			mask = fastpath_mask;
			bits = fastpath_bits;
		} else {
			gfp_t flags = can_sleep ? GFP_KERNEL : GFP_ATOMIC;

			mask = bitmap_alloc(gc->ngpio, flags);
			if (!mask)
				return -ENOMEM;

			bits = bitmap_alloc(gc->ngpio, flags);
			if (!bits) {
				bitmap_free(mask);
				return -ENOMEM;
			}
		}

		bitmap_zero(mask, gc->ngpio);

		if (!can_sleep)
			WARN_ON(gc->can_sleep);

		/* collect all inputs belonging to the same chip */
		first = i;
		do {
			const struct gpio_desc *desc = desc_array[i];
			int hwgpio = gpio_chip_hwgpio(desc);

			__set_bit(hwgpio, mask);
			i++;

			if (array_info)
				i = find_next_zero_bit(array_info->get_mask,
						       array_size, i);
		} while ((i < array_size) &&
			 (desc_array[i]->gdev->chip == gc));

		ret = gpio_chip_get_multiple(gc, mask, bits);
		if (ret) {
			if (mask != fastpath_mask)
				bitmap_free(mask);
			if (bits != fastpath_bits)
				bitmap_free(bits);
			return ret;
		}

		for (j = first; j < i; ) {
			const struct gpio_desc *desc = desc_array[j];
			int hwgpio = gpio_chip_hwgpio(desc);
			int value = test_bit(hwgpio, bits);

			if (!raw && test_bit(FLAG_ACTIVE_LOW, &desc->flags))
				value = !value;
			__assign_bit(j, value_bitmap, value);
			trace_gpio_value(desc_to_gpio(desc), 1, value);
			j++;

			if (array_info)
				j = find_next_zero_bit(array_info->get_mask, i,
						       j);
		}

		if (mask != fastpath_mask)
			bitmap_free(mask);
		if (bits != fastpath_bits)
			bitmap_free(bits);
	}
	return 0;
}

/**
 * gpiod_get_raw_value() - return a gpio's raw value
 * @desc: gpio whose value will be returned
 *
 * Return the GPIO's raw value, i.e. the value of the physical line disregarding
 * its ACTIVE_LOW status, or negative errno on failure.
 *
 * This function can be called from contexts where we cannot sleep, and will
 * complain if the GPIO chip functions potentially sleep.
 */
int gpiod_get_raw_value(const struct gpio_desc *desc)
{
	VALIDATE_DESC(desc);
	/* Should be using gpiod_get_raw_value_cansleep() */
	WARN_ON(desc->gdev->chip->can_sleep);
	return gpiod_get_raw_value_commit(desc);
}
EXPORT_SYMBOL_GPL(gpiod_get_raw_value);

/**
 * gpiod_get_value() - return a gpio's value
 * @desc: gpio whose value will be returned
 *
 * Return the GPIO's logical value, i.e. taking the ACTIVE_LOW status into
 * account, or negative errno on failure.
 *
 * This function can be called from contexts where we cannot sleep, and will
 * complain if the GPIO chip functions potentially sleep.
 */
int gpiod_get_value(const struct gpio_desc *desc)
{
	int value;

	VALIDATE_DESC(desc);
	/* Should be using gpiod_get_value_cansleep() */
	WARN_ON(desc->gdev->chip->can_sleep);

	value = gpiod_get_raw_value_commit(desc);
	if (value < 0)
		return value;

	if (test_bit(FLAG_ACTIVE_LOW, &desc->flags))
		value = !value;

	return value;
}
EXPORT_SYMBOL_GPL(gpiod_get_value);

/**
 * gpiod_get_raw_array_value() - read raw values from an array of GPIOs
 * @array_size: number of elements in the descriptor array / value bitmap
 * @desc_array: array of GPIO descriptors whose values will be read
 * @array_info: information on applicability of fast bitmap processing path
 * @value_bitmap: bitmap to store the read values
 *
 * Read the raw values of the GPIOs, i.e. the values of the physical lines
 * without regard for their ACTIVE_LOW status.  Return 0 in case of success,
 * else an error code.
 *
 * This function can be called from contexts where we cannot sleep,
 * and it will complain if the GPIO chip functions potentially sleep.
 */
int gpiod_get_raw_array_value(unsigned int array_size,
			      struct gpio_desc **desc_array,
			      struct gpio_array *array_info,
			      unsigned long *value_bitmap)
{
	if (!desc_array)
		return -EINVAL;
	return gpiod_get_array_value_complex(true, false, array_size,
					     desc_array, array_info,
					     value_bitmap);
}
EXPORT_SYMBOL_GPL(gpiod_get_raw_array_value);

/**
 * gpiod_get_array_value() - read values from an array of GPIOs
 * @array_size: number of elements in the descriptor array / value bitmap
 * @desc_array: array of GPIO descriptors whose values will be read
 * @array_info: information on applicability of fast bitmap processing path
 * @value_bitmap: bitmap to store the read values
 *
 * Read the logical values of the GPIOs, i.e. taking their ACTIVE_LOW status
 * into account.  Return 0 in case of success, else an error code.
 *
 * This function can be called from contexts where we cannot sleep,
 * and it will complain if the GPIO chip functions potentially sleep.
 */
int gpiod_get_array_value(unsigned int array_size,
			  struct gpio_desc **desc_array,
			  struct gpio_array *array_info,
			  unsigned long *value_bitmap)
{
	if (!desc_array)
		return -EINVAL;
	return gpiod_get_array_value_complex(false, false, array_size,
					     desc_array, array_info,
					     value_bitmap);
}
EXPORT_SYMBOL_GPL(gpiod_get_array_value);

/*
 *  gpio_set_open_drain_value_commit() - Set the open drain gpio's value.
 * @desc: gpio descriptor whose state need to be set.
 * @value: Non-zero for setting it HIGH otherwise it will set to LOW.
 */
static void gpio_set_open_drain_value_commit(struct gpio_desc *desc, bool value)
{
	int ret = 0;
	struct gpio_chip *gc = desc->gdev->chip;
	int offset = gpio_chip_hwgpio(desc);

	if (value) {
		ret = gc->direction_input(gc, offset);
	} else {
		ret = gc->direction_output(gc, offset, 0);
		if (!ret)
			set_bit(FLAG_IS_OUT, &desc->flags);
	}
	trace_gpio_direction(desc_to_gpio(desc), value, ret);
	if (ret < 0)
		gpiod_err(desc,
			  "%s: Error in set_value for open drain err %d\n",
			  __func__, ret);
}

/*
 *  _gpio_set_open_source_value() - Set the open source gpio's value.
 * @desc: gpio descriptor whose state need to be set.
 * @value: Non-zero for setting it HIGH otherwise it will set to LOW.
 */
static void gpio_set_open_source_value_commit(struct gpio_desc *desc, bool value)
{
	int ret = 0;
	struct gpio_chip *gc = desc->gdev->chip;
	int offset = gpio_chip_hwgpio(desc);

	if (value) {
		ret = gc->direction_output(gc, offset, 1);
		if (!ret)
			set_bit(FLAG_IS_OUT, &desc->flags);
	} else {
		ret = gc->direction_input(gc, offset);
	}
	trace_gpio_direction(desc_to_gpio(desc), !value, ret);
	if (ret < 0)
		gpiod_err(desc,
			  "%s: Error in set_value for open source err %d\n",
			  __func__, ret);
}

static void gpiod_set_raw_value_commit(struct gpio_desc *desc, bool value)
{
	struct gpio_chip	*gc;

	gc = desc->gdev->chip;
	trace_gpio_value(desc_to_gpio(desc), 0, value);
	gc->set(gc, gpio_chip_hwgpio(desc), value);
}

/*
 * set multiple outputs on the same chip;
 * use the chip's set_multiple function if available;
 * otherwise set the outputs sequentially;
 * @chip: the GPIO chip we operate on
 * @mask: bit mask array; one bit per output; BITS_PER_LONG bits per word
 *        defines which outputs are to be changed
 * @bits: bit value array; one bit per output; BITS_PER_LONG bits per word
 *        defines the values the outputs specified by mask are to be set to
 */
static void gpio_chip_set_multiple(struct gpio_chip *gc,
				   unsigned long *mask, unsigned long *bits)
{
	if (gc->set_multiple) {
		gc->set_multiple(gc, mask, bits);
	} else {
		unsigned int i;

		/* set outputs if the corresponding mask bit is set */
		for_each_set_bit(i, mask, gc->ngpio)
			gc->set(gc, i, test_bit(i, bits));
	}
}

int gpiod_set_array_value_complex(bool raw, bool can_sleep,
				  unsigned int array_size,
				  struct gpio_desc **desc_array,
				  struct gpio_array *array_info,
				  unsigned long *value_bitmap)
{
	int i = 0;

	/*
	 * Validate array_info against desc_array and its size.
	 * It should immediately follow desc_array if both
	 * have been obtained from the same gpiod_get_array() call.
	 */
	if (array_info && array_info->desc == desc_array &&
	    array_size <= array_info->size &&
	    (void *)array_info == desc_array + array_info->size) {
		if (!can_sleep)
			WARN_ON(array_info->chip->can_sleep);

		if (!raw && !bitmap_empty(array_info->invert_mask, array_size))
			bitmap_xor(value_bitmap, value_bitmap,
				   array_info->invert_mask, array_size);

		gpio_chip_set_multiple(array_info->chip, array_info->set_mask,
				       value_bitmap);

		i = find_first_zero_bit(array_info->set_mask, array_size);
		if (i == array_size)
			return 0;
	} else {
		array_info = NULL;
	}

	while (i < array_size) {
		struct gpio_chip *gc = desc_array[i]->gdev->chip;
		DECLARE_BITMAP(fastpath_mask, FASTPATH_NGPIO);
		DECLARE_BITMAP(fastpath_bits, FASTPATH_NGPIO);
		unsigned long *mask, *bits;
		int count = 0;

		if (likely(gc->ngpio <= FASTPATH_NGPIO)) {
			mask = fastpath_mask;
			bits = fastpath_bits;
		} else {
			gfp_t flags = can_sleep ? GFP_KERNEL : GFP_ATOMIC;

			mask = bitmap_alloc(gc->ngpio, flags);
			if (!mask)
				return -ENOMEM;

			bits = bitmap_alloc(gc->ngpio, flags);
			if (!bits) {
				bitmap_free(mask);
				return -ENOMEM;
			}
		}

		bitmap_zero(mask, gc->ngpio);

		if (!can_sleep)
			WARN_ON(gc->can_sleep);

		do {
			struct gpio_desc *desc = desc_array[i];
			int hwgpio = gpio_chip_hwgpio(desc);
			int value = test_bit(i, value_bitmap);

			/*
			 * Pins applicable for fast input but not for
			 * fast output processing may have been already
			 * inverted inside the fast path, skip them.
			 */
			if (!raw && !(array_info &&
			    test_bit(i, array_info->invert_mask)) &&
			    test_bit(FLAG_ACTIVE_LOW, &desc->flags))
				value = !value;
			trace_gpio_value(desc_to_gpio(desc), 0, value);
			/*
			 * collect all normal outputs belonging to the same chip
			 * open drain and open source outputs are set individually
			 */
			if (test_bit(FLAG_OPEN_DRAIN, &desc->flags) && !raw) {
				gpio_set_open_drain_value_commit(desc, value);
			} else if (test_bit(FLAG_OPEN_SOURCE, &desc->flags) && !raw) {
				gpio_set_open_source_value_commit(desc, value);
			} else {
				__set_bit(hwgpio, mask);
				__assign_bit(hwgpio, bits, value);
				count++;
			}
			i++;

			if (array_info)
				i = find_next_zero_bit(array_info->set_mask,
						       array_size, i);
		} while ((i < array_size) &&
			 (desc_array[i]->gdev->chip == gc));
		/* push collected bits to outputs */
		if (count != 0)
			gpio_chip_set_multiple(gc, mask, bits);

		if (mask != fastpath_mask)
			bitmap_free(mask);
		if (bits != fastpath_bits)
			bitmap_free(bits);
	}
	return 0;
}

/**
 * gpiod_set_raw_value() - assign a gpio's raw value
 * @desc: gpio whose value will be assigned
 * @value: value to assign
 *
 * Set the raw value of the GPIO, i.e. the value of its physical line without
 * regard for its ACTIVE_LOW status.
 *
 * This function can be called from contexts where we cannot sleep, and will
 * complain if the GPIO chip functions potentially sleep.
 */
void gpiod_set_raw_value(struct gpio_desc *desc, int value)
{
	VALIDATE_DESC_VOID(desc);
	/* Should be using gpiod_set_raw_value_cansleep() */
	WARN_ON(desc->gdev->chip->can_sleep);
	gpiod_set_raw_value_commit(desc, value);
}
EXPORT_SYMBOL_GPL(gpiod_set_raw_value);

/**
 * gpiod_set_value_nocheck() - set a GPIO line value without checking
 * @desc: the descriptor to set the value on
 * @value: value to set
 *
 * This sets the value of a GPIO line backing a descriptor, applying
 * different semantic quirks like active low and open drain/source
 * handling.
 */
static void gpiod_set_value_nocheck(struct gpio_desc *desc, int value)
{
	if (test_bit(FLAG_ACTIVE_LOW, &desc->flags))
		value = !value;
	if (test_bit(FLAG_OPEN_DRAIN, &desc->flags))
		gpio_set_open_drain_value_commit(desc, value);
	else if (test_bit(FLAG_OPEN_SOURCE, &desc->flags))
		gpio_set_open_source_value_commit(desc, value);
	else
		gpiod_set_raw_value_commit(desc, value);
}

/**
 * gpiod_set_value() - assign a gpio's value
 * @desc: gpio whose value will be assigned
 * @value: value to assign
 *
 * Set the logical value of the GPIO, i.e. taking its ACTIVE_LOW,
 * OPEN_DRAIN and OPEN_SOURCE flags into account.
 *
 * This function can be called from contexts where we cannot sleep, and will
 * complain if the GPIO chip functions potentially sleep.
 */
void gpiod_set_value(struct gpio_desc *desc, int value)
{
	VALIDATE_DESC_VOID(desc);
	/* Should be using gpiod_set_value_cansleep() */
	WARN_ON(desc->gdev->chip->can_sleep);
	gpiod_set_value_nocheck(desc, value);
}
EXPORT_SYMBOL_GPL(gpiod_set_value);

/**
 * gpiod_set_raw_array_value() - assign values to an array of GPIOs
 * @array_size: number of elements in the descriptor array / value bitmap
 * @desc_array: array of GPIO descriptors whose values will be assigned
 * @array_info: information on applicability of fast bitmap processing path
 * @value_bitmap: bitmap of values to assign
 *
 * Set the raw values of the GPIOs, i.e. the values of the physical lines
 * without regard for their ACTIVE_LOW status.
 *
 * This function can be called from contexts where we cannot sleep, and will
 * complain if the GPIO chip functions potentially sleep.
 */
int gpiod_set_raw_array_value(unsigned int array_size,
			      struct gpio_desc **desc_array,
			      struct gpio_array *array_info,
			      unsigned long *value_bitmap)
{
	if (!desc_array)
		return -EINVAL;
	return gpiod_set_array_value_complex(true, false, array_size,
					desc_array, array_info, value_bitmap);
}
EXPORT_SYMBOL_GPL(gpiod_set_raw_array_value);

/**
 * gpiod_set_array_value() - assign values to an array of GPIOs
 * @array_size: number of elements in the descriptor array / value bitmap
 * @desc_array: array of GPIO descriptors whose values will be assigned
 * @array_info: information on applicability of fast bitmap processing path
 * @value_bitmap: bitmap of values to assign
 *
 * Set the logical values of the GPIOs, i.e. taking their ACTIVE_LOW status
 * into account.
 *
 * This function can be called from contexts where we cannot sleep, and will
 * complain if the GPIO chip functions potentially sleep.
 */
int gpiod_set_array_value(unsigned int array_size,
			  struct gpio_desc **desc_array,
			  struct gpio_array *array_info,
			  unsigned long *value_bitmap)
{
	if (!desc_array)
		return -EINVAL;
	return gpiod_set_array_value_complex(false, false, array_size,
					     desc_array, array_info,
					     value_bitmap);
}
EXPORT_SYMBOL_GPL(gpiod_set_array_value);

/**
 * gpiod_cansleep() - report whether gpio value access may sleep
 * @desc: gpio to check
 *
 */
int gpiod_cansleep(const struct gpio_desc *desc)
{
	VALIDATE_DESC(desc);
	return desc->gdev->chip->can_sleep;
}
EXPORT_SYMBOL_GPL(gpiod_cansleep);

/**
 * gpiod_set_consumer_name() - set the consumer name for the descriptor
 * @desc: gpio to set the consumer name on
 * @name: the new consumer name
 */
int gpiod_set_consumer_name(struct gpio_desc *desc, const char *name)
{
	VALIDATE_DESC(desc);
	if (name) {
		name = kstrdup_const(name, GFP_KERNEL);
		if (!name)
			return -ENOMEM;
	}

	kfree_const(desc->label);
	desc_set_label(desc, name);

	return 0;
}
EXPORT_SYMBOL_GPL(gpiod_set_consumer_name);

/**
 * gpiod_to_irq() - return the IRQ corresponding to a GPIO
 * @desc: gpio whose IRQ will be returned (already requested)
 *
 * Return the IRQ corresponding to the passed GPIO, or an error code in case of
 * error.
 */
int gpiod_to_irq(const struct gpio_desc *desc)
{
	struct gpio_chip *gc;
	int offset;

	/*
	 * Cannot VALIDATE_DESC() here as gpiod_to_irq() consumer semantics
	 * requires this function to not return zero on an invalid descriptor
	 * but rather a negative error number.
	 */
	if (!desc || IS_ERR(desc) || !desc->gdev || !desc->gdev->chip)
		return -EINVAL;

	gc = desc->gdev->chip;
	offset = gpio_chip_hwgpio(desc);
	if (gc->to_irq) {
		int retirq = gc->to_irq(gc, offset);

		/* Zero means NO_IRQ */
		if (!retirq)
			return -ENXIO;

		return retirq;
	}
#ifdef CONFIG_GPIOLIB_IRQCHIP
	if (gc->irq.chip) {
		/*
		 * Avoid race condition with other code, which tries to lookup
		 * an IRQ before the irqchip has been properly registered,
		 * i.e. while gpiochip is still being brought up.
		 */
		return -EPROBE_DEFER;
	}
#endif
	return -ENXIO;
}
EXPORT_SYMBOL_GPL(gpiod_to_irq);

/**
 * gpiochip_lock_as_irq() - lock a GPIO to be used as IRQ
 * @gc: the chip the GPIO to lock belongs to
 * @offset: the offset of the GPIO to lock as IRQ
 *
 * This is used directly by GPIO drivers that want to lock down
 * a certain GPIO line to be used for IRQs.
 */
int gpiochip_lock_as_irq(struct gpio_chip *gc, unsigned int offset)
{
	struct gpio_desc *desc;

	desc = gpiochip_get_desc(gc, offset);
	if (IS_ERR(desc))
		return PTR_ERR(desc);

	/*
	 * If it's fast: flush the direction setting if something changed
	 * behind our back
	 */
	if (!gc->can_sleep && gc->get_direction) {
		int dir = gpiod_get_direction(desc);

		if (dir < 0) {
			chip_err(gc, "%s: cannot get GPIO direction\n",
				 __func__);
			return dir;
		}
	}

	/* To be valid for IRQ the line needs to be input or open drain */
	if (test_bit(FLAG_IS_OUT, &desc->flags) &&
	    !test_bit(FLAG_OPEN_DRAIN, &desc->flags)) {
		chip_err(gc,
			 "%s: tried to flag a GPIO set as output for IRQ\n",
			 __func__);
		return -EIO;
	}

	set_bit(FLAG_USED_AS_IRQ, &desc->flags);
	set_bit(FLAG_IRQ_IS_ENABLED, &desc->flags);

	/*
	 * If the consumer has not set up a label (such as when the
	 * IRQ is referenced from .to_irq()) we set up a label here
	 * so it is clear this is used as an interrupt.
	 */
	if (!desc->label)
		desc_set_label(desc, "interrupt");

	return 0;
}
EXPORT_SYMBOL_GPL(gpiochip_lock_as_irq);

/**
 * gpiochip_unlock_as_irq() - unlock a GPIO used as IRQ
 * @gc: the chip the GPIO to lock belongs to
 * @offset: the offset of the GPIO to lock as IRQ
 *
 * This is used directly by GPIO drivers that want to indicate
 * that a certain GPIO is no longer used exclusively for IRQ.
 */
void gpiochip_unlock_as_irq(struct gpio_chip *gc, unsigned int offset)
{
	struct gpio_desc *desc;

	desc = gpiochip_get_desc(gc, offset);
	if (IS_ERR(desc))
		return;

	clear_bit(FLAG_USED_AS_IRQ, &desc->flags);
	clear_bit(FLAG_IRQ_IS_ENABLED, &desc->flags);

	/* If we only had this marking, erase it */
	if (desc->label && !strcmp(desc->label, "interrupt"))
		desc_set_label(desc, NULL);
}
EXPORT_SYMBOL_GPL(gpiochip_unlock_as_irq);

void gpiochip_disable_irq(struct gpio_chip *gc, unsigned int offset)
{
	struct gpio_desc *desc = gpiochip_get_desc(gc, offset);

	if (!IS_ERR(desc) &&
	    !WARN_ON(!test_bit(FLAG_USED_AS_IRQ, &desc->flags)))
		clear_bit(FLAG_IRQ_IS_ENABLED, &desc->flags);
}
EXPORT_SYMBOL_GPL(gpiochip_disable_irq);

void gpiochip_enable_irq(struct gpio_chip *gc, unsigned int offset)
{
	struct gpio_desc *desc = gpiochip_get_desc(gc, offset);

	if (!IS_ERR(desc) &&
	    !WARN_ON(!test_bit(FLAG_USED_AS_IRQ, &desc->flags))) {
		/*
		 * We must not be output when using IRQ UNLESS we are
		 * open drain.
		 */
		WARN_ON(test_bit(FLAG_IS_OUT, &desc->flags) &&
			!test_bit(FLAG_OPEN_DRAIN, &desc->flags));
		set_bit(FLAG_IRQ_IS_ENABLED, &desc->flags);
	}
}
EXPORT_SYMBOL_GPL(gpiochip_enable_irq);

bool gpiochip_line_is_irq(struct gpio_chip *gc, unsigned int offset)
{
	if (offset >= gc->ngpio)
		return false;

	return test_bit(FLAG_USED_AS_IRQ, &gc->gpiodev->descs[offset].flags);
}
EXPORT_SYMBOL_GPL(gpiochip_line_is_irq);

int gpiochip_reqres_irq(struct gpio_chip *gc, unsigned int offset)
{
	int ret;

	if (!try_module_get(gc->gpiodev->owner))
		return -ENODEV;

	ret = gpiochip_lock_as_irq(gc, offset);
	if (ret) {
		chip_err(gc, "unable to lock HW IRQ %u for IRQ\n", offset);
		module_put(gc->gpiodev->owner);
		return ret;
	}
	return 0;
}
EXPORT_SYMBOL_GPL(gpiochip_reqres_irq);

void gpiochip_relres_irq(struct gpio_chip *gc, unsigned int offset)
{
	gpiochip_unlock_as_irq(gc, offset);
	module_put(gc->gpiodev->owner);
}
EXPORT_SYMBOL_GPL(gpiochip_relres_irq);

bool gpiochip_line_is_open_drain(struct gpio_chip *gc, unsigned int offset)
{
	if (offset >= gc->ngpio)
		return false;

	return test_bit(FLAG_OPEN_DRAIN, &gc->gpiodev->descs[offset].flags);
}
EXPORT_SYMBOL_GPL(gpiochip_line_is_open_drain);

bool gpiochip_line_is_open_source(struct gpio_chip *gc, unsigned int offset)
{
	if (offset >= gc->ngpio)
		return false;

	return test_bit(FLAG_OPEN_SOURCE, &gc->gpiodev->descs[offset].flags);
}
EXPORT_SYMBOL_GPL(gpiochip_line_is_open_source);

bool gpiochip_line_is_persistent(struct gpio_chip *gc, unsigned int offset)
{
	if (offset >= gc->ngpio)
		return false;

	return !test_bit(FLAG_TRANSITORY, &gc->gpiodev->descs[offset].flags);
}
EXPORT_SYMBOL_GPL(gpiochip_line_is_persistent);

/**
 * gpiod_get_raw_value_cansleep() - return a gpio's raw value
 * @desc: gpio whose value will be returned
 *
 * Return the GPIO's raw value, i.e. the value of the physical line disregarding
 * its ACTIVE_LOW status, or negative errno on failure.
 *
 * This function is to be called from contexts that can sleep.
 */
int gpiod_get_raw_value_cansleep(const struct gpio_desc *desc)
{
	might_sleep_if(extra_checks);
	VALIDATE_DESC(desc);
	return gpiod_get_raw_value_commit(desc);
}
EXPORT_SYMBOL_GPL(gpiod_get_raw_value_cansleep);

/**
 * gpiod_get_value_cansleep() - return a gpio's value
 * @desc: gpio whose value will be returned
 *
 * Return the GPIO's logical value, i.e. taking the ACTIVE_LOW status into
 * account, or negative errno on failure.
 *
 * This function is to be called from contexts that can sleep.
 */
int gpiod_get_value_cansleep(const struct gpio_desc *desc)
{
	int value;

	might_sleep_if(extra_checks);
	VALIDATE_DESC(desc);
	value = gpiod_get_raw_value_commit(desc);
	if (value < 0)
		return value;

	if (test_bit(FLAG_ACTIVE_LOW, &desc->flags))
		value = !value;

	return value;
}
EXPORT_SYMBOL_GPL(gpiod_get_value_cansleep);

/**
 * gpiod_get_raw_array_value_cansleep() - read raw values from an array of GPIOs
 * @array_size: number of elements in the descriptor array / value bitmap
 * @desc_array: array of GPIO descriptors whose values will be read
 * @array_info: information on applicability of fast bitmap processing path
 * @value_bitmap: bitmap to store the read values
 *
 * Read the raw values of the GPIOs, i.e. the values of the physical lines
 * without regard for their ACTIVE_LOW status.  Return 0 in case of success,
 * else an error code.
 *
 * This function is to be called from contexts that can sleep.
 */
int gpiod_get_raw_array_value_cansleep(unsigned int array_size,
				       struct gpio_desc **desc_array,
				       struct gpio_array *array_info,
				       unsigned long *value_bitmap)
{
	might_sleep_if(extra_checks);
	if (!desc_array)
		return -EINVAL;
	return gpiod_get_array_value_complex(true, true, array_size,
					     desc_array, array_info,
					     value_bitmap);
}
EXPORT_SYMBOL_GPL(gpiod_get_raw_array_value_cansleep);

/**
 * gpiod_get_array_value_cansleep() - read values from an array of GPIOs
 * @array_size: number of elements in the descriptor array / value bitmap
 * @desc_array: array of GPIO descriptors whose values will be read
 * @array_info: information on applicability of fast bitmap processing path
 * @value_bitmap: bitmap to store the read values
 *
 * Read the logical values of the GPIOs, i.e. taking their ACTIVE_LOW status
 * into account.  Return 0 in case of success, else an error code.
 *
 * This function is to be called from contexts that can sleep.
 */
int gpiod_get_array_value_cansleep(unsigned int array_size,
				   struct gpio_desc **desc_array,
				   struct gpio_array *array_info,
				   unsigned long *value_bitmap)
{
	might_sleep_if(extra_checks);
	if (!desc_array)
		return -EINVAL;
	return gpiod_get_array_value_complex(false, true, array_size,
					     desc_array, array_info,
					     value_bitmap);
}
EXPORT_SYMBOL_GPL(gpiod_get_array_value_cansleep);

/**
 * gpiod_set_raw_value_cansleep() - assign a gpio's raw value
 * @desc: gpio whose value will be assigned
 * @value: value to assign
 *
 * Set the raw value of the GPIO, i.e. the value of its physical line without
 * regard for its ACTIVE_LOW status.
 *
 * This function is to be called from contexts that can sleep.
 */
void gpiod_set_raw_value_cansleep(struct gpio_desc *desc, int value)
{
	might_sleep_if(extra_checks);
	VALIDATE_DESC_VOID(desc);
	gpiod_set_raw_value_commit(desc, value);
}
EXPORT_SYMBOL_GPL(gpiod_set_raw_value_cansleep);

/**
 * gpiod_set_value_cansleep() - assign a gpio's value
 * @desc: gpio whose value will be assigned
 * @value: value to assign
 *
 * Set the logical value of the GPIO, i.e. taking its ACTIVE_LOW status into
 * account
 *
 * This function is to be called from contexts that can sleep.
 */
void gpiod_set_value_cansleep(struct gpio_desc *desc, int value)
{
	might_sleep_if(extra_checks);
	VALIDATE_DESC_VOID(desc);
	gpiod_set_value_nocheck(desc, value);
}
EXPORT_SYMBOL_GPL(gpiod_set_value_cansleep);

/**
 * gpiod_set_raw_array_value_cansleep() - assign values to an array of GPIOs
 * @array_size: number of elements in the descriptor array / value bitmap
 * @desc_array: array of GPIO descriptors whose values will be assigned
 * @array_info: information on applicability of fast bitmap processing path
 * @value_bitmap: bitmap of values to assign
 *
 * Set the raw values of the GPIOs, i.e. the values of the physical lines
 * without regard for their ACTIVE_LOW status.
 *
 * This function is to be called from contexts that can sleep.
 */
int gpiod_set_raw_array_value_cansleep(unsigned int array_size,
				       struct gpio_desc **desc_array,
				       struct gpio_array *array_info,
				       unsigned long *value_bitmap)
{
	might_sleep_if(extra_checks);
	if (!desc_array)
		return -EINVAL;
	return gpiod_set_array_value_complex(true, true, array_size, desc_array,
				      array_info, value_bitmap);
}
EXPORT_SYMBOL_GPL(gpiod_set_raw_array_value_cansleep);

/**
 * gpiod_add_lookup_tables() - register GPIO device consumers
 * @tables: list of tables of consumers to register
 * @n: number of tables in the list
 */
void gpiod_add_lookup_tables(struct gpiod_lookup_table **tables, size_t n)
{
	unsigned int i;

	mutex_lock(&gpio_lookup_lock);

	for (i = 0; i < n; i++)
		list_add_tail(&tables[i]->list, &gpio_lookup_list);

	mutex_unlock(&gpio_lookup_lock);
}

/**
 * gpiod_set_array_value_cansleep() - assign values to an array of GPIOs
 * @array_size: number of elements in the descriptor array / value bitmap
 * @desc_array: array of GPIO descriptors whose values will be assigned
 * @array_info: information on applicability of fast bitmap processing path
 * @value_bitmap: bitmap of values to assign
 *
 * Set the logical values of the GPIOs, i.e. taking their ACTIVE_LOW status
 * into account.
 *
 * This function is to be called from contexts that can sleep.
 */
int gpiod_set_array_value_cansleep(unsigned int array_size,
				   struct gpio_desc **desc_array,
				   struct gpio_array *array_info,
				   unsigned long *value_bitmap)
{
	might_sleep_if(extra_checks);
	if (!desc_array)
		return -EINVAL;
	return gpiod_set_array_value_complex(false, true, array_size,
					     desc_array, array_info,
					     value_bitmap);
}
EXPORT_SYMBOL_GPL(gpiod_set_array_value_cansleep);

/**
 * gpiod_add_lookup_table() - register GPIO device consumers
 * @table: table of consumers to register
 */
void gpiod_add_lookup_table(struct gpiod_lookup_table *table)
{
	gpiod_add_lookup_tables(&table, 1);
}
EXPORT_SYMBOL_GPL(gpiod_add_lookup_table);

/**
 * gpiod_remove_lookup_table() - unregister GPIO device consumers
 * @table: table of consumers to unregister
 */
void gpiod_remove_lookup_table(struct gpiod_lookup_table *table)
{
	/* Nothing to remove */
	if (!table)
		return;

	mutex_lock(&gpio_lookup_lock);

	list_del(&table->list);

	mutex_unlock(&gpio_lookup_lock);
}
EXPORT_SYMBOL_GPL(gpiod_remove_lookup_table);

/**
 * gpiod_add_hogs() - register a set of GPIO hogs from machine code
 * @hogs: table of gpio hog entries with a zeroed sentinel at the end
 */
void gpiod_add_hogs(struct gpiod_hog *hogs)
{
	struct gpio_chip *gc;
	struct gpiod_hog *hog;

	mutex_lock(&gpio_machine_hogs_mutex);

	for (hog = &hogs[0]; hog->chip_label; hog++) {
		list_add_tail(&hog->list, &gpio_machine_hogs);

		/*
		 * The chip may have been registered earlier, so check if it
		 * exists and, if so, try to hog the line now.
		 */
		gc = find_chip_by_name(hog->chip_label);
		if (gc)
			gpiochip_machine_hog(gc, hog);
	}

	mutex_unlock(&gpio_machine_hogs_mutex);
}
EXPORT_SYMBOL_GPL(gpiod_add_hogs);

void gpiod_remove_hogs(struct gpiod_hog *hogs)
{
	struct gpiod_hog *hog;

	mutex_lock(&gpio_machine_hogs_mutex);
	for (hog = &hogs[0]; hog->chip_label; hog++)
		list_del(&hog->list);
	mutex_unlock(&gpio_machine_hogs_mutex);
}
EXPORT_SYMBOL_GPL(gpiod_remove_hogs);

static struct gpiod_lookup_table *gpiod_find_lookup_table(struct device *dev)
{
	const char *dev_id = dev ? dev_name(dev) : NULL;
	struct gpiod_lookup_table *table;

	mutex_lock(&gpio_lookup_lock);

	list_for_each_entry(table, &gpio_lookup_list, list) {
		if (table->dev_id && dev_id) {
			/*
			 * Valid strings on both ends, must be identical to have
			 * a match
			 */
			if (!strcmp(table->dev_id, dev_id))
				goto found;
		} else {
			/*
			 * One of the pointers is NULL, so both must be to have
			 * a match
			 */
			if (dev_id == table->dev_id)
				goto found;
		}
	}
	table = NULL;

found:
	mutex_unlock(&gpio_lookup_lock);
	return table;
}

static struct gpio_desc *gpiod_find(struct device *dev, const char *con_id,
				    unsigned int idx, unsigned long *flags)
{
	struct gpio_desc *desc = ERR_PTR(-ENOENT);
	struct gpiod_lookup_table *table;
	struct gpiod_lookup *p;

	table = gpiod_find_lookup_table(dev);
	if (!table)
		return desc;

	for (p = &table->table[0]; p->key; p++) {
		struct gpio_chip *gc;

		/* idx must always match exactly */
		if (p->idx != idx)
			continue;

		/* If the lookup entry has a con_id, require exact match */
		if (p->con_id && (!con_id || strcmp(p->con_id, con_id)))
			continue;

		if (p->chip_hwnum == U16_MAX) {
			desc = gpio_name_to_desc(p->key);
			if (desc) {
				*flags = p->flags;
				return desc;
			}

			dev_warn(dev, "cannot find GPIO line %s, deferring\n",
				 p->key);
			return ERR_PTR(-EPROBE_DEFER);
		}

		gc = find_chip_by_name(p->key);

		if (!gc) {
			/*
			 * As the lookup table indicates a chip with
			 * p->key should exist, assume it may
			 * still appear later and let the interested
			 * consumer be probed again or let the Deferred
			 * Probe infrastructure handle the error.
			 */
			dev_warn(dev, "cannot find GPIO chip %s, deferring\n",
				 p->key);
			return ERR_PTR(-EPROBE_DEFER);
		}

		if (gc->ngpio <= p->chip_hwnum) {
			dev_err(dev,
				"requested GPIO %u (%u) is out of range [0..%u] for chip %s\n",
				idx, p->chip_hwnum, gc->ngpio - 1,
				gc->label);
			return ERR_PTR(-EINVAL);
		}

		desc = gpiochip_get_desc(gc, p->chip_hwnum);
		*flags = p->flags;

		return desc;
	}

	return desc;
}

static int platform_gpio_count(struct device *dev, const char *con_id)
{
	struct gpiod_lookup_table *table;
	struct gpiod_lookup *p;
	unsigned int count = 0;

	table = gpiod_find_lookup_table(dev);
	if (!table)
		return -ENOENT;

	for (p = &table->table[0]; p->key; p++) {
		if ((con_id && p->con_id && !strcmp(con_id, p->con_id)) ||
		    (!con_id && !p->con_id))
			count++;
	}
	if (!count)
		return -ENOENT;

	return count;
}

/**
 * fwnode_gpiod_get_index - obtain a GPIO from firmware node
 * @fwnode:	handle of the firmware node
 * @con_id:	function within the GPIO consumer
 * @index:	index of the GPIO to obtain for the consumer
 * @flags:	GPIO initialization flags
 * @label:	label to attach to the requested GPIO
 *
 * This function can be used for drivers that get their configuration
 * from opaque firmware.
 *
 * The function properly finds the corresponding GPIO using whatever is the
 * underlying firmware interface and then makes sure that the GPIO
 * descriptor is requested before it is returned to the caller.
 *
 * Returns:
 * On successful request the GPIO pin is configured in accordance with
 * provided @flags.
 *
 * In case of error an ERR_PTR() is returned.
 */
struct gpio_desc *fwnode_gpiod_get_index(struct fwnode_handle *fwnode,
					 const char *con_id, int index,
					 enum gpiod_flags flags,
					 const char *label)
{
	struct gpio_desc *desc;
	char prop_name[32]; /* 32 is max size of property name */
	unsigned int i;

	for (i = 0; i < ARRAY_SIZE(gpio_suffixes); i++) {
		if (con_id)
			snprintf(prop_name, sizeof(prop_name), "%s-%s",
					    con_id, gpio_suffixes[i]);
		else
			snprintf(prop_name, sizeof(prop_name), "%s",
					    gpio_suffixes[i]);

		desc = fwnode_get_named_gpiod(fwnode, prop_name, index, flags,
					      label);
		if (!gpiod_not_found(desc))
			break;
	}

	return desc;
}
EXPORT_SYMBOL_GPL(fwnode_gpiod_get_index);

/**
 * gpiod_count - return the number of GPIOs associated with a device / function
 *		or -ENOENT if no GPIO has been assigned to the requested function
 * @dev:	GPIO consumer, can be NULL for system-global GPIOs
 * @con_id:	function within the GPIO consumer
 */
int gpiod_count(struct device *dev, const char *con_id)
{
	const struct fwnode_handle *fwnode = dev ? dev_fwnode(dev) : NULL;
	int count = -ENOENT;

	if (is_of_node(fwnode))
		count = of_gpio_get_count(dev, con_id);
	else if (is_acpi_node(fwnode))
		count = acpi_gpio_count(dev, con_id);

	if (count < 0)
		count = platform_gpio_count(dev, con_id);

	return count;
}
EXPORT_SYMBOL_GPL(gpiod_count);

/**
 * gpiod_get - obtain a GPIO for a given GPIO function
 * @dev:	GPIO consumer, can be NULL for system-global GPIOs
 * @con_id:	function within the GPIO consumer
 * @flags:	optional GPIO initialization flags
 *
 * Return the GPIO descriptor corresponding to the function con_id of device
 * dev, -ENOENT if no GPIO has been assigned to the requested function, or
 * another IS_ERR() code if an error occurred while trying to acquire the GPIO.
 */
struct gpio_desc *__must_check gpiod_get(struct device *dev, const char *con_id,
					 enum gpiod_flags flags)
{
	return gpiod_get_index(dev, con_id, 0, flags);
}
EXPORT_SYMBOL_GPL(gpiod_get);

/**
 * gpiod_get_optional - obtain an optional GPIO for a given GPIO function
 * @dev: GPIO consumer, can be NULL for system-global GPIOs
 * @con_id: function within the GPIO consumer
 * @flags: optional GPIO initialization flags
 *
 * This is equivalent to gpiod_get(), except that when no GPIO was assigned to
 * the requested function it will return NULL. This is convenient for drivers
 * that need to handle optional GPIOs.
 */
struct gpio_desc *__must_check gpiod_get_optional(struct device *dev,
						  const char *con_id,
						  enum gpiod_flags flags)
{
	return gpiod_get_index_optional(dev, con_id, 0, flags);
}
EXPORT_SYMBOL_GPL(gpiod_get_optional);


/**
 * gpiod_configure_flags - helper function to configure a given GPIO
 * @desc:	gpio whose value will be assigned
 * @con_id:	function within the GPIO consumer
 * @lflags:	bitmask of gpio_lookup_flags GPIO_* values - returned from
 *		of_find_gpio() or of_get_gpio_hog()
 * @dflags:	gpiod_flags - optional GPIO initialization flags
 *
 * Return 0 on success, -ENOENT if no GPIO has been assigned to the
 * requested function and/or index, or another IS_ERR() code if an error
 * occurred while trying to acquire the GPIO.
 */
int gpiod_configure_flags(struct gpio_desc *desc, const char *con_id,
		unsigned long lflags, enum gpiod_flags dflags)
{
	int ret;

	if (lflags & GPIO_ACTIVE_LOW)
		set_bit(FLAG_ACTIVE_LOW, &desc->flags);

	if (lflags & GPIO_OPEN_DRAIN)
		set_bit(FLAG_OPEN_DRAIN, &desc->flags);
	else if (dflags & GPIOD_FLAGS_BIT_OPEN_DRAIN) {
		/*
		 * This enforces open drain mode from the consumer side.
		 * This is necessary for some busses like I2C, but the lookup
		 * should *REALLY* have specified them as open drain in the
		 * first place, so print a little warning here.
		 */
		set_bit(FLAG_OPEN_DRAIN, &desc->flags);
		gpiod_warn(desc,
			   "enforced open drain please flag it properly in DT/ACPI DSDT/board file\n");
	}

	if (lflags & GPIO_OPEN_SOURCE)
		set_bit(FLAG_OPEN_SOURCE, &desc->flags);

	if ((lflags & GPIO_PULL_UP) && (lflags & GPIO_PULL_DOWN)) {
		gpiod_err(desc,
			  "both pull-up and pull-down enabled, invalid configuration\n");
		return -EINVAL;
	}

	if (lflags & GPIO_PULL_UP)
		set_bit(FLAG_PULL_UP, &desc->flags);
	else if (lflags & GPIO_PULL_DOWN)
		set_bit(FLAG_PULL_DOWN, &desc->flags);

	ret = gpiod_set_transitory(desc, (lflags & GPIO_TRANSITORY));
	if (ret < 0)
		return ret;

	/* No particular flag request, return here... */
	if (!(dflags & GPIOD_FLAGS_BIT_DIR_SET)) {
		gpiod_dbg(desc, "no flags found for %s\n", con_id);
		return 0;
	}

	/* Process flags */
	if (dflags & GPIOD_FLAGS_BIT_DIR_OUT)
		ret = gpiod_direction_output(desc,
				!!(dflags & GPIOD_FLAGS_BIT_DIR_VAL));
	else
		ret = gpiod_direction_input(desc);

	return ret;
}

/**
 * gpiod_get_index - obtain a GPIO from a multi-index GPIO function
 * @dev:	GPIO consumer, can be NULL for system-global GPIOs
 * @con_id:	function within the GPIO consumer
 * @idx:	index of the GPIO to obtain in the consumer
 * @flags:	optional GPIO initialization flags
 *
 * This variant of gpiod_get() allows to access GPIOs other than the first
 * defined one for functions that define several GPIOs.
 *
 * Return a valid GPIO descriptor, -ENOENT if no GPIO has been assigned to the
 * requested function and/or index, or another IS_ERR() code if an error
 * occurred while trying to acquire the GPIO.
 */
struct gpio_desc *__must_check gpiod_get_index(struct device *dev,
					       const char *con_id,
					       unsigned int idx,
					       enum gpiod_flags flags)
{
	unsigned long lookupflags = GPIO_LOOKUP_FLAGS_DEFAULT;
	struct gpio_desc *desc = NULL;
	int ret;
	/* Maybe we have a device name, maybe not */
	const char *devname = dev ? dev_name(dev) : "?";
	const struct fwnode_handle *fwnode = dev ? dev_fwnode(dev) : NULL;

	dev_dbg(dev, "GPIO lookup for consumer %s\n", con_id);

	/* Using device tree? */
	if (is_of_node(fwnode)) {
		dev_dbg(dev, "using device tree for GPIO lookup\n");
		desc = of_find_gpio(dev, con_id, idx, &lookupflags);
	} else if (is_acpi_node(fwnode)) {
		dev_dbg(dev, "using ACPI for GPIO lookup\n");
		desc = acpi_find_gpio(dev, con_id, idx, &flags, &lookupflags);
	}

	/*
	 * Either we are not using DT or ACPI, or their lookup did not return
	 * a result. In that case, use platform lookup as a fallback.
	 */
	if (!desc || gpiod_not_found(desc)) {
		dev_dbg(dev, "using lookup tables for GPIO lookup\n");
		desc = gpiod_find(dev, con_id, idx, &lookupflags);
	}

	if (IS_ERR(desc)) {
		dev_dbg(dev, "No GPIO consumer %s found\n", con_id);
		return desc;
	}

	/*
	 * If a connection label was passed use that, else attempt to use
	 * the device name as label
	 */
	ret = gpiod_request(desc, con_id ? con_id : devname);
	if (ret) {
		if (ret == -EBUSY && flags & GPIOD_FLAGS_BIT_NONEXCLUSIVE) {
			/*
			 * This happens when there are several consumers for
			 * the same GPIO line: we just return here without
			 * further initialization. It is a bit if a hack.
			 * This is necessary to support fixed regulators.
			 *
			 * FIXME: Make this more sane and safe.
			 */
			dev_info(dev, "nonexclusive access to GPIO for %s\n",
				 con_id ? con_id : devname);
			return desc;
		} else {
			return ERR_PTR(ret);
		}
	}

	ret = gpiod_configure_flags(desc, con_id, lookupflags, flags);
	if (ret < 0) {
		dev_dbg(dev, "setup of GPIO %s failed\n", con_id);
		gpiod_put(desc);
		return ERR_PTR(ret);
	}

	blocking_notifier_call_chain(&desc->gdev->notifier,
				     GPIOLINE_CHANGED_REQUESTED, desc);

	return desc;
}
EXPORT_SYMBOL_GPL(gpiod_get_index);

/**
 * fwnode_get_named_gpiod - obtain a GPIO from firmware node
 * @fwnode:	handle of the firmware node
 * @propname:	name of the firmware property representing the GPIO
 * @index:	index of the GPIO to obtain for the consumer
 * @dflags:	GPIO initialization flags
 * @label:	label to attach to the requested GPIO
 *
 * This function can be used for drivers that get their configuration
 * from opaque firmware.
 *
 * The function properly finds the corresponding GPIO using whatever is the
 * underlying firmware interface and then makes sure that the GPIO
 * descriptor is requested before it is returned to the caller.
 *
 * Returns:
 * On successful request the GPIO pin is configured in accordance with
 * provided @dflags.
 *
 * In case of error an ERR_PTR() is returned.
 */
struct gpio_desc *fwnode_get_named_gpiod(struct fwnode_handle *fwnode,
					 const char *propname, int index,
					 enum gpiod_flags dflags,
					 const char *label)
{
	unsigned long lflags = GPIO_LOOKUP_FLAGS_DEFAULT;
	struct gpio_desc *desc = ERR_PTR(-ENODEV);
	int ret;

	if (is_of_node(fwnode)) {
		desc = gpiod_get_from_of_node(to_of_node(fwnode),
					      propname, index,
					      dflags,
					      label);
		return desc;
	} else if (is_acpi_node(fwnode)) {
		struct acpi_gpio_info info;

		desc = acpi_node_get_gpiod(fwnode, propname, index, &info);
		if (IS_ERR(desc))
			return desc;

		acpi_gpio_update_gpiod_flags(&dflags, &info);
		acpi_gpio_update_gpiod_lookup_flags(&lflags, &info);
	} else
		return ERR_PTR(-EINVAL);

	/* Currently only ACPI takes this path */
	ret = gpiod_request(desc, label);
	if (ret)
		return ERR_PTR(ret);

	ret = gpiod_configure_flags(desc, propname, lflags, dflags);
	if (ret < 0) {
		gpiod_put(desc);
		return ERR_PTR(ret);
	}

	blocking_notifier_call_chain(&desc->gdev->notifier,
				     GPIOLINE_CHANGED_REQUESTED, desc);

	return desc;
}
EXPORT_SYMBOL_GPL(fwnode_get_named_gpiod);

/**
 * gpiod_get_index_optional - obtain an optional GPIO from a multi-index GPIO
 *                            function
 * @dev: GPIO consumer, can be NULL for system-global GPIOs
 * @con_id: function within the GPIO consumer
 * @index: index of the GPIO to obtain in the consumer
 * @flags: optional GPIO initialization flags
 *
 * This is equivalent to gpiod_get_index(), except that when no GPIO with the
 * specified index was assigned to the requested function it will return NULL.
 * This is convenient for drivers that need to handle optional GPIOs.
 */
struct gpio_desc *__must_check gpiod_get_index_optional(struct device *dev,
							const char *con_id,
							unsigned int index,
							enum gpiod_flags flags)
{
	struct gpio_desc *desc;

	desc = gpiod_get_index(dev, con_id, index, flags);
	if (gpiod_not_found(desc))
		return NULL;

	return desc;
}
EXPORT_SYMBOL_GPL(gpiod_get_index_optional);

/**
 * gpiod_hog - Hog the specified GPIO desc given the provided flags
 * @desc:	gpio whose value will be assigned
 * @name:	gpio line name
 * @lflags:	bitmask of gpio_lookup_flags GPIO_* values - returned from
 *		of_find_gpio() or of_get_gpio_hog()
 * @dflags:	gpiod_flags - optional GPIO initialization flags
 */
int gpiod_hog(struct gpio_desc *desc, const char *name,
	      unsigned long lflags, enum gpiod_flags dflags)
{
	struct gpio_chip *gc;
	struct gpio_desc *local_desc;
	int hwnum;
	int ret;

	gc = gpiod_to_chip(desc);
	hwnum = gpio_chip_hwgpio(desc);

	local_desc = gpiochip_request_own_desc(gc, hwnum, name,
					       lflags, dflags);
	if (IS_ERR(local_desc)) {
		ret = PTR_ERR(local_desc);
		pr_err("requesting hog GPIO %s (chip %s, offset %d) failed, %d\n",
		       name, gc->label, hwnum, ret);
		return ret;
	}

	/* Mark GPIO as hogged so it can be identified and removed later */
	set_bit(FLAG_IS_HOGGED, &desc->flags);

	gpiod_info(desc, "hogged as %s%s\n",
		(dflags & GPIOD_FLAGS_BIT_DIR_OUT) ? "output" : "input",
		(dflags & GPIOD_FLAGS_BIT_DIR_OUT) ?
		  (dflags & GPIOD_FLAGS_BIT_DIR_VAL) ? "/high" : "/low" : "");

	return 0;
}

/**
 * gpiochip_free_hogs - Scan gpio-controller chip and release GPIO hog
 * @gc:	gpio chip to act on
 */
static void gpiochip_free_hogs(struct gpio_chip *gc)
{
	int id;

	for (id = 0; id < gc->ngpio; id++) {
		if (test_bit(FLAG_IS_HOGGED, &gc->gpiodev->descs[id].flags))
			gpiochip_free_own_desc(&gc->gpiodev->descs[id]);
	}
}

/**
 * gpiod_get_array - obtain multiple GPIOs from a multi-index GPIO function
 * @dev:	GPIO consumer, can be NULL for system-global GPIOs
 * @con_id:	function within the GPIO consumer
 * @flags:	optional GPIO initialization flags
 *
 * This function acquires all the GPIOs defined under a given function.
 *
 * Return a struct gpio_descs containing an array of descriptors, -ENOENT if
 * no GPIO has been assigned to the requested function, or another IS_ERR()
 * code if an error occurred while trying to acquire the GPIOs.
 */
struct gpio_descs *__must_check gpiod_get_array(struct device *dev,
						const char *con_id,
						enum gpiod_flags flags)
{
	struct gpio_desc *desc;
	struct gpio_descs *descs;
	struct gpio_array *array_info = NULL;
	struct gpio_chip *gc;
	int count, bitmap_size;

	count = gpiod_count(dev, con_id);
	if (count < 0)
		return ERR_PTR(count);

	descs = kzalloc(struct_size(descs, desc, count), GFP_KERNEL);
	if (!descs)
		return ERR_PTR(-ENOMEM);

	for (descs->ndescs = 0; descs->ndescs < count; ) {
		desc = gpiod_get_index(dev, con_id, descs->ndescs, flags);
		if (IS_ERR(desc)) {
			gpiod_put_array(descs);
			return ERR_CAST(desc);
		}

		descs->desc[descs->ndescs] = desc;

		gc = gpiod_to_chip(desc);
		/*
		 * If pin hardware number of array member 0 is also 0, select
		 * its chip as a candidate for fast bitmap processing path.
		 */
		if (descs->ndescs == 0 && gpio_chip_hwgpio(desc) == 0) {
			struct gpio_descs *array;

			bitmap_size = BITS_TO_LONGS(gc->ngpio > count ?
						    gc->ngpio : count);

			array = kzalloc(struct_size(descs, desc, count) +
					struct_size(array_info, invert_mask,
					3 * bitmap_size), GFP_KERNEL);
			if (!array) {
				gpiod_put_array(descs);
				return ERR_PTR(-ENOMEM);
			}

			memcpy(array, descs,
			       struct_size(descs, desc, descs->ndescs + 1));
			kfree(descs);

			descs = array;
			array_info = (void *)(descs->desc + count);
			array_info->get_mask = array_info->invert_mask +
						  bitmap_size;
			array_info->set_mask = array_info->get_mask +
						  bitmap_size;

			array_info->desc = descs->desc;
			array_info->size = count;
			array_info->chip = gc;
			bitmap_set(array_info->get_mask, descs->ndescs,
				   count - descs->ndescs);
			bitmap_set(array_info->set_mask, descs->ndescs,
				   count - descs->ndescs);
			descs->info = array_info;
		}
		/* Unmark array members which don't belong to the 'fast' chip */
		if (array_info && array_info->chip != gc) {
			__clear_bit(descs->ndescs, array_info->get_mask);
			__clear_bit(descs->ndescs, array_info->set_mask);
		}
		/*
		 * Detect array members which belong to the 'fast' chip
		 * but their pins are not in hardware order.
		 */
		else if (array_info &&
			   gpio_chip_hwgpio(desc) != descs->ndescs) {
			/*
			 * Don't use fast path if all array members processed so
			 * far belong to the same chip as this one but its pin
			 * hardware number is different from its array index.
			 */
			if (bitmap_full(array_info->get_mask, descs->ndescs)) {
				array_info = NULL;
			} else {
				__clear_bit(descs->ndescs,
					    array_info->get_mask);
				__clear_bit(descs->ndescs,
					    array_info->set_mask);
			}
		} else if (array_info) {
			/* Exclude open drain or open source from fast output */
			if (gpiochip_line_is_open_drain(gc, descs->ndescs) ||
			    gpiochip_line_is_open_source(gc, descs->ndescs))
				__clear_bit(descs->ndescs,
					    array_info->set_mask);
			/* Identify 'fast' pins which require invertion */
			if (gpiod_is_active_low(desc))
				__set_bit(descs->ndescs,
					  array_info->invert_mask);
		}

		descs->ndescs++;
	}
	if (array_info)
		dev_dbg(dev,
			"GPIO array info: chip=%s, size=%d, get_mask=%lx, set_mask=%lx, invert_mask=%lx\n",
			array_info->chip->label, array_info->size,
			*array_info->get_mask, *array_info->set_mask,
			*array_info->invert_mask);
	return descs;
}
EXPORT_SYMBOL_GPL(gpiod_get_array);

/**
 * gpiod_get_array_optional - obtain multiple GPIOs from a multi-index GPIO
 *                            function
 * @dev:	GPIO consumer, can be NULL for system-global GPIOs
 * @con_id:	function within the GPIO consumer
 * @flags:	optional GPIO initialization flags
 *
 * This is equivalent to gpiod_get_array(), except that when no GPIO was
 * assigned to the requested function it will return NULL.
 */
struct gpio_descs *__must_check gpiod_get_array_optional(struct device *dev,
							const char *con_id,
							enum gpiod_flags flags)
{
	struct gpio_descs *descs;

	descs = gpiod_get_array(dev, con_id, flags);
	if (gpiod_not_found(descs))
		return NULL;

	return descs;
}
EXPORT_SYMBOL_GPL(gpiod_get_array_optional);

/**
 * gpiod_put - dispose of a GPIO descriptor
 * @desc:	GPIO descriptor to dispose of
 *
 * No descriptor can be used after gpiod_put() has been called on it.
 */
void gpiod_put(struct gpio_desc *desc)
{
	if (desc)
		gpiod_free(desc);
}
EXPORT_SYMBOL_GPL(gpiod_put);

/**
 * gpiod_put_array - dispose of multiple GPIO descriptors
 * @descs:	struct gpio_descs containing an array of descriptors
 */
void gpiod_put_array(struct gpio_descs *descs)
{
	unsigned int i;

	for (i = 0; i < descs->ndescs; i++)
		gpiod_put(descs->desc[i]);

	kfree(descs);
}
EXPORT_SYMBOL_GPL(gpiod_put_array);


static int gpio_bus_match(struct device *dev, struct device_driver *drv)
{
	struct fwnode_handle *fwnode = dev_fwnode(dev);

	/*
	 * Only match if the fwnode doesn't already have a proper struct device
	 * created for it.
	 */
	if (fwnode && fwnode->dev != dev)
		return 0;
	return 1;
}

static int gpio_stub_drv_probe(struct device *dev)
{
	/*
	 * The DT node of some GPIO chips have a "compatible" property, but
	 * never have a struct device added and probed by a driver to register
	 * the GPIO chip with gpiolib. In such cases, fw_devlink=on will cause
	 * the consumers of the GPIO chip to get probe deferred forever because
	 * they will be waiting for a device associated with the GPIO chip
	 * firmware node to get added and bound to a driver.
	 *
	 * To allow these consumers to probe, we associate the struct
	 * gpio_device of the GPIO chip with the firmware node and then simply
	 * bind it to this stub driver.
	 */
	return 0;
}

static struct device_driver gpio_stub_drv = {
	.name = "gpio_stub_drv",
	.bus = &gpio_bus_type,
	.probe = gpio_stub_drv_probe,
};

static int __init gpiolib_dev_init(void)
{
	int ret;

	/* Register GPIO sysfs bus */
	ret = bus_register(&gpio_bus_type);
	if (ret < 0) {
		pr_err("gpiolib: could not register GPIO bus type\n");
		return ret;
	}

	ret = driver_register(&gpio_stub_drv);
	if (ret < 0) {
		pr_err("gpiolib: could not register GPIO stub driver\n");
		bus_unregister(&gpio_bus_type);
		return ret;
	}

	ret = alloc_chrdev_region(&gpio_devt, 0, GPIO_DEV_MAX, GPIOCHIP_NAME);
	if (ret < 0) {
		pr_err("gpiolib: failed to allocate char dev region\n");
		driver_unregister(&gpio_stub_drv);
		bus_unregister(&gpio_bus_type);
		return ret;
	}

	gpiolib_initialized = true;
	gpiochip_setup_devs();

#if IS_ENABLED(CONFIG_OF_DYNAMIC) && IS_ENABLED(CONFIG_OF_GPIO)
	WARN_ON(of_reconfig_notifier_register(&gpio_of_notifier));
#endif /* CONFIG_OF_DYNAMIC && CONFIG_OF_GPIO */

	return ret;
}
core_initcall(gpiolib_dev_init);

#ifdef CONFIG_DEBUG_FS

static void gpiolib_dbg_show(struct seq_file *s, struct gpio_device *gdev)
{
	unsigned		i;
	struct gpio_chip	*gc = gdev->chip;
	unsigned		gpio = gdev->base;
	struct gpio_desc	*gdesc = &gdev->descs[0];
	bool			is_out;
	bool			is_irq;
	bool			active_low;

	for (i = 0; i < gdev->ngpio; i++, gpio++, gdesc++) {
		if (!test_bit(FLAG_REQUESTED, &gdesc->flags)) {
			if (gdesc->name) {
				seq_printf(s, " gpio-%-3d (%-20.20s)\n",
					   gpio, gdesc->name);
			}
			continue;
		}

		gpiod_get_direction(gdesc);
		is_out = test_bit(FLAG_IS_OUT, &gdesc->flags);
		is_irq = test_bit(FLAG_USED_AS_IRQ, &gdesc->flags);
		active_low = test_bit(FLAG_ACTIVE_LOW, &gdesc->flags);
		seq_printf(s, " gpio-%-3d (%-20.20s|%-20.20s) %s %s %s%s",
			gpio, gdesc->name ? gdesc->name : "", gdesc->label,
			is_out ? "out" : "in ",
			gc->get ? (gc->get(gc, i) ? "hi" : "lo") : "?  ",
			is_irq ? "IRQ " : "",
			active_low ? "ACTIVE LOW" : "");
		seq_printf(s, "\n");
	}
}

static void *gpiolib_seq_start(struct seq_file *s, loff_t *pos)
{
	unsigned long flags;
	struct gpio_device *gdev = NULL;
	loff_t index = *pos;

	s->private = "";

	spin_lock_irqsave(&gpio_lock, flags);
	list_for_each_entry(gdev, &gpio_devices, list)
		if (index-- == 0) {
			spin_unlock_irqrestore(&gpio_lock, flags);
			return gdev;
		}
	spin_unlock_irqrestore(&gpio_lock, flags);

	return NULL;
}

static void *gpiolib_seq_next(struct seq_file *s, void *v, loff_t *pos)
{
	unsigned long flags;
	struct gpio_device *gdev = v;
	void *ret = NULL;

	spin_lock_irqsave(&gpio_lock, flags);
	if (list_is_last(&gdev->list, &gpio_devices))
		ret = NULL;
	else
		ret = list_entry(gdev->list.next, struct gpio_device, list);
	spin_unlock_irqrestore(&gpio_lock, flags);

	s->private = "\n";
	++*pos;

	return ret;
}

static void gpiolib_seq_stop(struct seq_file *s, void *v)
{
}

static int gpiolib_seq_show(struct seq_file *s, void *v)
{
	struct gpio_device *gdev = v;
	struct gpio_chip *gc = gdev->chip;
	struct device *parent;

	if (!gc) {
		seq_printf(s, "%s%s: (dangling chip)", (char *)s->private,
			   dev_name(&gdev->dev));
		return 0;
	}

	seq_printf(s, "%s%s: GPIOs %d-%d", (char *)s->private,
		   dev_name(&gdev->dev),
		   gdev->base, gdev->base + gdev->ngpio - 1);
	parent = gc->parent;
	if (parent)
		seq_printf(s, ", parent: %s/%s",
			   parent->bus ? parent->bus->name : "no-bus",
			   dev_name(parent));
	if (gc->label)
		seq_printf(s, ", %s", gc->label);
	if (gc->can_sleep)
		seq_printf(s, ", can sleep");
	seq_printf(s, ":\n");

	if (gc->dbg_show)
		gc->dbg_show(s, gc);
	else
		gpiolib_dbg_show(s, gdev);

	return 0;
}

static const struct seq_operations gpiolib_sops = {
	.start = gpiolib_seq_start,
	.next = gpiolib_seq_next,
	.stop = gpiolib_seq_stop,
	.show = gpiolib_seq_show,
};
DEFINE_SEQ_ATTRIBUTE(gpiolib);

static int __init gpiolib_debugfs_init(void)
{
	/* /sys/kernel/debug/gpio */
	debugfs_create_file("gpio", 0444, NULL, NULL, &gpiolib_fops);
	return 0;
}
subsys_initcall(gpiolib_debugfs_init);

#endif	/* DEBUG_FS */<|MERGE_RESOLUTION|>--- conflicted
+++ resolved
@@ -1601,7 +1601,6 @@
 
 	gpiochip_set_irq_hooks(gc);
 
-<<<<<<< HEAD
 	/*
 	 * Using barrier() here to prevent compiler from reordering
 	 * gc->irq.initialized before initialization of above
@@ -1611,10 +1610,6 @@
 
 	gc->irq.initialized = true;
 
-	acpi_gpiochip_request_interrupts(gc);
-
-=======
->>>>>>> 2731bd17
 	/*
 	 * Using barrier() here to prevent compiler from reordering
 	 * gc->irq.initialized before initialization of above
