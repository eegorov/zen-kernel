/* ptrace.c */
/* By Ross Biro 1/23/92 */
/* edited by Linus Torvalds */
/* mangled further by Bob Manson (manson@santafe.edu) */
/* more mutilation by David Mosberger (davidm@azstarnet.com) */

#include <linux/kernel.h>
#include <linux/sched.h>
#include <linux/mm.h>
#include <linux/smp.h>
#include <linux/errno.h>
#include <linux/ptrace.h>
#include <linux/user.h>
#include <linux/security.h>
#include <linux/signal.h>
#include <linux/tracehook.h>
#include <linux/audit.h>

#include <linux/uaccess.h>
#include <asm/pgtable.h>
#include <asm/fpu.h>

#include "proto.h"

#define DEBUG	DBG_MEM
#undef DEBUG

#ifdef DEBUG
enum {
	DBG_MEM		= (1<<0),
	DBG_BPT		= (1<<1),
	DBG_MEM_ALL	= (1<<2)
};
#define DBG(fac,args)	{if ((fac) & DEBUG) printk args;}
#else
#define DBG(fac,args)
#endif

#define BREAKINST	0x00000080	/* call_pal bpt */

/*
 * does not yet catch signals sent when the child dies.
 * in exit.c or in signal.c.
 */

/*
 * Processes always block with the following stack-layout:
 *
 *  +================================+ <---- task + 2*PAGE_SIZE
 *  | PALcode saved frame (ps, pc,   | ^
 *  | gp, a0, a1, a2)		     | |
 *  +================================+ | struct pt_regs
 *  |	        		     | |
 *  | frame generated by SAVE_ALL    | |
 *  |	        		     | v
 *  +================================+
 *  |	        		     | ^
 *  | frame saved by do_switch_stack | | struct switch_stack
 *  |	        		     | v
 *  +================================+
 */

/* 
 * The following table maps a register index into the stack offset at
 * which the register is saved.  Register indices are 0-31 for integer
 * regs, 32-63 for fp regs, and 64 for the pc.  Notice that sp and
 * zero have no stack-slot and need to be treated specially (see
 * get_reg/put_reg below).
 */
enum {
	REG_R0 = 0, REG_F0 = 32, REG_FPCR = 63, REG_PC = 64
};

#define PT_REG(reg) \
  (PAGE_SIZE*2 - sizeof(struct pt_regs) + offsetof(struct pt_regs, reg))

#define SW_REG(reg) \
 (PAGE_SIZE*2 - sizeof(struct pt_regs) - sizeof(struct switch_stack) \
  + offsetof(struct switch_stack, reg))

static int regoff[] = {
	PT_REG(	   r0), PT_REG(	   r1), PT_REG(	   r2), PT_REG(	  r3),
	PT_REG(	   r4), PT_REG(	   r5), PT_REG(	   r6), PT_REG(	  r7),
	PT_REG(	   r8), SW_REG(	   r9), SW_REG(	  r10), SW_REG(	 r11),
	SW_REG(	  r12), SW_REG(	  r13), SW_REG(	  r14), SW_REG(	 r15),
	PT_REG(	  r16), PT_REG(	  r17), PT_REG(	  r18), PT_REG(	 r19),
	PT_REG(	  r20), PT_REG(	  r21), PT_REG(	  r22), PT_REG(	 r23),
	PT_REG(	  r24), PT_REG(	  r25), PT_REG(	  r26), PT_REG(	 r27),
	PT_REG(	  r28), PT_REG(	   gp),		   -1,		   -1,
	SW_REG(fp[ 0]), SW_REG(fp[ 1]), SW_REG(fp[ 2]), SW_REG(fp[ 3]),
	SW_REG(fp[ 4]), SW_REG(fp[ 5]), SW_REG(fp[ 6]), SW_REG(fp[ 7]),
	SW_REG(fp[ 8]), SW_REG(fp[ 9]), SW_REG(fp[10]), SW_REG(fp[11]),
	SW_REG(fp[12]), SW_REG(fp[13]), SW_REG(fp[14]), SW_REG(fp[15]),
	SW_REG(fp[16]), SW_REG(fp[17]), SW_REG(fp[18]), SW_REG(fp[19]),
	SW_REG(fp[20]), SW_REG(fp[21]), SW_REG(fp[22]), SW_REG(fp[23]),
	SW_REG(fp[24]), SW_REG(fp[25]), SW_REG(fp[26]), SW_REG(fp[27]),
	SW_REG(fp[28]), SW_REG(fp[29]), SW_REG(fp[30]), SW_REG(fp[31]),
	PT_REG(	   pc)
};

static unsigned long zero;

/*
 * Get address of register REGNO in task TASK.
 */
static unsigned long *
get_reg_addr(struct task_struct * task, unsigned long regno)
{
	unsigned long *addr;

	if (regno == 30) {
		addr = &task_thread_info(task)->pcb.usp;
	} else if (regno == 65) {
		addr = &task_thread_info(task)->pcb.unique;
	} else if (regno == 31 || regno > 65) {
		zero = 0;
		addr = &zero;
	} else {
		addr = task_stack_page(task) + regoff[regno];
	}
	return addr;
}

/*
 * Get contents of register REGNO in task TASK.
 */
static unsigned long
get_reg(struct task_struct * task, unsigned long regno)
{
	/* Special hack for fpcr -- combine hardware and software bits.  */
	if (regno == 63) {
		unsigned long fpcr = *get_reg_addr(task, regno);
		unsigned long swcr
		  = task_thread_info(task)->ieee_state & IEEE_SW_MASK;
		swcr = swcr_update_status(swcr, fpcr);
		return fpcr | swcr;
	}
	return *get_reg_addr(task, regno);
}

/*
 * Write contents of register REGNO in task TASK.
 */
static int
put_reg(struct task_struct *task, unsigned long regno, unsigned long data)
{
	if (regno == 63) {
		task_thread_info(task)->ieee_state
		  = ((task_thread_info(task)->ieee_state & ~IEEE_SW_MASK)
		     | (data & IEEE_SW_MASK));
		data = (data & FPCR_DYN_MASK) | ieee_swcr_to_fpcr(data);
	}
	*get_reg_addr(task, regno) = data;
	return 0;
}

static inline int
read_int(struct task_struct *task, unsigned long addr, int * data)
{
	int copied = access_process_vm(task, addr, data, sizeof(int),
			FOLL_FORCE);
	return (copied == sizeof(int)) ? 0 : -EIO;
}

static inline int
write_int(struct task_struct *task, unsigned long addr, int data)
{
	int copied = access_process_vm(task, addr, &data, sizeof(int),
			FOLL_FORCE | FOLL_WRITE);
	return (copied == sizeof(int)) ? 0 : -EIO;
}

/*
 * Set breakpoint.
 */
int
ptrace_set_bpt(struct task_struct * child)
{
	int displ, i, res, reg_b, nsaved = 0;
	unsigned int insn, op_code;
	unsigned long pc;

	pc  = get_reg(child, REG_PC);
	res = read_int(child, pc, (int *) &insn);
	if (res < 0)
		return res;

	op_code = insn >> 26;
	if (op_code >= 0x30) {
		/*
		 * It's a branch: instead of trying to figure out
		 * whether the branch will be taken or not, we'll put
		 * a breakpoint at either location.  This is simpler,
		 * more reliable, and probably not a whole lot slower
		 * than the alternative approach of emulating the
		 * branch (emulation can be tricky for fp branches).
		 */
		displ = ((s32)(insn << 11)) >> 9;
		task_thread_info(child)->bpt_addr[nsaved++] = pc + 4;
		if (displ)		/* guard against unoptimized code */
			task_thread_info(child)->bpt_addr[nsaved++]
			  = pc + 4 + displ;
		DBG(DBG_BPT, ("execing branch\n"));
	} else if (op_code == 0x1a) {
		reg_b = (insn >> 16) & 0x1f;
		task_thread_info(child)->bpt_addr[nsaved++] = get_reg(child, reg_b);
		DBG(DBG_BPT, ("execing jump\n"));
	} else {
		task_thread_info(child)->bpt_addr[nsaved++] = pc + 4;
		DBG(DBG_BPT, ("execing normal insn\n"));
	}

	/* install breakpoints: */
	for (i = 0; i < nsaved; ++i) {
		res = read_int(child, task_thread_info(child)->bpt_addr[i],
			       (int *) &insn);
		if (res < 0)
			return res;
		task_thread_info(child)->bpt_insn[i] = insn;
		DBG(DBG_BPT, ("    -> next_pc=%lx\n",
			      task_thread_info(child)->bpt_addr[i]));
		res = write_int(child, task_thread_info(child)->bpt_addr[i],
				BREAKINST);
		if (res < 0)
			return res;
	}
	task_thread_info(child)->bpt_nsaved = nsaved;
	return 0;
}

/*
 * Ensure no single-step breakpoint is pending.  Returns non-zero
 * value if child was being single-stepped.
 */
int
ptrace_cancel_bpt(struct task_struct * child)
{
	int i, nsaved = task_thread_info(child)->bpt_nsaved;

	task_thread_info(child)->bpt_nsaved = 0;

	if (nsaved > 2) {
		printk("ptrace_cancel_bpt: bogus nsaved: %d!\n", nsaved);
		nsaved = 2;
	}

	for (i = 0; i < nsaved; ++i) {
		write_int(child, task_thread_info(child)->bpt_addr[i],
			  task_thread_info(child)->bpt_insn[i]);
	}
	return (nsaved != 0);
}

void user_enable_single_step(struct task_struct *child)
{
	/* Mark single stepping.  */
	task_thread_info(child)->bpt_nsaved = -1;
}

void user_disable_single_step(struct task_struct *child)
{
	ptrace_cancel_bpt(child);
}

/*
 * Called by kernel/ptrace.c when detaching..
 *
 * Make sure the single step bit is not set.
 */
void ptrace_disable(struct task_struct *child)
{ 
	user_disable_single_step(child);
}

long arch_ptrace(struct task_struct *child, long request,
		 unsigned long addr, unsigned long data)
{
	unsigned long tmp;
	size_t copied;
	long ret;

	switch (request) {
	/* When I and D space are separate, these will need to be fixed.  */
	case PTRACE_PEEKTEXT: /* read word at location addr. */
	case PTRACE_PEEKDATA:
<<<<<<< HEAD
		copied = access_process_vm(child, addr, &tmp, sizeof(tmp),
=======
		copied = ptrace_access_vm(child, addr, &tmp, sizeof(tmp),
>>>>>>> c470abd4
				FOLL_FORCE);
		ret = -EIO;
		if (copied != sizeof(tmp))
			break;
		
		force_successful_syscall_return();
		ret = tmp;
		break;

	/* Read register number ADDR. */
	case PTRACE_PEEKUSR:
		force_successful_syscall_return();
		ret = get_reg(child, addr);
		DBG(DBG_MEM, ("peek $%lu->%#lx\n", addr, ret));
		break;

	/* When I and D space are separate, this will have to be fixed.  */
	case PTRACE_POKETEXT: /* write the word at location addr. */
	case PTRACE_POKEDATA:
		ret = generic_ptrace_pokedata(child, addr, data);
		break;

	case PTRACE_POKEUSR: /* write the specified register */
		DBG(DBG_MEM, ("poke $%lu<-%#lx\n", addr, data));
		ret = put_reg(child, addr, data);
		break;
	default:
		ret = ptrace_request(child, request, addr, data);
		break;
	}
	return ret;
}

asmlinkage unsigned long syscall_trace_enter(void)
{
	unsigned long ret = 0;
	struct pt_regs *regs = current_pt_regs();
	if (test_thread_flag(TIF_SYSCALL_TRACE) &&
	    tracehook_report_syscall_entry(current_pt_regs()))
		ret = -1UL;
	audit_syscall_entry(regs->r0, regs->r16, regs->r17, regs->r18, regs->r19);
	return ret ?: current_pt_regs()->r0;
}

asmlinkage void
syscall_trace_leave(void)
{
	audit_syscall_exit(current_pt_regs());
	if (test_thread_flag(TIF_SYSCALL_TRACE))
		tracehook_report_syscall_exit(current_pt_regs(), 0);
}<|MERGE_RESOLUTION|>--- conflicted
+++ resolved
@@ -283,11 +283,7 @@
 	/* When I and D space are separate, these will need to be fixed.  */
 	case PTRACE_PEEKTEXT: /* read word at location addr. */
 	case PTRACE_PEEKDATA:
-<<<<<<< HEAD
-		copied = access_process_vm(child, addr, &tmp, sizeof(tmp),
-=======
 		copied = ptrace_access_vm(child, addr, &tmp, sizeof(tmp),
->>>>>>> c470abd4
 				FOLL_FORCE);
 		ret = -EIO;
 		if (copied != sizeof(tmp))
