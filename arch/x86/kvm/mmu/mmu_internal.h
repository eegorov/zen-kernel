/* SPDX-License-Identifier: GPL-2.0 */
#ifndef __KVM_X86_MMU_INTERNAL_H
#define __KVM_X86_MMU_INTERNAL_H

#include <linux/types.h>
#include <linux/kvm_host.h>
#include <asm/kvm_host.h>

#undef MMU_DEBUG

#ifdef MMU_DEBUG
extern bool dbg;

#define pgprintk(x...) do { if (dbg) printk(x); } while (0)
#define rmap_printk(fmt, args...) do { if (dbg) printk("%s: " fmt, __func__, ## args); } while (0)
#define MMU_WARN_ON(x) WARN_ON(x)
#else
#define pgprintk(x...) do { } while (0)
#define rmap_printk(x...) do { } while (0)
#define MMU_WARN_ON(x) do { } while (0)
#endif

/*
 * Unlike regular MMU roots, PAE "roots", a.k.a. PDPTEs/PDPTRs, have a PRESENT
 * bit, and thus are guaranteed to be non-zero when valid.  And, when a guest
 * PDPTR is !PRESENT, its corresponding PAE root cannot be set to INVALID_PAGE,
 * as the CPU would treat that as PRESENT PDPTR with reserved bits set.  Use
 * '0' instead of INVALID_PAGE to indicate an invalid PAE root.
 */
#define INVALID_PAE_ROOT	0
#define IS_VALID_PAE_ROOT(x)	(!!(x))

struct kvm_mmu_page {
	/*
	 * Note, "link" through "spt" fit in a single 64 byte cache line on
	 * 64-bit kernels, keep it that way unless there's a reason not to.
	 */
	struct list_head link;
	struct hlist_node hash_link;

	bool tdp_mmu_page;
	bool unsync;
	u8 mmu_valid_gen;
	bool lpage_disallowed; /* Can't be replaced by an equiv large page */

	/*
	 * The following two entries are used to key the shadow page in the
	 * hash table.
	 */
	union kvm_mmu_page_role role;
	gfn_t gfn;

	u64 *spt;
	/* hold the gfn of each spte inside spt */
	gfn_t *gfns;
	/* Currently serving as active root */
	union {
		int root_count;
		refcount_t tdp_mmu_root_count;
	};
	unsigned int unsync_children;
	struct kvm_rmap_head parent_ptes; /* rmap pointers to parent sptes */
	DECLARE_BITMAP(unsync_child_bitmap, 512);

	struct list_head lpage_disallowed_link;
#ifdef CONFIG_X86_32
	/*
	 * Used out of the mmu-lock to avoid reading spte values while an
	 * update is in progress; see the comments in __get_spte_lockless().
	 */
	int clear_spte_count;
#endif

	/* Number of writes since the last time traversal visited this page.  */
	atomic_t write_flooding_count;

#ifdef CONFIG_X86_64
	/* Used for freeing the page asynchronously if it is a TDP MMU page. */
	struct rcu_head rcu_head;
#endif
};

extern struct kmem_cache *mmu_page_header_cache;

static inline struct kvm_mmu_page *to_shadow_page(hpa_t shadow_page)
{
	struct page *page = pfn_to_page(shadow_page >> PAGE_SHIFT);

	return (struct kvm_mmu_page *)page_private(page);
}

static inline struct kvm_mmu_page *sptep_to_sp(u64 *sptep)
{
	return to_shadow_page(__pa(sptep));
}

static inline int kvm_mmu_role_as_id(union kvm_mmu_page_role role)
{
	return role.smm ? 1 : 0;
}

static inline int kvm_mmu_page_as_id(struct kvm_mmu_page *sp)
{
	return kvm_mmu_role_as_id(sp->role);
}

static inline bool kvm_vcpu_ad_need_write_protect(struct kvm_vcpu *vcpu)
{
	/*
	 * When using the EPT page-modification log, the GPAs in the CPU dirty
	 * log would come from L2 rather than L1.  Therefore, we need to rely
	 * on write protection to record dirty pages, which bypasses PML, since
	 * writes now result in a vmexit.  Note, the check on CPU dirty logging
	 * being enabled is mandatory as the bits used to denote WP-only SPTEs
	 * are reserved for NPT w/ PAE (32-bit KVM).
	 */
	return vcpu->arch.mmu == &vcpu->arch.guest_mmu &&
	       kvm_x86_ops.cpu_dirty_log_size;
}

<<<<<<< HEAD
extern int nx_huge_pages;
static inline bool is_nx_huge_page_enabled(void)
{
	return READ_ONCE(nx_huge_pages);
}

int mmu_try_to_unsync_pages(struct kvm_vcpu *vcpu, gfn_t gfn, bool can_unsync);
=======
int mmu_try_to_unsync_pages(struct kvm_vcpu *vcpu, struct kvm_memory_slot *slot,
			    gfn_t gfn, bool can_unsync, bool prefetch);
>>>>>>> df0cc57e

void kvm_mmu_gfn_disallow_lpage(const struct kvm_memory_slot *slot, gfn_t gfn);
void kvm_mmu_gfn_allow_lpage(const struct kvm_memory_slot *slot, gfn_t gfn);
bool kvm_mmu_slot_gfn_write_protect(struct kvm *kvm,
				    struct kvm_memory_slot *slot, u64 gfn,
				    int min_level);
void kvm_flush_remote_tlbs_with_address(struct kvm *kvm,
					u64 start_gfn, u64 pages);
unsigned int pte_list_count(struct kvm_rmap_head *rmap_head);

/*
 * Return values of handle_mmio_page_fault, mmu.page_fault, and fast_page_fault().
 *
 * RET_PF_RETRY: let CPU fault again on the address.
 * RET_PF_EMULATE: mmio page fault, emulate the instruction directly.
 * RET_PF_INVALID: the spte is invalid, let the real page fault path update it.
 * RET_PF_FIXED: The faulting entry has been fixed.
 * RET_PF_SPURIOUS: The faulting entry was already fixed, e.g. by another vCPU.
 *
 * Any names added to this enum should be exported to userspace for use in
 * tracepoints via TRACE_DEFINE_ENUM() in mmutrace.h
 */
enum {
	RET_PF_RETRY = 0,
	RET_PF_EMULATE,
	RET_PF_INVALID,
	RET_PF_FIXED,
	RET_PF_SPURIOUS,
};

int kvm_mmu_max_mapping_level(struct kvm *kvm,
			      const struct kvm_memory_slot *slot, gfn_t gfn,
			      kvm_pfn_t pfn, int max_level);
<<<<<<< HEAD
int kvm_mmu_hugepage_adjust(struct kvm_vcpu *vcpu, gfn_t gfn,
			    int max_level, kvm_pfn_t *pfnp,
			    bool huge_page_disallowed, int *req_level);
void disallowed_hugepage_adjust(u64 spte, gfn_t gfn, int cur_level,
				kvm_pfn_t *pfnp, int *goal_levelp);
=======
void kvm_mmu_hugepage_adjust(struct kvm_vcpu *vcpu, struct kvm_page_fault *fault);
void disallowed_hugepage_adjust(struct kvm_page_fault *fault, u64 spte, int cur_level);
>>>>>>> df0cc57e

void *mmu_memory_cache_alloc(struct kvm_mmu_memory_cache *mc);

void account_huge_nx_page(struct kvm *kvm, struct kvm_mmu_page *sp);
void unaccount_huge_nx_page(struct kvm *kvm, struct kvm_mmu_page *sp);

#endif /* __KVM_X86_MMU_INTERNAL_H */<|MERGE_RESOLUTION|>--- conflicted
+++ resolved
@@ -118,18 +118,8 @@
 	       kvm_x86_ops.cpu_dirty_log_size;
 }
 
-<<<<<<< HEAD
-extern int nx_huge_pages;
-static inline bool is_nx_huge_page_enabled(void)
-{
-	return READ_ONCE(nx_huge_pages);
-}
-
-int mmu_try_to_unsync_pages(struct kvm_vcpu *vcpu, gfn_t gfn, bool can_unsync);
-=======
 int mmu_try_to_unsync_pages(struct kvm_vcpu *vcpu, struct kvm_memory_slot *slot,
 			    gfn_t gfn, bool can_unsync, bool prefetch);
->>>>>>> df0cc57e
 
 void kvm_mmu_gfn_disallow_lpage(const struct kvm_memory_slot *slot, gfn_t gfn);
 void kvm_mmu_gfn_allow_lpage(const struct kvm_memory_slot *slot, gfn_t gfn);
@@ -163,16 +153,8 @@
 int kvm_mmu_max_mapping_level(struct kvm *kvm,
 			      const struct kvm_memory_slot *slot, gfn_t gfn,
 			      kvm_pfn_t pfn, int max_level);
-<<<<<<< HEAD
-int kvm_mmu_hugepage_adjust(struct kvm_vcpu *vcpu, gfn_t gfn,
-			    int max_level, kvm_pfn_t *pfnp,
-			    bool huge_page_disallowed, int *req_level);
-void disallowed_hugepage_adjust(u64 spte, gfn_t gfn, int cur_level,
-				kvm_pfn_t *pfnp, int *goal_levelp);
-=======
 void kvm_mmu_hugepage_adjust(struct kvm_vcpu *vcpu, struct kvm_page_fault *fault);
 void disallowed_hugepage_adjust(struct kvm_page_fault *fault, u64 spte, int cur_level);
->>>>>>> df0cc57e
 
 void *mmu_memory_cache_alloc(struct kvm_mmu_memory_cache *mc);
 
