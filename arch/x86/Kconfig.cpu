# SPDX-License-Identifier: GPL-2.0
# Put here option for CPU selection and depending optimization
choice
	prompt "Processor family"
	default M686 if X86_32
	default GENERIC_CPU if X86_64
	help
	  This is the processor type of your CPU. This information is
	  used for optimizing purposes. In order to compile a kernel
	  that can run on all supported x86 CPU types (albeit not
	  optimally fast), you can specify "486" here.

	  Note that the 386 is no longer supported, this includes
	  AMD/Cyrix/Intel 386DX/DXL/SL/SLC/SX, Cyrix/TI 486DLC/DLC2,
	  UMC 486SX-S and the NexGen Nx586.

	  The kernel will not necessarily run on earlier architectures than
	  the one you have chosen, e.g. a Pentium optimized kernel will run on
	  a PPro, but not necessarily on a i486.

	  Here are the settings recommended for greatest speed:
	  - "486" for the AMD/Cyrix/IBM/Intel 486DX/DX2/DX4 or
	    SL/SLC/SLC2/SLC3/SX/SX2 and UMC U5D or U5S.
	  - "586" for generic Pentium CPUs lacking the TSC
	    (time stamp counter) register.
	  - "Pentium-Classic" for the Intel Pentium.
	  - "Pentium-MMX" for the Intel Pentium MMX.
	  - "Pentium-Pro" for the Intel Pentium Pro.
	  - "Pentium-II" for the Intel Pentium II or pre-Coppermine Celeron.
	  - "Pentium-III" for the Intel Pentium III or Coppermine Celeron.
	  - "Pentium-4" for the Intel Pentium 4 or P4-based Celeron.
	  - "K6" for the AMD K6, K6-II and K6-III (aka K6-3D).
	  - "Athlon" for the AMD K7 family (Athlon/Duron/Thunderbird).
	  - "Opteron/Athlon64/Hammer/K8" for all K8 and newer AMD CPUs.
	  - "Crusoe" for the Transmeta Crusoe series.
	  - "Efficeon" for the Transmeta Efficeon series.
	  - "Winchip-C6" for original IDT Winchip.
	  - "Winchip-2" for IDT Winchips with 3dNow! capabilities.
	  - "AMD Elan" for the 32-bit AMD Elan embedded CPU.
	  - "GeodeGX1" for Geode GX1 (Cyrix MediaGX).
	  - "Geode GX/LX" For AMD Geode GX and LX processors.
	  - "CyrixIII/VIA C3" for VIA Cyrix III or VIA C3.
	  - "VIA C3-2" for VIA C3-2 "Nehemiah" (model 9 and above).
	  - "VIA C7" for VIA C7.
	  - "Intel P4" for the Pentium 4/Netburst microarchitecture.
	  - "Core 2/newer Xeon" for all core2 and newer Intel CPUs.
	  - "Intel Atom" for the Atom-microarchitecture CPUs.
	  - "Generic-x86-64" for a kernel which runs on any x86-64 CPU.

	  See each option's help text for additional details. If you don't know
	  what to do, choose "486".

config M486SX
	bool "486SX"
	depends on X86_32
	help
	  Select this for an 486-class CPU without an FPU such as
	  AMD/Cyrix/IBM/Intel SL/SLC/SLC2/SLC3/SX/SX2 and UMC U5S.

config M486
	bool "486DX"
	depends on X86_32
	help
	  Select this for an 486-class CPU such as AMD/Cyrix/IBM/Intel
	  486DX/DX2/DX4 and UMC U5D.

config M586
	bool "586/K5/5x86/6x86/6x86MX"
	depends on X86_32
	help
	  Select this for an 586 or 686 series processor such as the AMD K5,
	  the Cyrix 5x86, 6x86 and 6x86MX.  This choice does not
	  assume the RDTSC (Read Time Stamp Counter) instruction.

config M586TSC
	bool "Pentium-Classic"
	depends on X86_32
	help
	  Select this for a Pentium Classic processor with the RDTSC (Read
	  Time Stamp Counter) instruction for benchmarking.

config M586MMX
	bool "Pentium-MMX"
	depends on X86_32
	help
	  Select this for a Pentium with the MMX graphics/multimedia
	  extended instructions.

config M686
	bool "Pentium-Pro"
	depends on X86_32
	help
	  Select this for Intel Pentium Pro chips.  This enables the use of
	  Pentium Pro extended instructions, and disables the init-time guard
	  against the f00f bug found in earlier Pentiums.

config MPENTIUMII
	bool "Pentium-II/Celeron(pre-Coppermine)"
	depends on X86_32
	help
	  Select this for Intel chips based on the Pentium-II and
	  pre-Coppermine Celeron core.  This option enables an unaligned
	  copy optimization, compiles the kernel with optimization flags
	  tailored for the chip, and applies any applicable Pentium Pro
	  optimizations.

config MPENTIUMIII
	bool "Pentium-III/Celeron(Coppermine)/Pentium-III Xeon"
	depends on X86_32
	help
	  Select this for Intel chips based on the Pentium-III and
	  Celeron-Coppermine core.  This option enables use of some
	  extended prefetch instructions in addition to the Pentium II
	  extensions.

config MPENTIUMM
	bool "Pentium M"
	depends on X86_32
	help
	  Select this for Intel Pentium M (not Pentium-4 M)
	  notebook chips.

config MPENTIUM4
	bool "Pentium-4/Celeron(P4-based)/Pentium-4 M/older Xeon"
	depends on X86_32
	help
	  Select this for Intel Pentium 4 chips.  This includes the
	  Pentium 4, Pentium D, P4-based Celeron and Xeon, and
	  Pentium-4 M (not Pentium M) chips.  This option enables compile
	  flags optimized for the chip, uses the correct cache line size, and
	  applies any applicable optimizations.

	  CPUIDs: F[0-6][1-A] (in /proc/cpuinfo show = cpu family : 15 )

	  Select this for:
	    Pentiums (Pentium 4, Pentium D, Celeron, Celeron D) corename:
		-Willamette
		-Northwood
		-Mobile Pentium 4
		-Mobile Pentium 4 M
		-Extreme Edition (Gallatin)
		-Prescott
		-Prescott 2M
		-Cedar Mill
		-Presler
		-Smithfiled
	    Xeons (Intel Xeon, Xeon MP, Xeon LV, Xeon MV) corename:
		-Foster
		-Prestonia
		-Gallatin
		-Nocona
		-Irwindale
		-Cranford
		-Potomac
		-Paxville
		-Dempsey


config MK6
	bool "AMD K6/K6-II/K6-III"
	depends on X86_32
	help
	  Select this for an AMD K6-family processor.  Enables use of
	  some extended instructions, and passes appropriate optimization
	  flags to GCC.

config MK7
	bool "AMD Athlon/Duron/K7"
	depends on X86_32
	help
	  Select this for an AMD Athlon K7-family processor.  Enables use of
	  some extended instructions, and passes appropriate optimization
	  flags to GCC.

config MK8
	bool "AMD Opteron/Athlon64/Hammer/K8"
	help
	  Select this for an AMD Opteron or Athlon64 Hammer-family processor.
	  Enables use of some extended instructions, and passes appropriate
	  optimization flags to GCC.

config MK8SSE3
	bool "AMD Opteron/Athlon64/Hammer/K8 with SSE3"
	help
	  Select this for improved AMD Opteron or Athlon64 Hammer-family processors.
	  Enables use of some extended instructions, and passes appropriate
	  optimization flags to GCC.

config MK10
	bool "AMD 61xx/7x50/PhenomX3/X4/II/K10"
	help
	  Select this for an AMD 61xx Eight-Core Magny-Cours, Athlon X2 7x50,
	  Phenom X3/X4/II, Athlon II X2/X3/X4, or Turion II-family processor.
	  Enables use of some extended instructions, and passes appropriate
	  optimization flags to GCC.

config MBARCELONA
	bool "AMD Barcelona"
	help
	  Select this for AMD Family 10h Barcelona processors.

	  Enables -march=barcelona

config MBOBCAT
	bool "AMD Bobcat"
	help
	  Select this for AMD Family 14h Bobcat processors.

	  Enables -march=btver1

config MJAGUAR
	bool "AMD Jaguar"
	help
	  Select this for AMD Family 16h Jaguar processors.

	  Enables -march=btver2

config MBULLDOZER
	bool "AMD Bulldozer"
	help
	  Select this for AMD Family 15h Bulldozer processors.

	  Enables -march=bdver1

config MPILEDRIVER
	bool "AMD Piledriver"
	help
	  Select this for AMD Family 15h Piledriver processors.

	  Enables -march=bdver2

config MSTEAMROLLER
	bool "AMD Steamroller"
	help
	  Select this for AMD Family 15h Steamroller processors.

	  Enables -march=bdver3

config MEXCAVATOR
	bool "AMD Excavator"
	help
	  Select this for AMD Family 15h Excavator processors.

	  Enables -march=bdver4

config MZEN
	bool "AMD Zen"
	help
	  Select this for AMD Family 17h Zen processors.

	  Enables -march=znver1

config MZEN2
	bool "AMD Zen 2"
	help
	  Select this for AMD Family 17h Zen 2 processors.

	  Enables -march=znver2

config MZEN3
	bool "AMD Zen 3"
	depends on (CC_IS_GCC && GCC_VERSION >= 100300) || (CC_IS_CLANG && CLANG_VERSION >= 120000)
	help
	  Select this for AMD Family 19h Zen 3 processors.

	  Enables -march=znver3

<<<<<<< HEAD
=======
config MZEN4
	bool "AMD Zen 4"
	depends on (CC_IS_GCC && GCC_VERSION >= 130000) || (CC_IS_CLANG && CLANG_VERSION >= 150500)
	help
	  Select this for AMD Family 19h Zen 4 processors.

	  Enables -march=znver4

>>>>>>> 7bfa108c
config MCRUSOE
	bool "Crusoe"
	depends on X86_32
	help
	  Select this for a Transmeta Crusoe processor.  Treats the processor
	  like a 586 with TSC, and sets some GCC optimization flags (like a
	  Pentium Pro with no alignment requirements).

config MEFFICEON
	bool "Efficeon"
	depends on X86_32
	help
	  Select this for a Transmeta Efficeon processor.

config MWINCHIPC6
	bool "Winchip-C6"
	depends on X86_32
	help
	  Select this for an IDT Winchip C6 chip.  Linux and GCC
	  treat this chip as a 586TSC with some extended instructions
	  and alignment requirements.

config MWINCHIP3D
	bool "Winchip-2/Winchip-2A/Winchip-3"
	depends on X86_32
	help
	  Select this for an IDT Winchip-2, 2A or 3.  Linux and GCC
	  treat this chip as a 586TSC with some extended instructions
	  and alignment requirements.  Also enable out of order memory
	  stores for this CPU, which can increase performance of some
	  operations.

config MELAN
	bool "AMD Elan"
	depends on X86_32
	help
	  Select this for an AMD Elan processor.

	  Do not use this option for K6/Athlon/Opteron processors!

config MGEODEGX1
	bool "GeodeGX1"
	depends on X86_32
	help
	  Select this for a Geode GX1 (Cyrix MediaGX) chip.

config MGEODE_LX
	bool "Geode GX/LX"
	depends on X86_32
	help
	  Select this for AMD Geode GX and LX processors.

config MCYRIXIII
	bool "CyrixIII/VIA-C3"
	depends on X86_32
	help
	  Select this for a Cyrix III or C3 chip.  Presently Linux and GCC
	  treat this chip as a generic 586. Whilst the CPU is 686 class,
	  it lacks the cmov extension which gcc assumes is present when
	  generating 686 code.
	  Note that Nehemiah (Model 9) and above will not boot with this
	  kernel due to them lacking the 3DNow! instructions used in earlier
	  incarnations of the CPU.

config MVIAC3_2
	bool "VIA C3-2 (Nehemiah)"
	depends on X86_32
	help
	  Select this for a VIA C3 "Nehemiah". Selecting this enables usage
	  of SSE and tells gcc to treat the CPU as a 686.
	  Note, this kernel will not boot on older (pre model 9) C3s.

config MVIAC7
	bool "VIA C7"
	depends on X86_32
	help
	  Select this for a VIA C7.  Selecting this uses the correct cache
	  shift and tells gcc to treat the CPU as a 686.

config MPSC
	bool "Intel P4 / older Netburst based Xeon"
	depends on X86_64
	help
	  Optimize for Intel Pentium 4, Pentium D and older Nocona/Dempsey
	  Xeon CPUs with Intel 64bit which is compatible with x86-64.
	  Note that the latest Xeons (Xeon 51xx and 53xx) are not based on the
	  Netburst core and shouldn't use this option. You can distinguish them
	  using the cpu family field
	  in /proc/cpuinfo. Family 15 is an older Xeon, Family 6 a newer one.

config MCORE2
	bool "Intel Core 2"
	help

	  Select this for Intel Core 2 and newer Core 2 Xeons (Xeon 51xx and
	  53xx) CPUs. You can distinguish newer from older Xeons by the CPU
	  family in /proc/cpuinfo. Newer ones have 6 and older ones 15
	  (not a typo)

	  Enables -march=core2

config MATOM
	bool "Intel Atom"
	help

	  Select this for the Intel Atom platform. Intel Atom CPUs have an
	  in-order pipelining architecture and thus can benefit from
	  accordingly optimized code. Use a recent GCC with specific Atom
	  support in order to fully benefit from selecting this option.

config MNEHALEM
	bool "Intel Nehalem"
	select X86_P6_NOP
	help

	  Select this for 1st Gen Core processors in the Nehalem family.

	  Enables -march=nehalem

config MWESTMERE
	bool "Intel Westmere"
	select X86_P6_NOP
	help

	  Select this for the Intel Westmere formerly Nehalem-C family.

	  Enables -march=westmere

config MSILVERMONT
	bool "Intel Silvermont"
	select X86_P6_NOP
	help

	  Select this for the Intel Silvermont platform.

	  Enables -march=silvermont

config MGOLDMONT
	bool "Intel Goldmont"
	select X86_P6_NOP
	help

	  Select this for the Intel Goldmont platform including Apollo Lake and Denverton.

	  Enables -march=goldmont

config MGOLDMONTPLUS
	bool "Intel Goldmont Plus"
	select X86_P6_NOP
	help

	  Select this for the Intel Goldmont Plus platform including Gemini Lake.

	  Enables -march=goldmont-plus

config MSANDYBRIDGE
	bool "Intel Sandy Bridge"
	select X86_P6_NOP
	help

	  Select this for 2nd Gen Core processors in the Sandy Bridge family.

	  Enables -march=sandybridge

config MIVYBRIDGE
	bool "Intel Ivy Bridge"
	select X86_P6_NOP
	help

	  Select this for 3rd Gen Core processors in the Ivy Bridge family.

	  Enables -march=ivybridge

config MHASWELL
	bool "Intel Haswell"
	select X86_P6_NOP
	help

	  Select this for 4th Gen Core processors in the Haswell family.

	  Enables -march=haswell

config MBROADWELL
	bool "Intel Broadwell"
	select X86_P6_NOP
	help

	  Select this for 5th Gen Core processors in the Broadwell family.

	  Enables -march=broadwell

config MSKYLAKE
	bool "Intel Skylake"
	select X86_P6_NOP
	help

	  Select this for 6th Gen Core processors in the Skylake family.

	  Enables -march=skylake

config MSKYLAKEX
	bool "Intel Skylake X"
	select X86_P6_NOP
	help

	  Select this for 6th Gen Core processors in the Skylake X family.

	  Enables -march=skylake-avx512

config MCANNONLAKE
	bool "Intel Cannon Lake"
	select X86_P6_NOP
	help

	  Select this for 8th Gen Core processors

	  Enables -march=cannonlake

config MICELAKE
	bool "Intel Ice Lake"
	select X86_P6_NOP
	help

	  Select this for 10th Gen Core processors in the Ice Lake family.

	  Enables -march=icelake-client

config MCASCADELAKE
	bool "Intel Cascade Lake"
	select X86_P6_NOP
	help

	  Select this for Xeon processors in the Cascade Lake family.

	  Enables -march=cascadelake

config MCOOPERLAKE
	bool "Intel Cooper Lake"
	depends on (CC_IS_GCC && GCC_VERSION > 100100) || (CC_IS_CLANG && CLANG_VERSION >= 100000)
	select X86_P6_NOP
	help

	  Select this for Xeon processors in the Cooper Lake family.

	  Enables -march=cooperlake

config MTIGERLAKE
	bool "Intel Tiger Lake"
	depends on  (CC_IS_GCC && GCC_VERSION > 100100) || (CC_IS_CLANG && CLANG_VERSION >= 100000)
	select X86_P6_NOP
	help

	  Select this for third-generation 10 nm process processors in the Tiger Lake family.

	  Enables -march=tigerlake

config MSAPPHIRERAPIDS
	bool "Intel Sapphire Rapids"
	depends on (CC_IS_GCC && GCC_VERSION > 110000) || (CC_IS_CLANG && CLANG_VERSION >= 120000)
	select X86_P6_NOP
	help

	  Select this for third-generation 10 nm process processors in the Sapphire Rapids family.

	  Enables -march=sapphirerapids

config MROCKETLAKE
	bool "Intel Rocket Lake"
	depends on (CC_IS_GCC && GCC_VERSION > 110000) || (CC_IS_CLANG && CLANG_VERSION >= 120000)
	select X86_P6_NOP
	help

	  Select this for eleventh-generation processors in the Rocket Lake family.

	  Enables -march=rocketlake

config MALDERLAKE
	bool "Intel Alder Lake"
	depends on (CC_IS_GCC && GCC_VERSION > 110000) || (CC_IS_CLANG && CLANG_VERSION >= 120000)
	select X86_P6_NOP
	help

	  Select this for twelfth-generation processors in the Alder Lake family.

	  Enables -march=alderlake

<<<<<<< HEAD
=======
config MRAPTORLAKE
	bool "Intel Raptor Lake"
	depends on (CC_IS_GCC && GCC_VERSION >= 130000) || (CC_IS_CLANG && CLANG_VERSION >= 150500)
	select X86_P6_NOP
	help

	  Select this for thirteenth-generation processors in the Raptor Lake family.

	  Enables -march=raptorlake

config MMETEORLAKE
	bool "Intel Meteor Lake"
	depends on (CC_IS_GCC && GCC_VERSION >= 130000) || (CC_IS_CLANG && CLANG_VERSION >= 150500)
	select X86_P6_NOP
	help

	  Select this for fourteenth-generation processors in the Meteor Lake family.

	  Enables -march=meteorlake

>>>>>>> 7bfa108c
config GENERIC_CPU
	bool "Generic-x86-64"
	depends on X86_64
	help
	  Generic x86-64 CPU.
	  Run equally well on all x86-64 CPUs.

config GENERIC_CPU2
	bool "Generic-x86-64-v2"
	depends on (CC_IS_GCC && GCC_VERSION > 110000) || (CC_IS_CLANG && CLANG_VERSION >= 120000)
	depends on X86_64
	help
	  Generic x86-64 CPU.
	  Run equally well on all x86-64 CPUs with min support of x86-64-v2.

config GENERIC_CPU3
	bool "Generic-x86-64-v3"
	depends on (CC_IS_GCC && GCC_VERSION > 110000) || (CC_IS_CLANG && CLANG_VERSION >= 120000)
	depends on X86_64
	help
	  Generic x86-64-v3 CPU with v3 instructions.
	  Run equally well on all x86-64 CPUs with min support of x86-64-v3.

config GENERIC_CPU4
	bool "Generic-x86-64-v4"
	depends on (CC_IS_GCC && GCC_VERSION > 110000) || (CC_IS_CLANG && CLANG_VERSION >= 120000)
	depends on X86_64
	help
	  Generic x86-64 CPU with v4 instructions.
	  Run equally well on all x86-64 CPUs with min support of x86-64-v4.

config MNATIVE_INTEL
	bool "Intel-Native optimizations autodetected by the compiler"
	help

	  Clang 3.8, GCC 4.2 and above support -march=native, which automatically detects
	  the optimum settings to use based on your processor. Do NOT use this
	  for AMD CPUs.  Intel Only!

	  Enables -march=native

config MNATIVE_AMD
	bool "AMD-Native optimizations autodetected by the compiler"
	help

	  Clang 3.8, GCC 4.2 and above support -march=native, which automatically detects
	  the optimum settings to use based on your processor. Do NOT use this
	  for Intel CPUs.  AMD Only!

	  Enables -march=native

endchoice

config X86_GENERIC
	bool "Generic x86 support"
	depends on X86_32
	help
	  Instead of just including optimizations for the selected
	  x86 variant (e.g. PII, Crusoe or Athlon), include some more
	  generic optimizations as well. This will make the kernel
	  perform better on x86 CPUs other than that selected.

	  This is really intended for distributors who need more
	  generic optimizations.

#
# Define implied options from the CPU selection here
config X86_INTERNODE_CACHE_SHIFT
	int
	default "12" if X86_VSMP
	default X86_L1_CACHE_SHIFT

config X86_L1_CACHE_SHIFT
	int
	default "7" if MPENTIUM4 || MPSC
<<<<<<< HEAD
	default "6" if MK7 || MK8 || MPENTIUMM || MCORE2 || MATOM || MVIAC7 || MK8SSE3 || MK10 || MBARCELONA || MBOBCAT || MJAGUAR || MBULLDOZER || MPILEDRIVER || MSTEAMROLLER || MEXCAVATOR || MZEN || MZEN2 || MZEN3 || MNEHALEM || MWESTMERE || MSILVERMONT || MGOLDMONT || MGOLDMONTPLUS || MSANDYBRIDGE || MIVYBRIDGE || MHASWELL || MBROADWELL || MSKYLAKE || MSKYLAKEX || MCANNONLAKE || MICELAKE || MCASCADELAKE || MCOOPERLAKE || MTIGERLAKE || MSAPPHIRERAPIDS || MROCKETLAKE || MALDERLAKE || MNATIVE_INTEL || MNATIVE_AMD || X86_GENERIC || GENERIC_CPU || GENERIC_CPU2 || GENERIC_CPU3 || GENERIC_CPU4
=======
	default "6" if MK7 || MK8 || MPENTIUMM || MCORE2 || MATOM || MVIAC7 || MK8SSE3 || MK10 \
	|| MBARCELONA || MBOBCAT || MJAGUAR || MBULLDOZER || MPILEDRIVER || MSTEAMROLLER \
	|| MEXCAVATOR || MZEN || MZEN2 || MZEN3 || MZEN4 || MNEHALEM || MWESTMERE || MSILVERMONT \
	|| MGOLDMONT || MGOLDMONTPLUS || MSANDYBRIDGE || MIVYBRIDGE || MHASWELL || MBROADWELL \
	|| MSKYLAKE || MSKYLAKEX || MCANNONLAKE || MICELAKE || MCASCADELAKE || MCOOPERLAKE \
	|| MTIGERLAKE || MSAPPHIRERAPIDS || MROCKETLAKE || MALDERLAKE || MRAPTORLAKE || MMETEORLAKE \
	|| MNATIVE_INTEL || MNATIVE_AMD || X86_GENERIC || GENERIC_CPU || GENERIC_CPU2 || GENERIC_CPU3 \
	|| GENERIC_CPU4
>>>>>>> 7bfa108c
	default "4" if MELAN || M486SX || M486 || MGEODEGX1
	default "5" if MWINCHIP3D || MWINCHIPC6 || MCRUSOE || MEFFICEON || MCYRIXIII || MK6 || MPENTIUMIII \
	|| MPENTIUMII || M686 || M586MMX || M586TSC || M586 || MVIAC3_2 || MGEODE_LX

config X86_F00F_BUG
	def_bool y
	depends on M586MMX || M586TSC || M586 || M486SX || M486

config X86_INVD_BUG
	def_bool y
	depends on M486SX || M486

config X86_ALIGNMENT_16
	def_bool y
	depends on MWINCHIP3D || MWINCHIPC6 || MCYRIXIII || MELAN || MK6 || M586MMX || M586TSC \
	|| M586 || M486SX || M486 || MVIAC3_2 || MGEODEGX1

config X86_INTEL_USERCOPY
	def_bool y
<<<<<<< HEAD
	depends on MPENTIUM4 || MPENTIUMM || MPENTIUMIII || MPENTIUMII || M586MMX || X86_GENERIC || MK8 || MK7 || MEFFICEON || MCORE2 || MNEHALEM || MWESTMERE || MSILVERMONT || MGOLDMONT || MGOLDMONTPLUS || MSANDYBRIDGE || MIVYBRIDGE || MHASWELL || MBROADWELL || MSKYLAKE || MSKYLAKEX || MCANNONLAKE || MICELAKE || MCASCADELAKE || MCOOPERLAKE || MTIGERLAKE || MSAPPHIRERAPIDS || MROCKETLAKE || MALDERLAKE || MNATIVE_INTEL

config X86_USE_PPRO_CHECKSUM
	def_bool y
	depends on MWINCHIP3D || MWINCHIPC6 || MCYRIXIII || MK7 || MK6 || MPENTIUM4 || MPENTIUMM || MPENTIUMIII || MPENTIUMII || M686 || MK8 || MVIAC3_2 || MVIAC7 || MEFFICEON || MGEODE_LX || MCORE2 || MATOM || MK8SSE3 || MK10 || MBARCELONA || MBOBCAT || MJAGUAR || MBULLDOZER || MPILEDRIVER || MSTEAMROLLER || MEXCAVATOR || MZEN || MZEN2 || MZEN3 || MNEHALEM || MWESTMERE || MSILVERMONT || MGOLDMONT || MGOLDMONTPLUS || MSANDYBRIDGE || MIVYBRIDGE || MHASWELL || MBROADWELL || MSKYLAKE || MSKYLAKEX || MCANNONLAKE || MICELAKE || MCASCADELAKE || MCOOPERLAKE || MTIGERLAKE || MSAPPHIRERAPIDS || MROCKETLAKE || MALDERLAKE || MNATIVE_INTEL || MNATIVE_AMD
=======
	depends on MPENTIUM4 || MPENTIUMM || MPENTIUMIII || MPENTIUMII || M586MMX || X86_GENERIC \
	|| MK8 || MK7 || MEFFICEON || MCORE2 || MNEHALEM || MWESTMERE || MSILVERMONT || MGOLDMONT \
	|| MGOLDMONTPLUS || MSANDYBRIDGE || MIVYBRIDGE || MHASWELL || MBROADWELL || MSKYLAKE || MSKYLAKEX \
	|| MCANNONLAKE || MICELAKE || MCASCADELAKE || MCOOPERLAKE || MTIGERLAKE || MSAPPHIRERAPIDS \
	|| MROCKETLAKE || MALDERLAKE || MRAPTORLAKE || MMETEORLAKE || MNATIVE_INTEL

config X86_USE_PPRO_CHECKSUM
	def_bool y
	depends on MWINCHIP3D || MWINCHIPC6 || MCYRIXIII || MK7 || MK6 || MPENTIUM4 || MPENTIUMM \
	|| MPENTIUMIII || MPENTIUMII || M686 || MK8 || MVIAC3_2 || MVIAC7 || MEFFICEON || MGEODE_LX \
	|| MCORE2 || MATOM || MK8SSE3 || MK10 || MBARCELONA || MBOBCAT || MJAGUAR || MBULLDOZER \
	|| MPILEDRIVER || MSTEAMROLLER || MEXCAVATOR || MZEN || MZEN2 || MZEN3 || MZEN4 || MNEHALEM \
	|| MWESTMERE || MSILVERMONT || MGOLDMONT || MGOLDMONTPLUS || MSANDYBRIDGE || MIVYBRIDGE \
	|| MHASWELL || MBROADWELL || MSKYLAKE || MSKYLAKEX || MCANNONLAKE || MICELAKE \
	|| MCASCADELAKE || MCOOPERLAKE || MTIGERLAKE || MSAPPHIRERAPIDS || MROCKETLAKE \
	|| MALDERLAKE || MRAPTORLAKE || MMETEORLAKE || MNATIVE_INTEL || MNATIVE_AMD
>>>>>>> 7bfa108c

#
# P6_NOPs are a relatively minor optimization that require a family >=
# 6 processor, except that it is broken on certain VIA chips.
# Furthermore, AMD chips prefer a totally different sequence of NOPs
# (which work on all CPUs).  In addition, it looks like Virtual PC
# does not understand them.
#
# As a result, disallow these if we're not compiling for X86_64 (these
# NOPs do work on all x86-64 capable chips); the list of processors in
# the right-hand clause are the cores that benefit from this optimization.
#
config X86_P6_NOP
	def_bool y
	depends on X86_64
<<<<<<< HEAD
	depends on (MCORE2 || MPENTIUM4 || MPSC || MNEHALEM || MWESTMERE || MSILVERMONT || MGOLDMONT || MGOLDMONTPLUS || MSANDYBRIDGE || MIVYBRIDGE || MHASWELL || MBROADWELL || MSKYLAKE || MSKYLAKEX || MCANNONLAKE || MICELAKE || MCASCADELAKE || MCOOPERLAKE || MTIGERLAKE || MSAPPHIRERAPIDS || MROCKETLAKE || MALDERLAKE || MNATIVE_INTEL)

config X86_TSC
	def_bool y
	depends on (MWINCHIP3D || MCRUSOE || MEFFICEON || MCYRIXIII || MK7 || MK6 || MPENTIUM4 || MPENTIUMM || MPENTIUMIII || MPENTIUMII || M686 || M586MMX || M586TSC || MK8 || MVIAC3_2 || MVIAC7 || MGEODEGX1 || MGEODE_LX || MCORE2 || MATOM || MK8SSE3 || MK10 || MBARCELONA || MBOBCAT || MJAGUAR || MBULLDOZER || MPILEDRIVER || MSTEAMROLLER || MEXCAVATOR || MZEN || MZEN2 || MZEN3 || MNEHALEM || MWESTMERE || MSILVERMONT || MGOLDMONT || MGOLDMONTPLUS || MSANDYBRIDGE || MIVYBRIDGE || MHASWELL || MBROADWELL || MSKYLAKE || MSKYLAKEX || MCANNONLAKE || MICELAKE || MCASCADELAKE || MCOOPERLAKE || MTIGERLAKE || MSAPPHIRERAPIDS || MROCKETLAKE || MALDERLAKE || MNATIVE_INTEL || MNATIVE_AMD) || X86_64

config X86_CMPXCHG64
	def_bool y
	depends on X86_PAE || X86_64 || MCORE2 || MPENTIUM4 || MPENTIUMM || MPENTIUMIII || MPENTIUMII || M686 || M586TSC || M586MMX || MATOM || MGEODE_LX || MGEODEGX1 || MK6 || MK7 || MK8 || MK8SSE3 || MK10 || MBARCELONA || MBOBCAT || MJAGUAR || MBULLDOZER || MPILEDRIVER || MSTEAMROLLER || MEXCAVATOR || MZEN || MZEN2 || MZEN3 || MNEHALEM || MWESTMERE || MSILVERMONT || MGOLDMONT || MGOLDMONTPLUS || MSANDYBRIDGE || MIVYBRIDGE || MHASWELL || MBROADWELL || MSKYLAKE || MSKYLAKEX || MCANNONLAKE || MICELAKE || MCASCADELAKE || MCOOPERLAKE || MTIGERLAKE || MSAPPHIRERAPIDS || MROCKETLAKE || MALDERLAKE || MNATIVE_INTEL || MNATIVE_AMD
=======
	depends on (MCORE2 || MPENTIUM4 || MPSC || MNEHALEM || MWESTMERE || MSILVERMONT || MGOLDMONT \
	|| MGOLDMONTPLUS || MSANDYBRIDGE || MIVYBRIDGE || MHASWELL || MBROADWELL || MSKYLAKE \
	|| MSKYLAKEX || MCANNONLAKE || MICELAKE || MCASCADELAKE || MCOOPERLAKE || MTIGERLAKE \
	|| MSAPPHIRERAPIDS || MROCKETLAKE || MALDERLAKE || MRAPTORLAKE || MMETEORLAKE || MNATIVE_INTEL)

config X86_TSC
	def_bool y
	depends on (MWINCHIP3D || MCRUSOE || MEFFICEON || MCYRIXIII || MK7 || MK6 || MPENTIUM4 || MPENTIUMM \
	|| MPENTIUMIII || MPENTIUMII || M686 || M586MMX || M586TSC || MK8 || MVIAC3_2 || MVIAC7 || MGEODEGX1 \
	|| MGEODE_LX || MCORE2 || MATOM || MK8SSE3 || MK10 || MBARCELONA || MBOBCAT || MJAGUAR || MBULLDOZER \
	|| MPILEDRIVER || MSTEAMROLLER || MEXCAVATOR || MZEN || MZEN2 || MZEN3 || MZEN4 || MNEHALEM \
	|| MWESTMERE || MSILVERMONT || MGOLDMONT || MGOLDMONTPLUS || MSANDYBRIDGE || MIVYBRIDGE || MHASWELL \
	|| MBROADWELL || MSKYLAKE || MSKYLAKEX || MCANNONLAKE || MICELAKE || MCASCADELAKE || MCOOPERLAKE \
	|| MTIGERLAKE || MSAPPHIRERAPIDS || MROCKETLAKE || MALDERLAKE || MRAPTORLAKE || MMETEORLAKE || MNATIVE_INTEL \
	|| MNATIVE_AMD) || X86_64

config X86_CMPXCHG64
	def_bool y
	depends on X86_PAE || X86_64 || MCORE2 || MPENTIUM4 || MPENTIUMM || MPENTIUMIII || MPENTIUMII || M686 \
	|| M586TSC || M586MMX || MATOM || MGEODE_LX || MGEODEGX1 || MK6 || MK7 || MK8 || MK8SSE3 || MK10 \
	|| MBARCELONA || MBOBCAT || MJAGUAR || MBULLDOZER || MPILEDRIVER || MSTEAMROLLER || MEXCAVATOR || MZEN \
	|| MZEN2 || MZEN3 || MZEN4 || MNEHALEM || MWESTMERE || MSILVERMONT || MGOLDMONT || MGOLDMONTPLUS \
	|| MSANDYBRIDGE || MIVYBRIDGE || MHASWELL || MBROADWELL || MSKYLAKE || MSKYLAKEX || MCANNONLAKE \
	|| MICELAKE || MCASCADELAKE || MCOOPERLAKE || MTIGERLAKE || MSAPPHIRERAPIDS || MROCKETLAKE \
	|| MALDERLAKE || MRAPTORLAKE || MMETEORLAKE || MNATIVE_INTEL || MNATIVE_AMD
>>>>>>> 7bfa108c

# this should be set for all -march=.. options where the compiler
# generates cmov.
config X86_CMOV
	def_bool y
<<<<<<< HEAD
	depends on (MK8 || MK7 || MCORE2 || MPENTIUM4 || MPENTIUMM || MPENTIUMIII || MPENTIUMII || M686 || MVIAC3_2 || MVIAC7 || MCRUSOE || MEFFICEON || X86_64 || MATOM || MGEODE_LX || MK8SSE3 || MK10 || MBARCELONA || MBOBCAT || MJAGUAR || MBULLDOZER || MPILEDRIVER || MSTEAMROLLER || MEXCAVATOR || MZEN || MZEN2 || MZEN3 || MNEHALEM || MWESTMERE || MSILVERMONT || MGOLDMONT || MGOLDMONTPLUS || MSANDYBRIDGE || MIVYBRIDGE || MHASWELL || MBROADWELL || MSKYLAKE || MSKYLAKEX || MCANNONLAKE || MICELAKE || MCASCADELAKE || MCOOPERLAKE || MTIGERLAKE || MSAPPHIRERAPIDS || MROCKETLAKE || MALDERLAKE || MNATIVE_INTEL || MNATIVE_AMD)
=======
	depends on (MK8 || MK7 || MCORE2 || MPENTIUM4 || MPENTIUMM || MPENTIUMIII || MPENTIUMII || M686 \
	|| MVIAC3_2 || MVIAC7 || MCRUSOE || MEFFICEON || X86_64 || MATOM || MGEODE_LX || MK8SSE3 || MK10 \
	|| MBARCELONA || MBOBCAT || MJAGUAR || MBULLDOZER || MPILEDRIVER || MSTEAMROLLER || MEXCAVATOR \
	|| MZEN || MZEN2 || MZEN3 || MZEN4 || MNEHALEM || MWESTMERE || MSILVERMONT || MGOLDMONT \
	|| MGOLDMONTPLUS || MSANDYBRIDGE || MIVYBRIDGE || MHASWELL || MBROADWELL || MSKYLAKE || MSKYLAKEX \
	|| MCANNONLAKE || MICELAKE || MCASCADELAKE || MCOOPERLAKE || MTIGERLAKE || MSAPPHIRERAPIDS \
	|| MROCKETLAKE || MALDERLAKE || MRAPTORLAKE || MMETEORLAKE || MNATIVE_INTEL || MNATIVE_AMD)
>>>>>>> 7bfa108c

config X86_MINIMUM_CPU_FAMILY
	int
	default "64" if X86_64
<<<<<<< HEAD
	default "6" if X86_32 && (MPENTIUM4 || MPENTIUMM || MPENTIUMIII || MPENTIUMII || M686 || MVIAC3_2 || MVIAC7 || MEFFICEON || MATOM || MCRUSOE || MCORE2 || MK7 || MK8 ||  MK8SSE3 || MK10 || MBARCELONA || MBOBCAT || MJAGUAR || MBULLDOZER || MPILEDRIVER || MSTEAMROLLER || MEXCAVATOR || MZEN || MZEN2 || MZEN3 || MNEHALEM || MWESTMERE || MSILVERMONT || MGOLDMONT || MGOLDMONTPLUS || MSANDYBRIDGE || MIVYBRIDGE || MHASWELL || MBROADWELL || MSKYLAKE || MSKYLAKEX || MCANNONLAKE || MICELAKE || MCASCADELAKE || MCOOPERLAKE || MTIGERLAKE || MSAPPHIRERAPIDS || MROCKETLAKE || MALDERLAKE || MNATIVE_INTEL || MNATIVE_AMD)
=======
	default "6" if X86_32 && (MPENTIUM4 || MPENTIUMM || MPENTIUMIII || MPENTIUMII || M686 \
	|| MVIAC3_2 || MVIAC7 || MEFFICEON || MATOM || MCRUSOE || MCORE2 || MK7 || MK8 ||  MK8SSE3 \
	|| MK10 || MBARCELONA || MBOBCAT || MJAGUAR || MBULLDOZER || MPILEDRIVER || MSTEAMROLLER \
	|| MEXCAVATOR || MZEN || MZEN2 || MZEN3 || MZEN4 || MNEHALEM || MWESTMERE || MSILVERMONT \
	|| MGOLDMONT || MGOLDMONTPLUS || MSANDYBRIDGE || MIVYBRIDGE || MHASWELL || MBROADWELL \
	|| MSKYLAKE || MSKYLAKEX || MCANNONLAKE || MICELAKE || MCASCADELAKE || MCOOPERLAKE \
	|| MTIGERLAKE || MSAPPHIRERAPIDS || MROCKETLAKE || MALDERLAKE || MRAPTORLAKE || MRAPTORLAKE \
	|| MNATIVE_INTEL || MNATIVE_AMD)
>>>>>>> 7bfa108c
	default "5" if X86_32 && X86_CMPXCHG64
	default "4"

config X86_DEBUGCTLMSR
	def_bool y
	depends on !(MK6 || MWINCHIPC6 || MWINCHIP3D || MCYRIXIII || M586MMX || M586TSC || M586 \
	|| M486SX || M486) && !UML

config IA32_FEAT_CTL
	def_bool y
	depends on CPU_SUP_INTEL || CPU_SUP_CENTAUR || CPU_SUP_ZHAOXIN

config X86_VMX_FEATURE_NAMES
	def_bool y
	depends on IA32_FEAT_CTL && X86_FEATURE_NAMES

menuconfig PROCESSOR_SELECT
	bool "Supported processor vendors" if EXPERT
	help
	  This lets you choose what x86 vendor support code your kernel
	  will include.

config CPU_SUP_INTEL
	default y
	bool "Support Intel processors" if PROCESSOR_SELECT
	help
	  This enables detection, tunings and quirks for Intel processors

	  You need this enabled if you want your kernel to run on an
	  Intel CPU. Disabling this option on other types of CPUs
	  makes the kernel a tiny bit smaller. Disabling it on an Intel
	  CPU might render the kernel unbootable.

	  If unsure, say N.

config CPU_SUP_CYRIX_32
	default y
	bool "Support Cyrix processors" if PROCESSOR_SELECT
	depends on M486SX || M486 || M586 || M586TSC || M586MMX || (EXPERT && !64BIT)
	help
	  This enables detection, tunings and quirks for Cyrix processors

	  You need this enabled if you want your kernel to run on a
	  Cyrix CPU. Disabling this option on other types of CPUs
	  makes the kernel a tiny bit smaller. Disabling it on a Cyrix
	  CPU might render the kernel unbootable.

	  If unsure, say N.

config CPU_SUP_AMD
	default y
	bool "Support AMD processors" if PROCESSOR_SELECT
	help
	  This enables detection, tunings and quirks for AMD processors

	  You need this enabled if you want your kernel to run on an
	  AMD CPU. Disabling this option on other types of CPUs
	  makes the kernel a tiny bit smaller. Disabling it on an AMD
	  CPU might render the kernel unbootable.

	  If unsure, say N.

config CPU_SUP_HYGON
	default y
	bool "Support Hygon processors" if PROCESSOR_SELECT
	select CPU_SUP_AMD
	help
	  This enables detection, tunings and quirks for Hygon processors

	  You need this enabled if you want your kernel to run on an
	  Hygon CPU. Disabling this option on other types of CPUs
	  makes the kernel a tiny bit smaller. Disabling it on an Hygon
	  CPU might render the kernel unbootable.

	  If unsure, say N.

config CPU_SUP_CENTAUR
	default y
	bool "Support Centaur processors" if PROCESSOR_SELECT
	help
	  This enables detection, tunings and quirks for Centaur processors

	  You need this enabled if you want your kernel to run on a
	  Centaur CPU. Disabling this option on other types of CPUs
	  makes the kernel a tiny bit smaller. Disabling it on a Centaur
	  CPU might render the kernel unbootable.

	  If unsure, say N.

config CPU_SUP_TRANSMETA_32
	default y
	bool "Support Transmeta processors" if PROCESSOR_SELECT
	depends on !64BIT
	help
	  This enables detection, tunings and quirks for Transmeta processors

	  You need this enabled if you want your kernel to run on a
	  Transmeta CPU. Disabling this option on other types of CPUs
	  makes the kernel a tiny bit smaller. Disabling it on a Transmeta
	  CPU might render the kernel unbootable.

	  If unsure, say N.

config CPU_SUP_UMC_32
	default y
	bool "Support UMC processors" if PROCESSOR_SELECT
	depends on M486SX || M486 || (EXPERT && !64BIT)
	help
	  This enables detection, tunings and quirks for UMC processors

	  You need this enabled if you want your kernel to run on a
	  UMC CPU. Disabling this option on other types of CPUs
	  makes the kernel a tiny bit smaller. Disabling it on a UMC
	  CPU might render the kernel unbootable.

	  If unsure, say N.

config CPU_SUP_ZHAOXIN
	default y
	bool "Support Zhaoxin processors" if PROCESSOR_SELECT
	help
	  This enables detection, tunings and quirks for Zhaoxin processors

	  You need this enabled if you want your kernel to run on a
	  Zhaoxin CPU. Disabling this option on other types of CPUs
	  makes the kernel a tiny bit smaller. Disabling it on a Zhaoxin
	  CPU might render the kernel unbootable.

	  If unsure, say N.

config CPU_SUP_VORTEX_32
	default y
	bool "Support Vortex processors" if PROCESSOR_SELECT
	depends on X86_32
	help
	  This enables detection, tunings and quirks for Vortex processors

	  You need this enabled if you want your kernel to run on a
	  Vortex CPU. Disabling this option on other types of CPUs
	  makes the kernel a tiny bit smaller.

	  If unsure, say N.<|MERGE_RESOLUTION|>--- conflicted
+++ resolved
@@ -265,8 +265,6 @@
 
 	  Enables -march=znver3
 
-<<<<<<< HEAD
-=======
 config MZEN4
 	bool "AMD Zen 4"
 	depends on (CC_IS_GCC && GCC_VERSION >= 130000) || (CC_IS_CLANG && CLANG_VERSION >= 150500)
@@ -275,7 +273,6 @@
 
 	  Enables -march=znver4
 
->>>>>>> 7bfa108c
 config MCRUSOE
 	bool "Crusoe"
 	depends on X86_32
@@ -562,8 +559,6 @@
 
 	  Enables -march=alderlake
 
-<<<<<<< HEAD
-=======
 config MRAPTORLAKE
 	bool "Intel Raptor Lake"
 	depends on (CC_IS_GCC && GCC_VERSION >= 130000) || (CC_IS_CLANG && CLANG_VERSION >= 150500)
@@ -584,7 +579,6 @@
 
 	  Enables -march=meteorlake
 
->>>>>>> 7bfa108c
 config GENERIC_CPU
 	bool "Generic-x86-64"
 	depends on X86_64
@@ -660,9 +654,6 @@
 config X86_L1_CACHE_SHIFT
 	int
 	default "7" if MPENTIUM4 || MPSC
-<<<<<<< HEAD
-	default "6" if MK7 || MK8 || MPENTIUMM || MCORE2 || MATOM || MVIAC7 || MK8SSE3 || MK10 || MBARCELONA || MBOBCAT || MJAGUAR || MBULLDOZER || MPILEDRIVER || MSTEAMROLLER || MEXCAVATOR || MZEN || MZEN2 || MZEN3 || MNEHALEM || MWESTMERE || MSILVERMONT || MGOLDMONT || MGOLDMONTPLUS || MSANDYBRIDGE || MIVYBRIDGE || MHASWELL || MBROADWELL || MSKYLAKE || MSKYLAKEX || MCANNONLAKE || MICELAKE || MCASCADELAKE || MCOOPERLAKE || MTIGERLAKE || MSAPPHIRERAPIDS || MROCKETLAKE || MALDERLAKE || MNATIVE_INTEL || MNATIVE_AMD || X86_GENERIC || GENERIC_CPU || GENERIC_CPU2 || GENERIC_CPU3 || GENERIC_CPU4
-=======
 	default "6" if MK7 || MK8 || MPENTIUMM || MCORE2 || MATOM || MVIAC7 || MK8SSE3 || MK10 \
 	|| MBARCELONA || MBOBCAT || MJAGUAR || MBULLDOZER || MPILEDRIVER || MSTEAMROLLER \
 	|| MEXCAVATOR || MZEN || MZEN2 || MZEN3 || MZEN4 || MNEHALEM || MWESTMERE || MSILVERMONT \
@@ -671,7 +662,6 @@
 	|| MTIGERLAKE || MSAPPHIRERAPIDS || MROCKETLAKE || MALDERLAKE || MRAPTORLAKE || MMETEORLAKE \
 	|| MNATIVE_INTEL || MNATIVE_AMD || X86_GENERIC || GENERIC_CPU || GENERIC_CPU2 || GENERIC_CPU3 \
 	|| GENERIC_CPU4
->>>>>>> 7bfa108c
 	default "4" if MELAN || M486SX || M486 || MGEODEGX1
 	default "5" if MWINCHIP3D || MWINCHIPC6 || MCRUSOE || MEFFICEON || MCYRIXIII || MK6 || MPENTIUMIII \
 	|| MPENTIUMII || M686 || M586MMX || M586TSC || M586 || MVIAC3_2 || MGEODE_LX
@@ -691,13 +681,6 @@
 
 config X86_INTEL_USERCOPY
 	def_bool y
-<<<<<<< HEAD
-	depends on MPENTIUM4 || MPENTIUMM || MPENTIUMIII || MPENTIUMII || M586MMX || X86_GENERIC || MK8 || MK7 || MEFFICEON || MCORE2 || MNEHALEM || MWESTMERE || MSILVERMONT || MGOLDMONT || MGOLDMONTPLUS || MSANDYBRIDGE || MIVYBRIDGE || MHASWELL || MBROADWELL || MSKYLAKE || MSKYLAKEX || MCANNONLAKE || MICELAKE || MCASCADELAKE || MCOOPERLAKE || MTIGERLAKE || MSAPPHIRERAPIDS || MROCKETLAKE || MALDERLAKE || MNATIVE_INTEL
-
-config X86_USE_PPRO_CHECKSUM
-	def_bool y
-	depends on MWINCHIP3D || MWINCHIPC6 || MCYRIXIII || MK7 || MK6 || MPENTIUM4 || MPENTIUMM || MPENTIUMIII || MPENTIUMII || M686 || MK8 || MVIAC3_2 || MVIAC7 || MEFFICEON || MGEODE_LX || MCORE2 || MATOM || MK8SSE3 || MK10 || MBARCELONA || MBOBCAT || MJAGUAR || MBULLDOZER || MPILEDRIVER || MSTEAMROLLER || MEXCAVATOR || MZEN || MZEN2 || MZEN3 || MNEHALEM || MWESTMERE || MSILVERMONT || MGOLDMONT || MGOLDMONTPLUS || MSANDYBRIDGE || MIVYBRIDGE || MHASWELL || MBROADWELL || MSKYLAKE || MSKYLAKEX || MCANNONLAKE || MICELAKE || MCASCADELAKE || MCOOPERLAKE || MTIGERLAKE || MSAPPHIRERAPIDS || MROCKETLAKE || MALDERLAKE || MNATIVE_INTEL || MNATIVE_AMD
-=======
 	depends on MPENTIUM4 || MPENTIUMM || MPENTIUMIII || MPENTIUMII || M586MMX || X86_GENERIC \
 	|| MK8 || MK7 || MEFFICEON || MCORE2 || MNEHALEM || MWESTMERE || MSILVERMONT || MGOLDMONT \
 	|| MGOLDMONTPLUS || MSANDYBRIDGE || MIVYBRIDGE || MHASWELL || MBROADWELL || MSKYLAKE || MSKYLAKEX \
@@ -714,7 +697,6 @@
 	|| MHASWELL || MBROADWELL || MSKYLAKE || MSKYLAKEX || MCANNONLAKE || MICELAKE \
 	|| MCASCADELAKE || MCOOPERLAKE || MTIGERLAKE || MSAPPHIRERAPIDS || MROCKETLAKE \
 	|| MALDERLAKE || MRAPTORLAKE || MMETEORLAKE || MNATIVE_INTEL || MNATIVE_AMD
->>>>>>> 7bfa108c
 
 #
 # P6_NOPs are a relatively minor optimization that require a family >=
@@ -730,17 +712,6 @@
 config X86_P6_NOP
 	def_bool y
 	depends on X86_64
-<<<<<<< HEAD
-	depends on (MCORE2 || MPENTIUM4 || MPSC || MNEHALEM || MWESTMERE || MSILVERMONT || MGOLDMONT || MGOLDMONTPLUS || MSANDYBRIDGE || MIVYBRIDGE || MHASWELL || MBROADWELL || MSKYLAKE || MSKYLAKEX || MCANNONLAKE || MICELAKE || MCASCADELAKE || MCOOPERLAKE || MTIGERLAKE || MSAPPHIRERAPIDS || MROCKETLAKE || MALDERLAKE || MNATIVE_INTEL)
-
-config X86_TSC
-	def_bool y
-	depends on (MWINCHIP3D || MCRUSOE || MEFFICEON || MCYRIXIII || MK7 || MK6 || MPENTIUM4 || MPENTIUMM || MPENTIUMIII || MPENTIUMII || M686 || M586MMX || M586TSC || MK8 || MVIAC3_2 || MVIAC7 || MGEODEGX1 || MGEODE_LX || MCORE2 || MATOM || MK8SSE3 || MK10 || MBARCELONA || MBOBCAT || MJAGUAR || MBULLDOZER || MPILEDRIVER || MSTEAMROLLER || MEXCAVATOR || MZEN || MZEN2 || MZEN3 || MNEHALEM || MWESTMERE || MSILVERMONT || MGOLDMONT || MGOLDMONTPLUS || MSANDYBRIDGE || MIVYBRIDGE || MHASWELL || MBROADWELL || MSKYLAKE || MSKYLAKEX || MCANNONLAKE || MICELAKE || MCASCADELAKE || MCOOPERLAKE || MTIGERLAKE || MSAPPHIRERAPIDS || MROCKETLAKE || MALDERLAKE || MNATIVE_INTEL || MNATIVE_AMD) || X86_64
-
-config X86_CMPXCHG64
-	def_bool y
-	depends on X86_PAE || X86_64 || MCORE2 || MPENTIUM4 || MPENTIUMM || MPENTIUMIII || MPENTIUMII || M686 || M586TSC || M586MMX || MATOM || MGEODE_LX || MGEODEGX1 || MK6 || MK7 || MK8 || MK8SSE3 || MK10 || MBARCELONA || MBOBCAT || MJAGUAR || MBULLDOZER || MPILEDRIVER || MSTEAMROLLER || MEXCAVATOR || MZEN || MZEN2 || MZEN3 || MNEHALEM || MWESTMERE || MSILVERMONT || MGOLDMONT || MGOLDMONTPLUS || MSANDYBRIDGE || MIVYBRIDGE || MHASWELL || MBROADWELL || MSKYLAKE || MSKYLAKEX || MCANNONLAKE || MICELAKE || MCASCADELAKE || MCOOPERLAKE || MTIGERLAKE || MSAPPHIRERAPIDS || MROCKETLAKE || MALDERLAKE || MNATIVE_INTEL || MNATIVE_AMD
-=======
 	depends on (MCORE2 || MPENTIUM4 || MPSC || MNEHALEM || MWESTMERE || MSILVERMONT || MGOLDMONT \
 	|| MGOLDMONTPLUS || MSANDYBRIDGE || MIVYBRIDGE || MHASWELL || MBROADWELL || MSKYLAKE \
 	|| MSKYLAKEX || MCANNONLAKE || MICELAKE || MCASCADELAKE || MCOOPERLAKE || MTIGERLAKE \
@@ -766,15 +737,11 @@
 	|| MSANDYBRIDGE || MIVYBRIDGE || MHASWELL || MBROADWELL || MSKYLAKE || MSKYLAKEX || MCANNONLAKE \
 	|| MICELAKE || MCASCADELAKE || MCOOPERLAKE || MTIGERLAKE || MSAPPHIRERAPIDS || MROCKETLAKE \
 	|| MALDERLAKE || MRAPTORLAKE || MMETEORLAKE || MNATIVE_INTEL || MNATIVE_AMD
->>>>>>> 7bfa108c
 
 # this should be set for all -march=.. options where the compiler
 # generates cmov.
 config X86_CMOV
 	def_bool y
-<<<<<<< HEAD
-	depends on (MK8 || MK7 || MCORE2 || MPENTIUM4 || MPENTIUMM || MPENTIUMIII || MPENTIUMII || M686 || MVIAC3_2 || MVIAC7 || MCRUSOE || MEFFICEON || X86_64 || MATOM || MGEODE_LX || MK8SSE3 || MK10 || MBARCELONA || MBOBCAT || MJAGUAR || MBULLDOZER || MPILEDRIVER || MSTEAMROLLER || MEXCAVATOR || MZEN || MZEN2 || MZEN3 || MNEHALEM || MWESTMERE || MSILVERMONT || MGOLDMONT || MGOLDMONTPLUS || MSANDYBRIDGE || MIVYBRIDGE || MHASWELL || MBROADWELL || MSKYLAKE || MSKYLAKEX || MCANNONLAKE || MICELAKE || MCASCADELAKE || MCOOPERLAKE || MTIGERLAKE || MSAPPHIRERAPIDS || MROCKETLAKE || MALDERLAKE || MNATIVE_INTEL || MNATIVE_AMD)
-=======
 	depends on (MK8 || MK7 || MCORE2 || MPENTIUM4 || MPENTIUMM || MPENTIUMIII || MPENTIUMII || M686 \
 	|| MVIAC3_2 || MVIAC7 || MCRUSOE || MEFFICEON || X86_64 || MATOM || MGEODE_LX || MK8SSE3 || MK10 \
 	|| MBARCELONA || MBOBCAT || MJAGUAR || MBULLDOZER || MPILEDRIVER || MSTEAMROLLER || MEXCAVATOR \
@@ -782,14 +749,10 @@
 	|| MGOLDMONTPLUS || MSANDYBRIDGE || MIVYBRIDGE || MHASWELL || MBROADWELL || MSKYLAKE || MSKYLAKEX \
 	|| MCANNONLAKE || MICELAKE || MCASCADELAKE || MCOOPERLAKE || MTIGERLAKE || MSAPPHIRERAPIDS \
 	|| MROCKETLAKE || MALDERLAKE || MRAPTORLAKE || MMETEORLAKE || MNATIVE_INTEL || MNATIVE_AMD)
->>>>>>> 7bfa108c
 
 config X86_MINIMUM_CPU_FAMILY
 	int
 	default "64" if X86_64
-<<<<<<< HEAD
-	default "6" if X86_32 && (MPENTIUM4 || MPENTIUMM || MPENTIUMIII || MPENTIUMII || M686 || MVIAC3_2 || MVIAC7 || MEFFICEON || MATOM || MCRUSOE || MCORE2 || MK7 || MK8 ||  MK8SSE3 || MK10 || MBARCELONA || MBOBCAT || MJAGUAR || MBULLDOZER || MPILEDRIVER || MSTEAMROLLER || MEXCAVATOR || MZEN || MZEN2 || MZEN3 || MNEHALEM || MWESTMERE || MSILVERMONT || MGOLDMONT || MGOLDMONTPLUS || MSANDYBRIDGE || MIVYBRIDGE || MHASWELL || MBROADWELL || MSKYLAKE || MSKYLAKEX || MCANNONLAKE || MICELAKE || MCASCADELAKE || MCOOPERLAKE || MTIGERLAKE || MSAPPHIRERAPIDS || MROCKETLAKE || MALDERLAKE || MNATIVE_INTEL || MNATIVE_AMD)
-=======
 	default "6" if X86_32 && (MPENTIUM4 || MPENTIUMM || MPENTIUMIII || MPENTIUMII || M686 \
 	|| MVIAC3_2 || MVIAC7 || MEFFICEON || MATOM || MCRUSOE || MCORE2 || MK7 || MK8 ||  MK8SSE3 \
 	|| MK10 || MBARCELONA || MBOBCAT || MJAGUAR || MBULLDOZER || MPILEDRIVER || MSTEAMROLLER \
@@ -798,7 +761,6 @@
 	|| MSKYLAKE || MSKYLAKEX || MCANNONLAKE || MICELAKE || MCASCADELAKE || MCOOPERLAKE \
 	|| MTIGERLAKE || MSAPPHIRERAPIDS || MROCKETLAKE || MALDERLAKE || MRAPTORLAKE || MRAPTORLAKE \
 	|| MNATIVE_INTEL || MNATIVE_AMD)
->>>>>>> 7bfa108c
 	default "5" if X86_32 && X86_CMPXCHG64
 	default "4"
 
