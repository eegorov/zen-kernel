# SPDX-License-Identifier: GPL-2.0
# Put here option for CPU selection and depending optimization
choice
	prompt "Processor family"
	default M686 if X86_32
	default GENERIC_CPU if X86_64
	help
	  This is the processor type of your CPU. This information is
	  used for optimizing purposes. In order to compile a kernel
	  that can run on all supported x86 CPU types (albeit not
	  optimally fast), you can specify "486" here.

	  Note that the 386 is no longer supported, this includes
	  AMD/Cyrix/Intel 386DX/DXL/SL/SLC/SX, Cyrix/TI 486DLC/DLC2,
	  UMC 486SX-S and the NexGen Nx586.

	  The kernel will not necessarily run on earlier architectures than
	  the one you have chosen, e.g. a Pentium optimized kernel will run on
	  a PPro, but not necessarily on a i486.

	  Here are the settings recommended for greatest speed:
	  - "486" for the AMD/Cyrix/IBM/Intel 486DX/DX2/DX4 or
	    SL/SLC/SLC2/SLC3/SX/SX2 and UMC U5D or U5S.
	  - "586" for generic Pentium CPUs lacking the TSC
	    (time stamp counter) register.
	  - "Pentium-Classic" for the Intel Pentium.
	  - "Pentium-MMX" for the Intel Pentium MMX.
	  - "Pentium-Pro" for the Intel Pentium Pro.
	  - "Pentium-II" for the Intel Pentium II or pre-Coppermine Celeron.
	  - "Pentium-III" for the Intel Pentium III or Coppermine Celeron.
	  - "Pentium-4" for the Intel Pentium 4 or P4-based Celeron.
	  - "K6" for the AMD K6, K6-II and K6-III (aka K6-3D).
	  - "Athlon" for the AMD K7 family (Athlon/Duron/Thunderbird).
	  - "Opteron/Athlon64/Hammer/K8" for all K8 and newer AMD CPUs.
	  - "Crusoe" for the Transmeta Crusoe series.
	  - "Efficeon" for the Transmeta Efficeon series.
	  - "Winchip-C6" for original IDT Winchip.
	  - "Winchip-2" for IDT Winchips with 3dNow! capabilities.
	  - "AMD Elan" for the 32-bit AMD Elan embedded CPU.
	  - "GeodeGX1" for Geode GX1 (Cyrix MediaGX).
	  - "Geode GX/LX" For AMD Geode GX and LX processors.
	  - "CyrixIII/VIA C3" for VIA Cyrix III or VIA C3.
	  - "VIA C3-2" for VIA C3-2 "Nehemiah" (model 9 and above).
	  - "VIA C7" for VIA C7.
	  - "Intel P4" for the Pentium 4/Netburst microarchitecture.
	  - "Core 2/newer Xeon" for all core2 and newer Intel CPUs.
	  - "Intel Atom" for the Atom-microarchitecture CPUs.
	  - "Generic-x86-64" for a kernel which runs on any x86-64 CPU.

	  See each option's help text for additional details. If you don't know
	  what to do, choose "486".

config M486SX
	bool "486SX"
	depends on X86_32
	help
	  Select this for an 486-class CPU without an FPU such as
	  AMD/Cyrix/IBM/Intel SL/SLC/SLC2/SLC3/SX/SX2 and UMC U5S.

config M486
	bool "486DX"
	depends on X86_32
	help
	  Select this for an 486-class CPU such as AMD/Cyrix/IBM/Intel
	  486DX/DX2/DX4 and UMC U5D.

config M586
	bool "586/K5/5x86/6x86/6x86MX"
	depends on X86_32
	help
	  Select this for an 586 or 686 series processor such as the AMD K5,
	  the Cyrix 5x86, 6x86 and 6x86MX.  This choice does not
	  assume the RDTSC (Read Time Stamp Counter) instruction.

config M586TSC
	bool "Pentium-Classic"
	depends on X86_32
	help
	  Select this for a Pentium Classic processor with the RDTSC (Read
	  Time Stamp Counter) instruction for benchmarking.

config M586MMX
	bool "Pentium-MMX"
	depends on X86_32
	help
	  Select this for a Pentium with the MMX graphics/multimedia
	  extended instructions.

config M686
	bool "Pentium-Pro"
	depends on X86_32
	help
	  Select this for Intel Pentium Pro chips.  This enables the use of
	  Pentium Pro extended instructions, and disables the init-time guard
	  against the f00f bug found in earlier Pentiums.

config MPENTIUMII
	bool "Pentium-II/Celeron(pre-Coppermine)"
	depends on X86_32
	help
	  Select this for Intel chips based on the Pentium-II and
	  pre-Coppermine Celeron core.  This option enables an unaligned
	  copy optimization, compiles the kernel with optimization flags
	  tailored for the chip, and applies any applicable Pentium Pro
	  optimizations.

config MPENTIUMIII
	bool "Pentium-III/Celeron(Coppermine)/Pentium-III Xeon"
	depends on X86_32
	help
	  Select this for Intel chips based on the Pentium-III and
	  Celeron-Coppermine core.  This option enables use of some
	  extended prefetch instructions in addition to the Pentium II
	  extensions.

config MPENTIUMM
	bool "Pentium M"
	depends on X86_32
	help
	  Select this for Intel Pentium M (not Pentium-4 M)
	  notebook chips.

config MPENTIUM4
	bool "Pentium-4/Celeron(P4-based)/Pentium-4 M/older Xeon"
	depends on X86_32
	help
	  Select this for Intel Pentium 4 chips.  This includes the
	  Pentium 4, Pentium D, P4-based Celeron and Xeon, and
	  Pentium-4 M (not Pentium M) chips.  This option enables compile
	  flags optimized for the chip, uses the correct cache line size, and
	  applies any applicable optimizations.

	  CPUIDs: F[0-6][1-A] (in /proc/cpuinfo show = cpu family : 15 )

	  Select this for:
	    Pentiums (Pentium 4, Pentium D, Celeron, Celeron D) corename:
		-Willamette
		-Northwood
		-Mobile Pentium 4
		-Mobile Pentium 4 M
		-Extreme Edition (Gallatin)
		-Prescott
		-Prescott 2M
		-Cedar Mill
		-Presler
		-Smithfiled
	    Xeons (Intel Xeon, Xeon MP, Xeon LV, Xeon MV) corename:
		-Foster
		-Prestonia
		-Gallatin
		-Nocona
		-Irwindale
		-Cranford
		-Potomac
		-Paxville
		-Dempsey

config MK6
	bool "AMD K6/K6-II/K6-III"
	depends on X86_32
	help
	  Select this for an AMD K6-family processor.  Enables use of
	  some extended instructions, and passes appropriate optimization
	  flags to GCC.

config MK7
	bool "AMD Athlon/Duron/K7"
	depends on X86_32
	help
	  Select this for an AMD Athlon K7-family processor.  Enables use of
	  some extended instructions, and passes appropriate optimization
	  flags to GCC.

config MK8
	bool "AMD Opteron/Athlon64/Hammer/K8"
	help
	  Select this for an AMD Opteron or Athlon64 Hammer-family processor.
	  Enables use of some extended instructions, and passes appropriate
	  optimization flags to GCC.

config MK8SSE3
	bool "AMD Opteron/Athlon64/Hammer/K8 with SSE3"
	help
	  Select this for improved AMD Opteron or Athlon64 Hammer-family processors.
	  Enables use of some extended instructions, and passes appropriate
	  optimization flags to GCC.

config MK10
	bool "AMD 61xx/7x50/PhenomX3/X4/II/K10"
	help
	  Select this for an AMD 61xx Eight-Core Magny-Cours, Athlon X2 7x50,
	  Phenom X3/X4/II, Athlon II X2/X3/X4, or Turion II-family processor.
	  Enables use of some extended instructions, and passes appropriate
	  optimization flags to GCC.

config MBARCELONA
	bool "AMD Barcelona"
	help
	  Select this for AMD Family 10h Barcelona processors.

	  Enables -march=barcelona

config MBOBCAT
	bool "AMD Bobcat"
	help
	  Select this for AMD Family 14h Bobcat processors.

	  Enables -march=btver1

config MJAGUAR
	bool "AMD Jaguar"
	help
	  Select this for AMD Family 16h Jaguar processors.

	  Enables -march=btver2

config MBULLDOZER
	bool "AMD Bulldozer"
	help
	  Select this for AMD Family 15h Bulldozer processors.

	  Enables -march=bdver1

config MPILEDRIVER
	bool "AMD Piledriver"
	help
	  Select this for AMD Family 15h Piledriver processors.

	  Enables -march=bdver2

config MSTEAMROLLER
	bool "AMD Steamroller"
	help
	  Select this for AMD Family 15h Steamroller processors.

	  Enables -march=bdver3

config MEXCAVATOR
	bool "AMD Excavator"
	help
	  Select this for AMD Family 15h Excavator processors.

	  Enables -march=bdver4

config MZEN
	bool "AMD Zen"
	help
	  Select this for AMD Family 17h Zen processors.

	  Enables -march=znver1

config MZEN2
	bool "AMD Zen 2"
	help
	  Select this for AMD Family 17h Zen 2 processors.

	  Enables -march=znver2

config MZEN3
	bool "AMD Zen 3"
	depends on (CC_IS_GCC && GCC_VERSION >= 100300) || (CC_IS_CLANG && CLANG_VERSION >= 120000)
	help
	  Select this for AMD Family 19h Zen 3 processors.

	  Enables -march=znver3

config MZEN4
	bool "AMD Zen 4"
	depends on (CC_IS_GCC && GCC_VERSION >= 130000) || (CC_IS_CLANG && CLANG_VERSION >= 160000)
	help
	  Select this for AMD Family 19h Zen 4 processors.

	  Enables -march=znver4

config MZEN5
	bool "AMD Zen 5"
	depends on (CC_IS_GCC && GCC_VERSION >= 141000) || (CC_IS_CLANG && CLANG_VERSION >= 180000)
	help
	  Select this for AMD Family 19h Zen 5 processors.

	  Enables -march=znver5

config MCRUSOE
	bool "Crusoe"
	depends on X86_32
	help
	  Select this for a Transmeta Crusoe processor.  Treats the processor
	  like a 586 with TSC, and sets some GCC optimization flags (like a
	  Pentium Pro with no alignment requirements).

config MEFFICEON
	bool "Efficeon"
	depends on X86_32
	help
	  Select this for a Transmeta Efficeon processor.

config MWINCHIPC6
	bool "Winchip-C6"
	depends on X86_32
	help
	  Select this for an IDT Winchip C6 chip.  Linux and GCC
	  treat this chip as a 586TSC with some extended instructions
	  and alignment requirements.

config MWINCHIP3D
	bool "Winchip-2/Winchip-2A/Winchip-3"
	depends on X86_32
	help
	  Select this for an IDT Winchip-2, 2A or 3.  Linux and GCC
	  treat this chip as a 586TSC with some extended instructions
	  and alignment requirements.  Also enable out of order memory
	  stores for this CPU, which can increase performance of some
	  operations.

config MELAN
	bool "AMD Elan"
	depends on X86_32
	help
	  Select this for an AMD Elan processor.

	  Do not use this option for K6/Athlon/Opteron processors!

config MGEODEGX1
	bool "GeodeGX1"
	depends on X86_32
	help
	  Select this for a Geode GX1 (Cyrix MediaGX) chip.

config MGEODE_LX
	bool "Geode GX/LX"
	depends on X86_32
	help
	  Select this for AMD Geode GX and LX processors.

config MCYRIXIII
	bool "CyrixIII/VIA-C3"
	depends on X86_32
	help
	  Select this for a Cyrix III or C3 chip.  Presently Linux and GCC
	  treat this chip as a generic 586. Whilst the CPU is 686 class,
	  it lacks the cmov extension which gcc assumes is present when
	  generating 686 code.
	  Note that Nehemiah (Model 9) and above will not boot with this
	  kernel due to them lacking the 3DNow! instructions used in earlier
	  incarnations of the CPU.

config MVIAC3_2
	bool "VIA C3-2 (Nehemiah)"
	depends on X86_32
	help
	  Select this for a VIA C3 "Nehemiah". Selecting this enables usage
	  of SSE and tells gcc to treat the CPU as a 686.
	  Note, this kernel will not boot on older (pre model 9) C3s.

config MVIAC7
	bool "VIA C7"
	depends on X86_32
	help
	  Select this for a VIA C7.  Selecting this uses the correct cache
	  shift and tells gcc to treat the CPU as a 686.

config MPSC
	bool "Intel P4 / older Netburst based Xeon"
	depends on X86_64
	help
	  Optimize for Intel Pentium 4, Pentium D and older Nocona/Dempsey
	  Xeon CPUs with Intel 64bit which is compatible with x86-64.
	  Note that the latest Xeons (Xeon 51xx and 53xx) are not based on the
	  Netburst core and shouldn't use this option. You can distinguish them
	  using the cpu family field
	  in /proc/cpuinfo. Family 15 is an older Xeon, Family 6 a newer one.

config MCORE2
	bool "Intel Core 2"
	help

	  Select this for Intel Core 2 and newer Core 2 Xeons (Xeon 51xx and
	  53xx) CPUs. You can distinguish newer from older Xeons by the CPU
	  family in /proc/cpuinfo. Newer ones have 6 and older ones 15
	  (not a typo)

	  Enables -march=core2

config MATOM
	bool "Intel Atom"
	help

	  Select this for the Intel Atom platform. Intel Atom CPUs have an
	  in-order pipelining architecture and thus can benefit from
	  accordingly optimized code. Use a recent GCC with specific Atom
	  support in order to fully benefit from selecting this option.

config MNEHALEM
	bool "Intel Nehalem"
	select X86_P6_NOP
	help

	  Select this for 1st Gen Core processors in the Nehalem family.

	  Enables -march=nehalem

config MWESTMERE
	bool "Intel Westmere"
	select X86_P6_NOP
	help

	  Select this for the Intel Westmere formerly Nehalem-C family.

	  Enables -march=westmere

config MSILVERMONT
	bool "Intel Silvermont"
	select X86_P6_NOP
	help

	  Select this for the Intel Silvermont platform.

	  Enables -march=silvermont

config MGOLDMONT
	bool "Intel Goldmont"
	select X86_P6_NOP
	help

	  Select this for the Intel Goldmont platform including Apollo Lake and Denverton.

	  Enables -march=goldmont

config MGOLDMONTPLUS
	bool "Intel Goldmont Plus"
	select X86_P6_NOP
	help

	  Select this for the Intel Goldmont Plus platform including Gemini Lake.

	  Enables -march=goldmont-plus

config MSANDYBRIDGE
	bool "Intel Sandy Bridge"
	select X86_P6_NOP
	help

	  Select this for 2nd Gen Core processors in the Sandy Bridge family.

	  Enables -march=sandybridge

config MIVYBRIDGE
	bool "Intel Ivy Bridge"
	select X86_P6_NOP
	help

	  Select this for 3rd Gen Core processors in the Ivy Bridge family.

	  Enables -march=ivybridge

config MHASWELL
	bool "Intel Haswell"
	select X86_P6_NOP
	help

	  Select this for 4th Gen Core processors in the Haswell family.

	  Enables -march=haswell

config MBROADWELL
	bool "Intel Broadwell"
	select X86_P6_NOP
	help

	  Select this for 5th Gen Core processors in the Broadwell family.

	  Enables -march=broadwell

config MSKYLAKE
	bool "Intel Skylake"
	select X86_P6_NOP
	help

	  Select this for 6th Gen Core processors in the Skylake family.

	  Enables -march=skylake

config MSKYLAKEX
	bool "Intel Skylake X"
	select X86_P6_NOP
	help

	  Select this for 6th Gen Core processors in the Skylake X family.

	  Enables -march=skylake-avx512

config MCANNONLAKE
	bool "Intel Cannon Lake"
	select X86_P6_NOP
	help

	  Select this for 8th Gen Core processors

	  Enables -march=cannonlake

config MICELAKE
	bool "Intel Ice Lake"
	select X86_P6_NOP
	help

	  Select this for 10th Gen Core processors in the Ice Lake family.

	  Enables -march=icelake-client

config MCASCADELAKE
	bool "Intel Cascade Lake"
	select X86_P6_NOP
	help

	  Select this for Xeon processors in the Cascade Lake family.

	  Enables -march=cascadelake

config MCOOPERLAKE
	bool "Intel Cooper Lake"
	depends on (CC_IS_GCC && GCC_VERSION > 100100) || (CC_IS_CLANG && CLANG_VERSION >= 100000)
	select X86_P6_NOP
	help

	  Select this for Xeon processors in the Cooper Lake family.

	  Enables -march=cooperlake

config MTIGERLAKE
	bool "Intel Tiger Lake"
	depends on  (CC_IS_GCC && GCC_VERSION > 100100) || (CC_IS_CLANG && CLANG_VERSION >= 100000)
	select X86_P6_NOP
	help

	  Select this for third-generation 10 nm process processors in the Tiger Lake family.

	  Enables -march=tigerlake

config MSAPPHIRERAPIDS
	bool "Intel Sapphire Rapids"
	depends on (CC_IS_GCC && GCC_VERSION > 110000) || (CC_IS_CLANG && CLANG_VERSION >= 120000)
	select X86_P6_NOP
	help

	  Select this for fourth-generation 10 nm process processors in the Sapphire Rapids family.

	  Enables -march=sapphirerapids

config MROCKETLAKE
	bool "Intel Rocket Lake"
	depends on (CC_IS_GCC && GCC_VERSION > 110000) || (CC_IS_CLANG && CLANG_VERSION >= 120000)
	select X86_P6_NOP
	help

	  Select this for eleventh-generation processors in the Rocket Lake family.

	  Enables -march=rocketlake

config MALDERLAKE
	bool "Intel Alder Lake"
	depends on (CC_IS_GCC && GCC_VERSION > 110000) || (CC_IS_CLANG && CLANG_VERSION >= 120000)
	select X86_P6_NOP
	help

	  Select this for twelfth-generation processors in the Alder Lake family.

	  Enables -march=alderlake

config MRAPTORLAKE
	bool "Intel Raptor Lake"
	depends on (CC_IS_GCC && GCC_VERSION >= 130000) || (CC_IS_CLANG && CLANG_VERSION >= 150500)
	select X86_P6_NOP
	help

	  Select this for thirteenth-generation processors in the Raptor Lake family.

	  Enables -march=raptorlake

config MMETEORLAKE
	bool "Intel Meteor Lake"
	depends on (CC_IS_GCC && GCC_VERSION >= 130000) || (CC_IS_CLANG && CLANG_VERSION >= 150500)
	select X86_P6_NOP
	help

	  Select this for fourteenth-generation processors in the Meteor Lake family.

	  Enables -march=meteorlake

config MEMERALDRAPIDS
	bool "Intel Emerald Rapids"
	depends on (CC_IS_GCC && GCC_VERSION > 130000) || (CC_IS_CLANG && CLANG_VERSION >= 150500)
	select X86_P6_NOP
	help

	  Select this for fifth-generation 10 nm process processors in the Emerald Rapids family.

	  Enables -march=emeraldrapids

config GENERIC_CPU
	bool "Generic-x86-64"
	depends on X86_64
	help
	  Generic x86-64 CPU.
	  Run equally well on all x86-64 CPUs.

<<<<<<< HEAD
config GENERIC_CPU2
	bool "Generic-x86-64-v2"
	depends on (CC_IS_GCC && GCC_VERSION > 110000) || (CC_IS_CLANG && CLANG_VERSION >= 120000)
	depends on X86_64
	help
	  Generic x86-64 CPU.
	  Run equally well on all x86-64 CPUs with min support of x86-64-v2.

config GENERIC_CPU3
	bool "Generic-x86-64-v3"
	depends on (CC_IS_GCC && GCC_VERSION > 110000) || (CC_IS_CLANG && CLANG_VERSION >= 120000)
	depends on X86_64
	help
	  Generic x86-64-v3 CPU with v3 instructions.
	  Run equally well on all x86-64 CPUs with min support of x86-64-v3.

config GENERIC_CPU4
	bool "Generic-x86-64-v4"
	depends on (CC_IS_GCC && GCC_VERSION > 110000) || (CC_IS_CLANG && CLANG_VERSION >= 120000)
	depends on X86_64
	help
	  Generic x86-64 CPU with v4 instructions.
	  Run equally well on all x86-64 CPUs with min support of x86-64-v4.
=======
config MAMD_CPU_V2
	bool "AMD x86-64-v2"
	depends on (CC_IS_GCC && GCC_VERSION > 110000) || (CC_IS_CLANG && CLANG_VERSION >= 120000)
	depends on X86_64
	help
	  AMD x86-64 CPU with v2 instructions.
	  Run equally well on all AMD x86-64 CPUs with min support of -march=x86-64-v2.

config MAMD_CPU_V3
	bool "AMD x86-64-v3"
	depends on (CC_IS_GCC && GCC_VERSION > 110000) || (CC_IS_CLANG && CLANG_VERSION >= 120000)
	depends on X86_64
	help
	  AMD x86-64-v3 CPU with v3 instructions.
	  Run equally well on all AMD x86-64 CPUs with min support of -march=x86-64-v3.

config MAMD_CPU_V4
	bool "AMD x86-64-v4"
	depends on (CC_IS_GCC && GCC_VERSION > 110000) || (CC_IS_CLANG && CLANG_VERSION >= 120000)
	depends on X86_64
	help
	  AMD x86-64 CPU with v4 instructions.
	  Run equally well on all AMD x86-64 CPUs with min support of -march=x86-64-v4.

config MINTEL_CPU_V2
	bool "Intel x86-64-v2"
	depends on (CC_IS_GCC && GCC_VERSION > 110000) || (CC_IS_CLANG && CLANG_VERSION >= 120000)
	depends on X86_64
	help
	  Intel x86-64 CPU with v2 instructions.
	  Run equally well on all Intel x86-64 CPUs with min support of -march=x86-64-v2.

config MINTEL_CPU_V3
	bool "Intel x86-64-v3"
	depends on (CC_IS_GCC && GCC_VERSION > 110000) || (CC_IS_CLANG && CLANG_VERSION >= 120000)
	depends on X86_64
	help
	  Intel x86-64 CPU with v3 instructions.
	  Run equally well on all Intel x86-64 CPUs with min support of -march=x86-64-v3.

config MINTEL_CPU_V4
	bool "Intel x86-64-v4"
	depends on (CC_IS_GCC && GCC_VERSION > 110000) || (CC_IS_CLANG && CLANG_VERSION >= 120000)
	depends on X86_64
	help
	  Intel x86-64 CPU with v4 instructions.
	  Run equally well on all Intel x86-64 CPUs with min support of -march=x86-64-v4.
>>>>>>> 1d844641

config MNATIVE_INTEL
	bool "Intel-Native optimizations autodetected by the compiler"
	help

	  Clang 3.8, GCC 4.2 and above support -march=native, which automatically detects
	  the optimum settings to use based on your processor. Do NOT use this
	  for AMD CPUs.  Intel Only!

	  Enables -march=native

config MNATIVE_AMD
	bool "AMD-Native optimizations autodetected by the compiler"
	help

	  Clang 3.8, GCC 4.2 and above support -march=native, which automatically detects
	  the optimum settings to use based on your processor. Do NOT use this
	  for Intel CPUs.  AMD Only!

	  Enables -march=native

endchoice

config X86_GENERIC
	bool "Generic x86 support"
	depends on X86_32
	help
	  Instead of just including optimizations for the selected
	  x86 variant (e.g. PII, Crusoe or Athlon), include some more
	  generic optimizations as well. This will make the kernel
	  perform better on x86 CPUs other than that selected.

	  This is really intended for distributors who need more
	  generic optimizations.

#
# Define implied options from the CPU selection here
config X86_INTERNODE_CACHE_SHIFT
	int
	default "12" if X86_VSMP
	default X86_L1_CACHE_SHIFT

config X86_L1_CACHE_SHIFT
	int
	default "7" if MPENTIUM4 || MPSC
	default "6" if MK7 || MK8 || MPENTIUMM || MCORE2 || MATOM || MVIAC7 || MK8SSE3 || MK10 \
	|| MBARCELONA || MBOBCAT || MJAGUAR || MBULLDOZER || MPILEDRIVER || MSTEAMROLLER \
	|| MEXCAVATOR || MZEN || MZEN2 || MZEN3 || MZEN4 || MZEN5 || MNEHALEM || MWESTMERE || MSILVERMONT \
	|| MGOLDMONT || MGOLDMONTPLUS || MSANDYBRIDGE || MIVYBRIDGE || MHASWELL || MBROADWELL \
	|| MSKYLAKE || MSKYLAKEX || MCANNONLAKE || MICELAKE || MCASCADELAKE || MCOOPERLAKE \
	|| MTIGERLAKE || MSAPPHIRERAPIDS || MROCKETLAKE || MALDERLAKE || MRAPTORLAKE || MMETEORLAKE \
<<<<<<< HEAD
	|| MEMERALDRAPIDS || MNATIVE_INTEL || MNATIVE_AMD || X86_GENERIC || GENERIC_CPU || GENERIC_CPU2 \
	|| GENERIC_CPU3 || GENERIC_CPU4
=======
	|| MEMERALDRAPIDS || MNATIVE_INTEL || MNATIVE_AMD || X86_GENERIC || GENERIC_CPU || MAMD_CPU_V2 || MAMD_CPU_V3 \
	|| MAMD_CPU_V4 || MINTEL_CPU_V2 || MINTEL_CPU_V3 || MINTEL_CPU_V4
>>>>>>> 1d844641
	default "4" if MELAN || M486SX || M486 || MGEODEGX1
	default "5" if MWINCHIP3D || MWINCHIPC6 || MCRUSOE || MEFFICEON || MCYRIXIII || MK6 || MPENTIUMIII \
	|| MPENTIUMII || M686 || M586MMX || M586TSC || M586 || MVIAC3_2 || MGEODE_LX

config X86_F00F_BUG
	def_bool y
	depends on M586MMX || M586TSC || M586 || M486SX || M486

config X86_INVD_BUG
	def_bool y
	depends on M486SX || M486

config X86_ALIGNMENT_16
	def_bool y
	depends on MWINCHIP3D || MWINCHIPC6 || MCYRIXIII || MELAN || MK6 || M586MMX || M586TSC \
	|| M586 || M486SX || M486 || MVIAC3_2 || MGEODEGX1

config X86_INTEL_USERCOPY
	def_bool y
	depends on MPENTIUM4 || MPENTIUMM || MPENTIUMIII || MPENTIUMII || M586MMX || X86_GENERIC \
	|| MK8 || MK7 || MEFFICEON || MCORE2 || MNEHALEM || MWESTMERE || MSILVERMONT || MGOLDMONT \
	|| MGOLDMONTPLUS || MSANDYBRIDGE || MIVYBRIDGE || MHASWELL || MBROADWELL || MSKYLAKE || MSKYLAKEX \
	|| MCANNONLAKE || MICELAKE || MCASCADELAKE || MCOOPERLAKE || MTIGERLAKE || MSAPPHIRERAPIDS \
<<<<<<< HEAD
	|| MROCKETLAKE || MALDERLAKE || MRAPTORLAKE || MMETEORLAKE || MEMERALDRAPIDS || MNATIVE_INTEL
=======
	|| MROCKETLAKE || MALDERLAKE || MRAPTORLAKE || MMETEORLAKE || MEMERALDRAPIDS || MNATIVE_INTEL \
	|| MINTEL_CPU_V2 || MINTEL_CPU_V3 || MINTEL_CPU_V4
>>>>>>> 1d844641

config X86_USE_PPRO_CHECKSUM
	def_bool y
	depends on MWINCHIP3D || MWINCHIPC6 || MCYRIXIII || MK7 || MK6 || MPENTIUM4 || MPENTIUMM \
	|| MPENTIUMIII || MPENTIUMII || M686 || MK8 || MVIAC3_2 || MVIAC7 || MEFFICEON || MGEODE_LX \
	|| MCORE2 || MATOM || MK8SSE3 || MK10 || MBARCELONA || MBOBCAT || MJAGUAR || MBULLDOZER \
	|| MPILEDRIVER || MSTEAMROLLER || MEXCAVATOR || MZEN || MZEN2 || MZEN3 || MZEN4 || MZEN5 || MNEHALEM \
	|| MWESTMERE || MSILVERMONT || MGOLDMONT || MGOLDMONTPLUS || MSANDYBRIDGE || MIVYBRIDGE \
	|| MHASWELL || MBROADWELL || MSKYLAKE || MSKYLAKEX || MCANNONLAKE || MICELAKE \
	|| MCASCADELAKE || MCOOPERLAKE || MTIGERLAKE || MSAPPHIRERAPIDS || MROCKETLAKE \
<<<<<<< HEAD
	|| MALDERLAKE || MRAPTORLAKE || MMETEORLAKE || MEMERALDRAPIDS || MNATIVE_INTEL || MNATIVE_AMD
=======
	|| MALDERLAKE || MRAPTORLAKE || MMETEORLAKE || MEMERALDRAPIDS || MNATIVE_INTEL || MNATIVE_AMD \
	|| MAMD_CPU_V2 || MAMD_CPU_V3 || MAMD_CPU_V4 || MINTEL_CPU_V2 || MINTEL_CPU_V3 || MINTEL_CPU_V4
>>>>>>> 1d844641

#
# P6_NOPs are a relatively minor optimization that require a family >=
# 6 processor, except that it is broken on certain VIA chips.
# Furthermore, AMD chips prefer a totally different sequence of NOPs
# (which work on all CPUs).  In addition, it looks like Virtual PC
# does not understand them.
#
# As a result, disallow these if we're not compiling for X86_64 (these
# NOPs do work on all x86-64 capable chips); the list of processors in
# the right-hand clause are the cores that benefit from this optimization.
#
config X86_P6_NOP
	def_bool y
	depends on X86_64
	depends on (MCORE2 || MPENTIUM4 || MPSC || MNEHALEM || MWESTMERE || MSILVERMONT || MGOLDMONT \
	|| MGOLDMONTPLUS || MSANDYBRIDGE || MIVYBRIDGE || MHASWELL || MBROADWELL || MSKYLAKE \
	|| MSKYLAKEX || MCANNONLAKE || MICELAKE || MCASCADELAKE || MCOOPERLAKE || MTIGERLAKE \
	|| MSAPPHIRERAPIDS || MROCKETLAKE || MALDERLAKE || MRAPTORLAKE || MMETEORLAKE || MEMERALDRAPIDS \
<<<<<<< HEAD
	|| MNATIVE_INTEL)
=======
	|| MNATIVE_INTEL || MINTEL_CPU_V2 || MINTEL_CPU_V3 || MINTEL_CPU_V4)
>>>>>>> 1d844641

config X86_TSC
	def_bool y
	depends on (MWINCHIP3D || MCRUSOE || MEFFICEON || MCYRIXIII || MK7 || MK6 || MPENTIUM4 || MPENTIUMM \
	|| MPENTIUMIII || MPENTIUMII || M686 || M586MMX || M586TSC || MK8 || MVIAC3_2 || MVIAC7 || MGEODEGX1 \
	|| MGEODE_LX || MCORE2 || MATOM || MK8SSE3 || MK10 || MBARCELONA || MBOBCAT || MJAGUAR || MBULLDOZER \
	|| MPILEDRIVER || MSTEAMROLLER || MEXCAVATOR || MZEN || MZEN2 || MZEN3 || MZEN4 || MZEN5 || MNEHALEM \
	|| MWESTMERE || MSILVERMONT || MGOLDMONT || MGOLDMONTPLUS || MSANDYBRIDGE || MIVYBRIDGE || MHASWELL \
	|| MBROADWELL || MSKYLAKE || MSKYLAKEX || MCANNONLAKE || MICELAKE || MCASCADELAKE || MCOOPERLAKE \
	|| MTIGERLAKE || MSAPPHIRERAPIDS || MROCKETLAKE || MALDERLAKE || MRAPTORLAKE || MMETEORLAKE || MEMERALDRAPIDS \
	|| MNATIVE_INTEL || MNATIVE_AMD) || X86_64

config X86_HAVE_PAE
	def_bool y
	depends on MCRUSOE || MEFFICEON || MCYRIXIII || MPENTIUM4 || MPENTIUMM || MPENTIUMIII || MPENTIUMII || M686 || MK8 \
	|| MVIAC7 || MCORE2 || MATOM || X86_64 || MAMD_CPU_V2 || MAMD_CPU_V3 || MAMD_CPU_V4 || MINTEL_CPU_V2 || MINTEL_CPU_V3 \
	|| MINTEL_CPU_V4

config X86_CMPXCHG64
	def_bool y
	depends on X86_PAE || X86_64 || MCORE2 || MPENTIUM4 || MPENTIUMM || MPENTIUMIII || MPENTIUMII || M686 \
	|| M586TSC || M586MMX || MATOM || MGEODE_LX || MGEODEGX1 || MK6 || MK7 || MK8 || MK8SSE3 || MK10 \
	|| MBARCELONA || MBOBCAT || MJAGUAR || MBULLDOZER || MPILEDRIVER || MSTEAMROLLER || MEXCAVATOR || MZEN \
	|| MZEN2 || MZEN3 || MZEN4 || MZEN5 || MNEHALEM || MWESTMERE || MSILVERMONT || MGOLDMONT || MGOLDMONTPLUS \
	|| MSANDYBRIDGE || MIVYBRIDGE || MHASWELL || MBROADWELL || MSKYLAKE || MSKYLAKEX || MCANNONLAKE \
	|| MICELAKE || MCASCADELAKE || MCOOPERLAKE || MTIGERLAKE || MSAPPHIRERAPIDS || MROCKETLAKE \
<<<<<<< HEAD
	|| MALDERLAKE || MRAPTORLAKE || MMETEORLAKE || MEMERALDRAPIDS || MNATIVE_INTEL || MNATIVE_AMD
=======
	|| MALDERLAKE || MRAPTORLAKE || MMETEORLAKE || MEMERALDRAPIDS || MNATIVE_INTEL || MNATIVE_AMD \
	|| MAMD_CPU_V2 || MAMD_CPU_V3 || MAMD_CPU_V4 || MINTEL_CPU_V2 || MINTEL_CPU_V3 || MINTEL_CPU_V4
>>>>>>> 1d844641

# this should be set for all -march=.. options where the compiler
# generates cmov.
config X86_CMOV
	def_bool y
	depends on (MK8 || MK7 || MCORE2 || MPENTIUM4 || MPENTIUMM || MPENTIUMIII || MPENTIUMII || M686 \
	|| MVIAC3_2 || MVIAC7 || MCRUSOE || MEFFICEON || X86_64 || MATOM || MGEODE_LX || MK8SSE3 || MK10 \
	|| MBARCELONA || MBOBCAT || MJAGUAR || MBULLDOZER || MPILEDRIVER || MSTEAMROLLER || MEXCAVATOR \
	|| MZEN || MZEN2 || MZEN3 || MZEN4 || MZEN5 || MNEHALEM || MWESTMERE || MSILVERMONT || MGOLDMONT \
	|| MGOLDMONTPLUS || MSANDYBRIDGE || MIVYBRIDGE || MHASWELL || MBROADWELL || MSKYLAKE || MSKYLAKEX \
	|| MCANNONLAKE || MICELAKE || MCASCADELAKE || MCOOPERLAKE || MTIGERLAKE || MSAPPHIRERAPIDS \
	|| MROCKETLAKE || MALDERLAKE || MRAPTORLAKE || MMETEORLAKE || MEMERALDRAPIDS || MNATIVE_INTEL || MNATIVE_AMD)

config X86_MINIMUM_CPU_FAMILY
	int
	default "64" if X86_64
	default "6" if X86_32 && (MPENTIUM4 || MPENTIUMM || MPENTIUMIII || MPENTIUMII || M686 \
	|| MVIAC3_2 || MVIAC7 || MEFFICEON || MATOM || MCORE2 || MK7 || MK8 ||  MK8SSE3 \
	|| MK10 || MBARCELONA || MBOBCAT || MJAGUAR || MBULLDOZER || MPILEDRIVER || MSTEAMROLLER \
	|| MEXCAVATOR || MZEN || MZEN2 || MZEN3 || MZEN4 || MZEN5 || MNEHALEM || MWESTMERE || MSILVERMONT \
	|| MGOLDMONT || MGOLDMONTPLUS || MSANDYBRIDGE || MIVYBRIDGE || MHASWELL || MBROADWELL \
	|| MSKYLAKE || MSKYLAKEX || MCANNONLAKE || MICELAKE || MCASCADELAKE || MCOOPERLAKE \
	|| MTIGERLAKE || MSAPPHIRERAPIDS || MROCKETLAKE || MALDERLAKE || MRAPTORLAKE || MRAPTORLAKE \
<<<<<<< HEAD
	|| MNATIVE_INTEL || MNATIVE_AMD)
=======
	|| MNATIVE_INTEL || MNATIVE_AMD || MAMD_CPU_V2 || MAMD_CPU_V3 || MAMD_CPU_V4 || MINTEL_CPU_V2 \
	|| MINTEL_CPU_V3 || MINTEL_CPU_V4)
>>>>>>> 1d844641
	default "5" if X86_32 && X86_CMPXCHG64
	default "4"

config X86_DEBUGCTLMSR
	def_bool y
	depends on !(MK6 || MWINCHIPC6 || MWINCHIP3D || MCYRIXIII || M586MMX || M586TSC || M586 || M486SX || M486) && !UML

config IA32_FEAT_CTL
	def_bool y
	depends on CPU_SUP_INTEL || CPU_SUP_CENTAUR || CPU_SUP_ZHAOXIN

config X86_VMX_FEATURE_NAMES
	def_bool y
	depends on IA32_FEAT_CTL

menuconfig PROCESSOR_SELECT
	bool "Supported processor vendors" if EXPERT
	help
	  This lets you choose what x86 vendor support code your kernel
	  will include.

config CPU_SUP_INTEL
	default y
	bool "Support Intel processors" if PROCESSOR_SELECT
	help
	  This enables detection, tunings and quirks for Intel processors

	  You need this enabled if you want your kernel to run on an
	  Intel CPU. Disabling this option on other types of CPUs
	  makes the kernel a tiny bit smaller. Disabling it on an Intel
	  CPU might render the kernel unbootable.

	  If unsure, say N.

config CPU_SUP_CYRIX_32
	default y
	bool "Support Cyrix processors" if PROCESSOR_SELECT
	depends on M486SX || M486 || M586 || M586TSC || M586MMX || (EXPERT && !64BIT)
	help
	  This enables detection, tunings and quirks for Cyrix processors

	  You need this enabled if you want your kernel to run on a
	  Cyrix CPU. Disabling this option on other types of CPUs
	  makes the kernel a tiny bit smaller. Disabling it on a Cyrix
	  CPU might render the kernel unbootable.

	  If unsure, say N.

config CPU_SUP_AMD
	default y
	bool "Support AMD processors" if PROCESSOR_SELECT
	help
	  This enables detection, tunings and quirks for AMD processors

	  You need this enabled if you want your kernel to run on an
	  AMD CPU. Disabling this option on other types of CPUs
	  makes the kernel a tiny bit smaller. Disabling it on an AMD
	  CPU might render the kernel unbootable.

	  If unsure, say N.

config CPU_SUP_HYGON
	default y
	bool "Support Hygon processors" if PROCESSOR_SELECT
	select CPU_SUP_AMD
	help
	  This enables detection, tunings and quirks for Hygon processors

	  You need this enabled if you want your kernel to run on an
	  Hygon CPU. Disabling this option on other types of CPUs
	  makes the kernel a tiny bit smaller. Disabling it on an Hygon
	  CPU might render the kernel unbootable.

	  If unsure, say N.

config CPU_SUP_CENTAUR
	default y
	bool "Support Centaur processors" if PROCESSOR_SELECT
	help
	  This enables detection, tunings and quirks for Centaur processors

	  You need this enabled if you want your kernel to run on a
	  Centaur CPU. Disabling this option on other types of CPUs
	  makes the kernel a tiny bit smaller. Disabling it on a Centaur
	  CPU might render the kernel unbootable.

	  If unsure, say N.

config CPU_SUP_TRANSMETA_32
	default y
	bool "Support Transmeta processors" if PROCESSOR_SELECT
	depends on !64BIT
	help
	  This enables detection, tunings and quirks for Transmeta processors

	  You need this enabled if you want your kernel to run on a
	  Transmeta CPU. Disabling this option on other types of CPUs
	  makes the kernel a tiny bit smaller. Disabling it on a Transmeta
	  CPU might render the kernel unbootable.

	  If unsure, say N.

config CPU_SUP_UMC_32
	default y
	bool "Support UMC processors" if PROCESSOR_SELECT
	depends on M486SX || M486 || (EXPERT && !64BIT)
	help
	  This enables detection, tunings and quirks for UMC processors

	  You need this enabled if you want your kernel to run on a
	  UMC CPU. Disabling this option on other types of CPUs
	  makes the kernel a tiny bit smaller. Disabling it on a UMC
	  CPU might render the kernel unbootable.

	  If unsure, say N.

config CPU_SUP_ZHAOXIN
	default y
	bool "Support Zhaoxin processors" if PROCESSOR_SELECT
	help
	  This enables detection, tunings and quirks for Zhaoxin processors

	  You need this enabled if you want your kernel to run on a
	  Zhaoxin CPU. Disabling this option on other types of CPUs
	  makes the kernel a tiny bit smaller. Disabling it on a Zhaoxin
	  CPU might render the kernel unbootable.

	  If unsure, say N.

config CPU_SUP_VORTEX_32
	default y
	bool "Support Vortex processors" if PROCESSOR_SELECT
	depends on X86_32
	help
	  This enables detection, tunings and quirks for Vortex processors

	  You need this enabled if you want your kernel to run on a
	  Vortex CPU. Disabling this option on other types of CPUs
	  makes the kernel a tiny bit smaller.

	  If unsure, say N.<|MERGE_RESOLUTION|>--- conflicted
+++ resolved
@@ -603,7 +603,6 @@
 	  Generic x86-64 CPU.
 	  Run equally well on all x86-64 CPUs.
 
-<<<<<<< HEAD
 config GENERIC_CPU2
 	bool "Generic-x86-64-v2"
 	depends on (CC_IS_GCC && GCC_VERSION > 110000) || (CC_IS_CLANG && CLANG_VERSION >= 120000)
@@ -627,7 +626,7 @@
 	help
 	  Generic x86-64 CPU with v4 instructions.
 	  Run equally well on all x86-64 CPUs with min support of x86-64-v4.
-=======
+
 config MAMD_CPU_V2
 	bool "AMD x86-64-v2"
 	depends on (CC_IS_GCC && GCC_VERSION > 110000) || (CC_IS_CLANG && CLANG_VERSION >= 120000)
@@ -675,7 +674,6 @@
 	help
 	  Intel x86-64 CPU with v4 instructions.
 	  Run equally well on all Intel x86-64 CPUs with min support of -march=x86-64-v4.
->>>>>>> 1d844641
 
 config MNATIVE_INTEL
 	bool "Intel-Native optimizations autodetected by the compiler"
@@ -727,13 +725,9 @@
 	|| MGOLDMONT || MGOLDMONTPLUS || MSANDYBRIDGE || MIVYBRIDGE || MHASWELL || MBROADWELL \
 	|| MSKYLAKE || MSKYLAKEX || MCANNONLAKE || MICELAKE || MCASCADELAKE || MCOOPERLAKE \
 	|| MTIGERLAKE || MSAPPHIRERAPIDS || MROCKETLAKE || MALDERLAKE || MRAPTORLAKE || MMETEORLAKE \
-<<<<<<< HEAD
-	|| MEMERALDRAPIDS || MNATIVE_INTEL || MNATIVE_AMD || X86_GENERIC || GENERIC_CPU || GENERIC_CPU2 \
-	|| GENERIC_CPU3 || GENERIC_CPU4
-=======
 	|| MEMERALDRAPIDS || MNATIVE_INTEL || MNATIVE_AMD || X86_GENERIC || GENERIC_CPU || MAMD_CPU_V2 || MAMD_CPU_V3 \
-	|| MAMD_CPU_V4 || MINTEL_CPU_V2 || MINTEL_CPU_V3 || MINTEL_CPU_V4
->>>>>>> 1d844641
+	|| MAMD_CPU_V4 || MINTEL_CPU_V2 || MINTEL_CPU_V3 || MINTEL_CPU_V4 \
+	|| GENERIC_CPU || GENERIC_CPU2  || GENERIC_CPU3 || GENERIC_CPU4
 	default "4" if MELAN || M486SX || M486 || MGEODEGX1
 	default "5" if MWINCHIP3D || MWINCHIPC6 || MCRUSOE || MEFFICEON || MCYRIXIII || MK6 || MPENTIUMIII \
 	|| MPENTIUMII || M686 || M586MMX || M586TSC || M586 || MVIAC3_2 || MGEODE_LX
@@ -757,12 +751,8 @@
 	|| MK8 || MK7 || MEFFICEON || MCORE2 || MNEHALEM || MWESTMERE || MSILVERMONT || MGOLDMONT \
 	|| MGOLDMONTPLUS || MSANDYBRIDGE || MIVYBRIDGE || MHASWELL || MBROADWELL || MSKYLAKE || MSKYLAKEX \
 	|| MCANNONLAKE || MICELAKE || MCASCADELAKE || MCOOPERLAKE || MTIGERLAKE || MSAPPHIRERAPIDS \
-<<<<<<< HEAD
-	|| MROCKETLAKE || MALDERLAKE || MRAPTORLAKE || MMETEORLAKE || MEMERALDRAPIDS || MNATIVE_INTEL
-=======
 	|| MROCKETLAKE || MALDERLAKE || MRAPTORLAKE || MMETEORLAKE || MEMERALDRAPIDS || MNATIVE_INTEL \
 	|| MINTEL_CPU_V2 || MINTEL_CPU_V3 || MINTEL_CPU_V4
->>>>>>> 1d844641
 
 config X86_USE_PPRO_CHECKSUM
 	def_bool y
@@ -773,12 +763,8 @@
 	|| MWESTMERE || MSILVERMONT || MGOLDMONT || MGOLDMONTPLUS || MSANDYBRIDGE || MIVYBRIDGE \
 	|| MHASWELL || MBROADWELL || MSKYLAKE || MSKYLAKEX || MCANNONLAKE || MICELAKE \
 	|| MCASCADELAKE || MCOOPERLAKE || MTIGERLAKE || MSAPPHIRERAPIDS || MROCKETLAKE \
-<<<<<<< HEAD
-	|| MALDERLAKE || MRAPTORLAKE || MMETEORLAKE || MEMERALDRAPIDS || MNATIVE_INTEL || MNATIVE_AMD
-=======
 	|| MALDERLAKE || MRAPTORLAKE || MMETEORLAKE || MEMERALDRAPIDS || MNATIVE_INTEL || MNATIVE_AMD \
 	|| MAMD_CPU_V2 || MAMD_CPU_V3 || MAMD_CPU_V4 || MINTEL_CPU_V2 || MINTEL_CPU_V3 || MINTEL_CPU_V4
->>>>>>> 1d844641
 
 #
 # P6_NOPs are a relatively minor optimization that require a family >=
@@ -798,11 +784,7 @@
 	|| MGOLDMONTPLUS || MSANDYBRIDGE || MIVYBRIDGE || MHASWELL || MBROADWELL || MSKYLAKE \
 	|| MSKYLAKEX || MCANNONLAKE || MICELAKE || MCASCADELAKE || MCOOPERLAKE || MTIGERLAKE \
 	|| MSAPPHIRERAPIDS || MROCKETLAKE || MALDERLAKE || MRAPTORLAKE || MMETEORLAKE || MEMERALDRAPIDS \
-<<<<<<< HEAD
-	|| MNATIVE_INTEL)
-=======
 	|| MNATIVE_INTEL || MINTEL_CPU_V2 || MINTEL_CPU_V3 || MINTEL_CPU_V4)
->>>>>>> 1d844641
 
 config X86_TSC
 	def_bool y
@@ -829,12 +811,8 @@
 	|| MZEN2 || MZEN3 || MZEN4 || MZEN5 || MNEHALEM || MWESTMERE || MSILVERMONT || MGOLDMONT || MGOLDMONTPLUS \
 	|| MSANDYBRIDGE || MIVYBRIDGE || MHASWELL || MBROADWELL || MSKYLAKE || MSKYLAKEX || MCANNONLAKE \
 	|| MICELAKE || MCASCADELAKE || MCOOPERLAKE || MTIGERLAKE || MSAPPHIRERAPIDS || MROCKETLAKE \
-<<<<<<< HEAD
-	|| MALDERLAKE || MRAPTORLAKE || MMETEORLAKE || MEMERALDRAPIDS || MNATIVE_INTEL || MNATIVE_AMD
-=======
 	|| MALDERLAKE || MRAPTORLAKE || MMETEORLAKE || MEMERALDRAPIDS || MNATIVE_INTEL || MNATIVE_AMD \
 	|| MAMD_CPU_V2 || MAMD_CPU_V3 || MAMD_CPU_V4 || MINTEL_CPU_V2 || MINTEL_CPU_V3 || MINTEL_CPU_V4
->>>>>>> 1d844641
 
 # this should be set for all -march=.. options where the compiler
 # generates cmov.
@@ -858,12 +836,8 @@
 	|| MGOLDMONT || MGOLDMONTPLUS || MSANDYBRIDGE || MIVYBRIDGE || MHASWELL || MBROADWELL \
 	|| MSKYLAKE || MSKYLAKEX || MCANNONLAKE || MICELAKE || MCASCADELAKE || MCOOPERLAKE \
 	|| MTIGERLAKE || MSAPPHIRERAPIDS || MROCKETLAKE || MALDERLAKE || MRAPTORLAKE || MRAPTORLAKE \
-<<<<<<< HEAD
-	|| MNATIVE_INTEL || MNATIVE_AMD)
-=======
 	|| MNATIVE_INTEL || MNATIVE_AMD || MAMD_CPU_V2 || MAMD_CPU_V3 || MAMD_CPU_V4 || MINTEL_CPU_V2 \
 	|| MINTEL_CPU_V3 || MINTEL_CPU_V4)
->>>>>>> 1d844641
 	default "5" if X86_32 && X86_CMPXCHG64
 	default "4"
 
