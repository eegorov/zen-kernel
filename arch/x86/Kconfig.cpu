# SPDX-License-Identifier: GPL-2.0
# Put here option for CPU selection and depending optimization
choice
	prompt "Processor family"
	default M686 if X86_32
	default GENERIC_CPU if X86_64
	help
	  This is the processor type of your CPU. This information is
	  used for optimizing purposes. In order to compile a kernel
	  that can run on all supported x86 CPU types (albeit not
	  optimally fast), you can specify "486" here.

	  Note that the 386 is no longer supported, this includes
	  AMD/Cyrix/Intel 386DX/DXL/SL/SLC/SX, Cyrix/TI 486DLC/DLC2,
	  UMC 486SX-S and the NexGen Nx586.

	  The kernel will not necessarily run on earlier architectures than
	  the one you have chosen, e.g. a Pentium optimized kernel will run on
	  a PPro, but not necessarily on a i486.

	  Here are the settings recommended for greatest speed:
	  - "486" for the AMD/Cyrix/IBM/Intel 486DX/DX2/DX4 or
	    SL/SLC/SLC2/SLC3/SX/SX2 and UMC U5D or U5S.
	  - "586" for generic Pentium CPUs lacking the TSC
	    (time stamp counter) register.
	  - "Pentium-Classic" for the Intel Pentium.
	  - "Pentium-MMX" for the Intel Pentium MMX.
	  - "Pentium-Pro" for the Intel Pentium Pro.
	  - "Pentium-II" for the Intel Pentium II or pre-Coppermine Celeron.
	  - "Pentium-III" for the Intel Pentium III or Coppermine Celeron.
	  - "Pentium-4" for the Intel Pentium 4 or P4-based Celeron.
	  - "K6" for the AMD K6, K6-II and K6-III (aka K6-3D).
	  - "Athlon" for the AMD K7 family (Athlon/Duron/Thunderbird).
	  - "Opteron/Athlon64/Hammer/K8" for all K8 and newer AMD CPUs.
	  - "Crusoe" for the Transmeta Crusoe series.
	  - "Efficeon" for the Transmeta Efficeon series.
	  - "Winchip-C6" for original IDT Winchip.
	  - "Winchip-2" for IDT Winchips with 3dNow! capabilities.
	  - "AMD Elan" for the 32-bit AMD Elan embedded CPU.
	  - "GeodeGX1" for Geode GX1 (Cyrix MediaGX).
	  - "Geode GX/LX" For AMD Geode GX and LX processors.
	  - "CyrixIII/VIA C3" for VIA Cyrix III or VIA C3.
	  - "VIA C3-2" for VIA C3-2 "Nehemiah" (model 9 and above).
	  - "VIA C7" for VIA C7.
	  - "Intel P4" for the Pentium 4/Netburst microarchitecture.
	  - "Core 2/newer Xeon" for all core2 and newer Intel CPUs.
	  - "Intel Atom" for the Atom-microarchitecture CPUs.
	  - "Generic-x86-64" for a kernel which runs on any x86-64 CPU.

	  See each option's help text for additional details. If you don't know
	  what to do, choose "486".

config M486SX
	bool "486SX"
	depends on X86_32
	help
	  Select this for an 486-class CPU without an FPU such as
	  AMD/Cyrix/IBM/Intel SL/SLC/SLC2/SLC3/SX/SX2 and UMC U5S.

config M486
	bool "486DX"
	depends on X86_32
	help
	  Select this for an 486-class CPU such as AMD/Cyrix/IBM/Intel
	  486DX/DX2/DX4 and UMC U5D.

config M586
	bool "586/K5/5x86/6x86/6x86MX"
	depends on X86_32
	help
	  Select this for an 586 or 686 series processor such as the AMD K5,
	  the Cyrix 5x86, 6x86 and 6x86MX.  This choice does not
	  assume the RDTSC (Read Time Stamp Counter) instruction.

config M586TSC
	bool "Pentium-Classic"
	depends on X86_32
	help
	  Select this for a Pentium Classic processor with the RDTSC (Read
	  Time Stamp Counter) instruction for benchmarking.

config M586MMX
	bool "Pentium-MMX"
	depends on X86_32
	help
	  Select this for a Pentium with the MMX graphics/multimedia
	  extended instructions.

config M686
	bool "Pentium-Pro"
	depends on X86_32
	help
	  Select this for Intel Pentium Pro chips.  This enables the use of
	  Pentium Pro extended instructions, and disables the init-time guard
	  against the f00f bug found in earlier Pentiums.

config MPENTIUMII
	bool "Pentium-II/Celeron(pre-Coppermine)"
	depends on X86_32
	help
	  Select this for Intel chips based on the Pentium-II and
	  pre-Coppermine Celeron core.  This option enables an unaligned
	  copy optimization, compiles the kernel with optimization flags
	  tailored for the chip, and applies any applicable Pentium Pro
	  optimizations.

config MPENTIUMIII
	bool "Pentium-III/Celeron(Coppermine)/Pentium-III Xeon"
	depends on X86_32
	help
	  Select this for Intel chips based on the Pentium-III and
	  Celeron-Coppermine core.  This option enables use of some
	  extended prefetch instructions in addition to the Pentium II
	  extensions.

config MPENTIUMM
	bool "Pentium M"
	depends on X86_32
	help
	  Select this for Intel Pentium M (not Pentium-4 M)
	  notebook chips.

config MPENTIUM4
	bool "Pentium-4/Celeron(P4-based)/Pentium-4 M/older Xeon"
	depends on X86_32
	help
	  Select this for Intel Pentium 4 chips.  This includes the
	  Pentium 4, Pentium D, P4-based Celeron and Xeon, and
	  Pentium-4 M (not Pentium M) chips.  This option enables compile
	  flags optimized for the chip, uses the correct cache line size, and
	  applies any applicable optimizations.

	  CPUIDs: F[0-6][1-A] (in /proc/cpuinfo show = cpu family : 15 )

	  Select this for:
	    Pentiums (Pentium 4, Pentium D, Celeron, Celeron D) corename:
		-Willamette
		-Northwood
		-Mobile Pentium 4
		-Mobile Pentium 4 M
		-Extreme Edition (Gallatin)
		-Prescott
		-Prescott 2M
		-Cedar Mill
		-Presler
		-Smithfiled
	    Xeons (Intel Xeon, Xeon MP, Xeon LV, Xeon MV) corename:
		-Foster
		-Prestonia
		-Gallatin
		-Nocona
		-Irwindale
		-Cranford
		-Potomac
		-Paxville
		-Dempsey

config MK6
	bool "AMD K6/K6-II/K6-III"
	depends on X86_32
	help
	  Select this for an AMD K6-family processor.  Enables use of
	  some extended instructions, and passes appropriate optimization
	  flags to GCC.

config MK7
	bool "AMD Athlon/Duron/K7"
	depends on X86_32
	help
	  Select this for an AMD Athlon K7-family processor.  Enables use of
	  some extended instructions, and passes appropriate optimization
	  flags to GCC.

config MK8
	bool "AMD Opteron/Athlon64/Hammer/K8"
	help
	  Select this for an AMD Opteron or Athlon64 Hammer-family processor.
	  Enables use of some extended instructions, and passes appropriate
	  optimization flags to GCC.

config MK8SSE3
	bool "AMD Opteron/Athlon64/Hammer/K8 with SSE3"
	help
	  Select this for improved AMD Opteron or Athlon64 Hammer-family processors.
	  Enables use of some extended instructions, and passes appropriate
	  optimization flags to GCC.

config MK10
	bool "AMD 61xx/7x50/PhenomX3/X4/II/K10"
	help
	  Select this for an AMD 61xx Eight-Core Magny-Cours, Athlon X2 7x50,
	  Phenom X3/X4/II, Athlon II X2/X3/X4, or Turion II-family processor.
	  Enables use of some extended instructions, and passes appropriate
	  optimization flags to GCC.

config MBARCELONA
	bool "AMD Barcelona"
	help
	  Select this for AMD Family 10h Barcelona processors.

	  Enables -march=barcelona

config MBOBCAT
	bool "AMD Bobcat"
	help
	  Select this for AMD Family 14h Bobcat processors.

	  Enables -march=btver1

config MJAGUAR
	bool "AMD Jaguar"
	help
	  Select this for AMD Family 16h Jaguar processors.

	  Enables -march=btver2

config MBULLDOZER
	bool "AMD Bulldozer"
	help
	  Select this for AMD Family 15h Bulldozer processors.

	  Enables -march=bdver1

config MPILEDRIVER
	bool "AMD Piledriver"
	help
	  Select this for AMD Family 15h Piledriver processors.

	  Enables -march=bdver2

config MSTEAMROLLER
	bool "AMD Steamroller"
	help
	  Select this for AMD Family 15h Steamroller processors.

	  Enables -march=bdver3

config MEXCAVATOR
	bool "AMD Excavator"
	help
	  Select this for AMD Family 15h Excavator processors.

	  Enables -march=bdver4

config MZEN
	bool "AMD Zen"
	help
	  Select this for AMD Family 17h Zen processors.

	  Enables -march=znver1

config MZEN2
	bool "AMD Zen 2"
	help
	  Select this for AMD Family 17h Zen 2 processors.

	  Enables -march=znver2

config MZEN3
	bool "AMD Zen 3"
	depends on (CC_IS_GCC && GCC_VERSION >= 100300) || (CC_IS_CLANG && CLANG_VERSION >= 120000)
	help
	  Select this for AMD Family 19h Zen 3 processors.

	  Enables -march=znver3

config MZEN4
	bool "AMD Zen 4"
	depends on (CC_IS_GCC && GCC_VERSION >= 130000) || (CC_IS_CLANG && CLANG_VERSION >= 160000)
	help
	  Select this for AMD Family 19h Zen 4 processors.

	  Enables -march=znver4

config MZEN5
	bool "AMD Zen 5"
	depends on (CC_IS_GCC && GCC_VERSION > 140000) || (CC_IS_CLANG && CLANG_VERSION >= 191000)
	help
	  Select this for AMD Family 19h Zen 5 processors.

	  Enables -march=znver5

config MCRUSOE
	bool "Crusoe"
	depends on X86_32
	help
	  Select this for a Transmeta Crusoe processor.  Treats the processor
	  like a 586 with TSC, and sets some GCC optimization flags (like a
	  Pentium Pro with no alignment requirements).

config MEFFICEON
	bool "Efficeon"
	depends on X86_32
	help
	  Select this for a Transmeta Efficeon processor.

config MWINCHIPC6
	bool "Winchip-C6"
	depends on X86_32
	help
	  Select this for an IDT Winchip C6 chip.  Linux and GCC
	  treat this chip as a 586TSC with some extended instructions
	  and alignment requirements.

config MWINCHIP3D
	bool "Winchip-2/Winchip-2A/Winchip-3"
	depends on X86_32
	help
	  Select this for an IDT Winchip-2, 2A or 3.  Linux and GCC
	  treat this chip as a 586TSC with some extended instructions
	  and alignment requirements.  Also enable out of order memory
	  stores for this CPU, which can increase performance of some
	  operations.

config MELAN
	bool "AMD Elan"
	depends on X86_32
	help
	  Select this for an AMD Elan processor.

	  Do not use this option for K6/Athlon/Opteron processors!

config MGEODEGX1
	bool "GeodeGX1"
	depends on X86_32
	help
	  Select this for a Geode GX1 (Cyrix MediaGX) chip.

config MGEODE_LX
	bool "Geode GX/LX"
	depends on X86_32
	help
	  Select this for AMD Geode GX and LX processors.

config MCYRIXIII
	bool "CyrixIII/VIA-C3"
	depends on X86_32
	help
	  Select this for a Cyrix III or C3 chip.  Presently Linux and GCC
	  treat this chip as a generic 586. Whilst the CPU is 686 class,
	  it lacks the cmov extension which gcc assumes is present when
	  generating 686 code.
	  Note that Nehemiah (Model 9) and above will not boot with this
	  kernel due to them lacking the 3DNow! instructions used in earlier
	  incarnations of the CPU.

config MVIAC3_2
	bool "VIA C3-2 (Nehemiah)"
	depends on X86_32
	help
	  Select this for a VIA C3 "Nehemiah". Selecting this enables usage
	  of SSE and tells gcc to treat the CPU as a 686.
	  Note, this kernel will not boot on older (pre model 9) C3s.

config MVIAC7
	bool "VIA C7"
	depends on X86_32
	help
	  Select this for a VIA C7.  Selecting this uses the correct cache
	  shift and tells gcc to treat the CPU as a 686.

config MPSC
	bool "Intel P4 / older Netburst based Xeon"
	depends on X86_64
	help
	  Optimize for Intel Pentium 4, Pentium D and older Nocona/Dempsey
	  Xeon CPUs with Intel 64bit which is compatible with x86-64.
	  Note that the latest Xeons (Xeon 51xx and 53xx) are not based on the
	  Netburst core and shouldn't use this option. You can distinguish them
	  using the cpu family field
	  in /proc/cpuinfo. Family 15 is an older Xeon, Family 6 a newer one.

config MATOM
	bool "Intel Atom"
	help

	  Select this for the Intel Atom platform. Intel Atom CPUs have an
	  in-order pipelining architecture and thus can benefit from
	  accordingly optimized code. Use a recent GCC with specific Atom
	  support in order to fully benefit from selecting this option.

config MCORE2
	bool "Intel Core 2"
	help

	  Select this for Intel Core 2 and newer Core 2 Xeons (Xeon 51xx and
	  53xx) CPUs. You can distinguish newer from older Xeons by the CPU
	  family in /proc/cpuinfo. Newer ones have 6 and older ones 15
	  (not a typo)

	  Enables -march=core2

config MNEHALEM
	bool "Intel Nehalem"
	help

	  Select this for 1st Gen Core processors in the Nehalem family.

	  Enables -march=nehalem

config MWESTMERE
	bool "Intel Westmere"
	help

	  Select this for the Intel Westmere formerly Nehalem-C family.

	  Enables -march=westmere

config MSILVERMONT
	bool "Intel Silvermont"
	help

	  Select this for the Intel Silvermont platform.

	  Enables -march=silvermont

config MGOLDMONT
	bool "Intel Goldmont"
	help

	  Select this for the Intel Goldmont platform including Apollo Lake and Denverton.

	  Enables -march=goldmont

config MGOLDMONTPLUS
	bool "Intel Goldmont Plus"
	help

	  Select this for the Intel Goldmont Plus platform including Gemini Lake.

	  Enables -march=goldmont-plus

config MSANDYBRIDGE
	bool "Intel Sandy Bridge"
	help

	  Select this for 2nd Gen Core processors in the Sandy Bridge family.

	  Enables -march=sandybridge

config MIVYBRIDGE
	bool "Intel Ivy Bridge"
	help

	  Select this for 3rd Gen Core processors in the Ivy Bridge family.

	  Enables -march=ivybridge

config MHASWELL
	bool "Intel Haswell"
	help

	  Select this for 4th Gen Core processors in the Haswell family.

	  Enables -march=haswell

config MBROADWELL
	bool "Intel Broadwell"
	help

	  Select this for 5th Gen Core processors in the Broadwell family.

	  Enables -march=broadwell

config MSKYLAKE
	bool "Intel Skylake"
	help

	  Select this for 6th Gen Core processors in the Skylake family.

	  Enables -march=skylake

config MSKYLAKEX
	bool "Intel Skylake X"
	help

	  Select this for 6th Gen Core processors in the Skylake X family.

	  Enables -march=skylake-avx512

config MCANNONLAKE
	bool "Intel Cannon Lake"
	help

	  Select this for 8th Gen Core processors

	  Enables -march=cannonlake

config MICELAKE
	bool "Intel Ice Lake"
	help

	  Select this for 10th Gen Core processors in the Ice Lake family.

	  Enables -march=icelake-client

config MCASCADELAKE
	bool "Intel Cascade Lake"
	help

	  Select this for Xeon processors in the Cascade Lake family.

	  Enables -march=cascadelake

config MCOOPERLAKE
	bool "Intel Cooper Lake"
	depends on (CC_IS_GCC && GCC_VERSION > 100100) || (CC_IS_CLANG && CLANG_VERSION >= 100000)
	help

	  Select this for Xeon processors in the Cooper Lake family.

	  Enables -march=cooperlake

config MTIGERLAKE
	bool "Intel Tiger Lake"
	depends on  (CC_IS_GCC && GCC_VERSION > 100100) || (CC_IS_CLANG && CLANG_VERSION >= 100000)
	help

	  Select this for third-generation 10 nm process processors in the Tiger Lake family.

	  Enables -march=tigerlake

config MSAPPHIRERAPIDS
	bool "Intel Sapphire Rapids"
	depends on (CC_IS_GCC && GCC_VERSION > 110000) || (CC_IS_CLANG && CLANG_VERSION >= 120000)
	help

	  Select this for fourth-generation 10 nm process processors in the Sapphire Rapids family.

	  Enables -march=sapphirerapids

config MROCKETLAKE
	bool "Intel Rocket Lake"
	depends on (CC_IS_GCC && GCC_VERSION > 110000) || (CC_IS_CLANG && CLANG_VERSION >= 120000)
	help

	  Select this for eleventh-generation processors in the Rocket Lake family.

	  Enables -march=rocketlake

config MALDERLAKE
	bool "Intel Alder Lake"
	depends on (CC_IS_GCC && GCC_VERSION > 110000) || (CC_IS_CLANG && CLANG_VERSION >= 120000)
	help

	  Select this for twelfth-generation processors in the Alder Lake family.

	  Enables -march=alderlake

config MRAPTORLAKE
	bool "Intel Raptor Lake"
	depends on (CC_IS_GCC && GCC_VERSION >= 130000) || (CC_IS_CLANG && CLANG_VERSION >= 150500)
	help

	  Select this for thirteenth-generation processors in the Raptor Lake family.

	  Enables -march=raptorlake

config MMETEORLAKE
	bool "Intel Meteor Lake"
	depends on (CC_IS_GCC && GCC_VERSION >= 130000) || (CC_IS_CLANG && CLANG_VERSION >= 150500)
	help

	  Select this for fourteenth-generation processors in the Meteor Lake family.

	  Enables -march=meteorlake

config MEMERALDRAPIDS
	bool "Intel Emerald Rapids"
	depends on (CC_IS_GCC && GCC_VERSION > 130000) || (CC_IS_CLANG && CLANG_VERSION >= 150500)
	help

	  Select this for fifth-generation 10 nm process processors in the Emerald Rapids family.

	  Enables -march=emeraldrapids

config GENERIC_CPU
	bool "Generic-x86-64"
	depends on X86_64
	help
	  Generic x86-64 CPU.
	  Run equally well on all x86-64 CPUs.

<<<<<<< HEAD
config GENERIC_CPU2
	bool "Generic-x86-64-v2"
	depends on (CC_IS_GCC && GCC_VERSION > 110000) || (CC_IS_CLANG && CLANG_VERSION >= 120000)
	depends on X86_64
	help
	  Generic x86-64 CPU.
	  Run equally well on all x86-64 CPUs with min support of x86-64-v2.

config GENERIC_CPU3
	bool "Generic-x86-64-v3"
	depends on (CC_IS_GCC && GCC_VERSION > 110000) || (CC_IS_CLANG && CLANG_VERSION >= 120000)
	depends on X86_64
	help
	  Generic x86-64-v3 CPU with v3 instructions.
	  Run equally well on all x86-64 CPUs with min support of x86-64-v3.

config GENERIC_CPU4
	bool "Generic-x86-64-v4"
	depends on (CC_IS_GCC && GCC_VERSION > 110000) || (CC_IS_CLANG && CLANG_VERSION >= 120000)
	depends on X86_64
	help
	  Generic x86-64 CPU with v4 instructions.
	  Run equally well on all x86-64 CPUs with min support of x86-64-v4.

config MAMD_CPU_V2
	bool "AMD x86-64-v2"
	depends on (CC_IS_GCC && GCC_VERSION > 110000) || (CC_IS_CLANG && CLANG_VERSION >= 120000)
	depends on X86_64
	help
	  AMD x86-64 CPU with v2 instructions.
	  Run equally well on all AMD x86-64 CPUs with min support of -march=x86-64-v2.

config MAMD_CPU_V3
	bool "AMD x86-64-v3"
	depends on (CC_IS_GCC && GCC_VERSION > 110000) || (CC_IS_CLANG && CLANG_VERSION >= 120000)
	depends on X86_64
	help
	  AMD x86-64-v3 CPU with v3 instructions.
	  Run equally well on all AMD x86-64 CPUs with min support of -march=x86-64-v3.

config MAMD_CPU_V4
	bool "AMD x86-64-v4"
	depends on (CC_IS_GCC && GCC_VERSION > 110000) || (CC_IS_CLANG && CLANG_VERSION >= 120000)
	depends on X86_64
	help
	  AMD x86-64 CPU with v4 instructions.
	  Run equally well on all AMD x86-64 CPUs with min support of -march=x86-64-v4.

config MINTEL_CPU_V2
	bool "Intel x86-64-v2"
	depends on (CC_IS_GCC && GCC_VERSION > 110000) || (CC_IS_CLANG && CLANG_VERSION >= 120000)
	depends on X86_64
	help
	  Intel x86-64 CPU with v2 instructions.
	  Run equally well on all Intel x86-64 CPUs with min support of -march=x86-64-v2.

config MINTEL_CPU_V3
	bool "Intel x86-64-v3"
	depends on (CC_IS_GCC && GCC_VERSION > 110000) || (CC_IS_CLANG && CLANG_VERSION >= 120000)
	depends on X86_64
	help
	  Intel x86-64 CPU with v3 instructions.
	  Run equally well on all Intel x86-64 CPUs with min support of -march=x86-64-v3.

config MINTEL_CPU_V4
	bool "Intel x86-64-v4"
	depends on (CC_IS_GCC && GCC_VERSION > 110000) || (CC_IS_CLANG && CLANG_VERSION >= 120000)
	depends on X86_64
	help
	  Intel x86-64 CPU with v4 instructions.
	  Run equally well on all Intel x86-64 CPUs with min support of -march=x86-64-v4.

=======
>>>>>>> 46712be4
config MNATIVE_INTEL
	bool "Intel-Native optimizations autodetected by the compiler"
	help

	  Clang 3.8, GCC 4.2 and above support -march=native, which automatically detects
	  the optimum settings to use based on your processor. Do NOT use this
	  for AMD CPUs.  Intel Only!

	  Enables -march=native

config MNATIVE_AMD
	bool "AMD-Native optimizations autodetected by the compiler"
	help

	  Clang 3.8, GCC 4.2 and above support -march=native, which automatically detects
	  the optimum settings to use based on your processor. Do NOT use this
	  for Intel CPUs.  AMD Only!

	  Enables -march=native

endchoice

config X86_GENERIC
	bool "Generic x86 support"
	depends on X86_32
	help
	  Instead of just including optimizations for the selected
	  x86 variant (e.g. PII, Crusoe or Athlon), include some more
	  generic optimizations as well. This will make the kernel
	  perform better on x86 CPUs other than that selected.

	  This is really intended for distributors who need more
	  generic optimizations.

config X86_64_VERSION
	int "x86-64 compiler ISA level"
	range 1 3
	depends on (CC_IS_GCC && GCC_VERSION > 110000) || (CC_IS_CLANG && CLANG_VERSION >= 120000)
	depends on X86_64 && GENERIC_CPU
	help
	  Specify a specific x86-64 compiler ISA level.

	  There are three x86-64 ISA levels that work on top of
	  the x86-64 baseline, namely: x86-64-v2, x86-64-v3, and x86-64-v4.

	  x86-64-v2 brings support for vector instructions up to Streaming SIMD
	  Extensions 4.2 (SSE4.2) and Supplemental Streaming SIMD Extensions 3
	  (SSSE3), the POPCNT instruction, and CMPXCHG16B.

	  x86-64-v3 adds vector instructions up to AVX2, MOVBE, and additional
	  bit-manipulation instructions.

	  x86-64-v4 is not included since the kernel does not use AVX512 instructions

	  You can find the best version for your CPU by running one of the following:
	  /lib/ld-linux-x86-64.so.2 --help | grep supported
	  /lib64/ld-linux-x86-64.so.2 --help | grep supported

#
# Define implied options from the CPU selection here
config X86_INTERNODE_CACHE_SHIFT
	int
	default "12" if X86_VSMP
	default X86_L1_CACHE_SHIFT

config X86_L1_CACHE_SHIFT
	int
	default "7" if MPENTIUM4 || MPSC
<<<<<<< HEAD
	default "6" if MK7 || MK8 || MPENTIUMM || MCORE2 || MATOM || MVIAC7 || MK8SSE3 || MK10 \
	|| MBARCELONA || MBOBCAT || MJAGUAR || MBULLDOZER || MPILEDRIVER || MSTEAMROLLER \
	|| MEXCAVATOR || MZEN || MZEN2 || MZEN3 || MZEN4 || MZEN5 || MNEHALEM || MWESTMERE || MSILVERMONT \
	|| MGOLDMONT || MGOLDMONTPLUS || MSANDYBRIDGE || MIVYBRIDGE || MHASWELL || MBROADWELL \
	|| MSKYLAKE || MSKYLAKEX || MCANNONLAKE || MICELAKE || MCASCADELAKE || MCOOPERLAKE \
	|| MTIGERLAKE || MSAPPHIRERAPIDS || MROCKETLAKE || MALDERLAKE || MRAPTORLAKE || MMETEORLAKE \
	|| MEMERALDRAPIDS || MNATIVE_INTEL || MNATIVE_AMD || X86_GENERIC || GENERIC_CPU || MAMD_CPU_V2 || MAMD_CPU_V3 \
	|| MAMD_CPU_V4 || MINTEL_CPU_V2 || MINTEL_CPU_V3 || MINTEL_CPU_V4 \
	|| GENERIC_CPU || GENERIC_CPU2  || GENERIC_CPU3 || GENERIC_CPU4
=======
	default "6" if MK7 || MK8 || MPENTIUMM || MCORE2 || MATOM || MVIAC7 || X86_GENERIC || GENERIC_CPU || MK8SSE3 || MK10 || MBARCELONA || MBOBCAT || MJAGUAR || MBULLDOZER || MPILEDRIVER || MSTEAMROLLER || MEXCAVATOR || MZEN || MZEN2 || MZEN3 || MZEN4 || MZEN5 || MNEHALEM || MWESTMERE || MSILVERMONT || MGOLDMONT || MGOLDMONTPLUS || MSANDYBRIDGE || MIVYBRIDGE || MHASWELL || MBROADWELL || MSKYLAKE || MSKYLAKEX || MCANNONLAKE || MICELAKE || MCASCADELAKE || MCOOPERLAKE || MTIGERLAKE || MSAPPHIRERAPIDS || MROCKETLAKE || MALDERLAKE || MRAPTORLAKE || MMETEORLAKE || MEMERALDRAPIDS || MNATIVE_INTEL || MNATIVE_AMD
>>>>>>> 46712be4
	default "4" if MELAN || M486SX || M486 || MGEODEGX1
	default "5" if MWINCHIP3D || MWINCHIPC6 || MCRUSOE || MEFFICEON || MCYRIXIII || MK6 || MPENTIUMIII || MPENTIUMII || M686 || M586MMX || M586TSC || M586 || MVIAC3_2 || MGEODE_LX

config X86_F00F_BUG
	def_bool y
	depends on M586MMX || M586TSC || M586 || M486SX || M486

config X86_INVD_BUG
	def_bool y
	depends on M486SX || M486

config X86_ALIGNMENT_16
	def_bool y
	depends on MWINCHIP3D || MWINCHIPC6 || MCYRIXIII || MELAN || MK6 || M586MMX || M586TSC || M586 || M486SX || M486 || MVIAC3_2 || MGEODEGX1

config X86_INTEL_USERCOPY
	def_bool y
	depends on MPENTIUM4 || MPENTIUMM || MPENTIUMIII || MPENTIUMII || M586MMX || X86_GENERIC || MK8 || MK7 || MEFFICEON || MCORE2 || MNEHALEM || MWESTMERE || MSILVERMONT || MGOLDMONT || MGOLDMONTPLUS || MSANDYBRIDGE || MIVYBRIDGE || MHASWELL || MBROADWELL || MSKYLAKE || MSKYLAKEX || MCANNONLAKE || MICELAKE || MCASCADELAKE || MCOOPERLAKE || MTIGERLAKE || MSAPPHIRERAPIDS || MROCKETLAKE || MALDERLAKE || MRAPTORLAKE || MMETEORLAKE || MEMERALDRAPIDS || MNATIVE_INTEL

config X86_USE_PPRO_CHECKSUM
	def_bool y
	depends on MWINCHIP3D || MWINCHIPC6 || MCYRIXIII || MK7 || MK6 || MPENTIUM4 || MPENTIUMM || MPENTIUMIII || MPENTIUMII || M686 || MK8 || MVIAC3_2 || MVIAC7 || MEFFICEON || MGEODE_LX || MCORE2 || MATOM || MK8SSE3 || MK10 || MBARCELONA || MBOBCAT || MJAGUAR || MBULLDOZER || MPILEDRIVER || MSTEAMROLLER || MEXCAVATOR || MZEN || MZEN2 || MZEN3 || MZEN4 || MZEN5 || MNEHALEM || MWESTMERE || MSILVERMONT || MGOLDMONT || MGOLDMONTPLUS || MSANDYBRIDGE || MIVYBRIDGE || MHASWELL || MBROADWELL || MSKYLAKE || MSKYLAKEX || MCANNONLAKE || MICELAKE || MCASCADELAKE || MCOOPERLAKE || MTIGERLAKE || MSAPPHIRERAPIDS || MROCKETLAKE || MALDERLAKE || MRAPTORLAKE || MMETEORLAKE || MEMERALDRAPIDS || MNATIVE_INTEL || MNATIVE_AMD

#
# P6_NOPs are a relatively minor optimization that require a family >=
# 6 processor, except that it is broken on certain VIA chips.
# Furthermore, AMD chips prefer a totally different sequence of NOPs
# (which work on all CPUs).  In addition, it looks like Virtual PC
# does not understand them.
#
# As a result, disallow these if we're not compiling for X86_64 (these
# NOPs do work on all x86-64 capable chips); the list of processors in
# the right-hand clause are the cores that benefit from this optimization.
#
config X86_P6_NOP
	def_bool y
	depends on X86_64
	depends on (MCORE2 || MPENTIUM4 || MPSC)

config X86_TSC
	def_bool y
	depends on (MWINCHIP3D || MCRUSOE || MEFFICEON || MCYRIXIII || MK7 || MK6 || MPENTIUM4 || MPENTIUMM || MPENTIUMIII || MPENTIUMII || M686 || M586MMX || M586TSC || MK8 || MVIAC3_2 || MVIAC7 || MGEODEGX1 || MGEODE_LX || MCORE2 || MATOM) || X86_64

config X86_HAVE_PAE
	def_bool y
	depends on MCRUSOE || MEFFICEON || MCYRIXIII || MPENTIUM4 || MPENTIUMM || MPENTIUMIII || MPENTIUMII || M686 || MK8 || MVIAC7 || MCORE2 || MATOM || X86_64

config X86_CMPXCHG64
	def_bool y
	depends on X86_HAVE_PAE || M586TSC || M586MMX || MK6 || MK7

# this should be set for all -march=.. options where the compiler
# generates cmov.
config X86_CMOV
	def_bool y
	depends on (MK8 || MK7 || MCORE2 || MPENTIUM4 || MPENTIUMM || MPENTIUMIII || MPENTIUMII || M686 || MVIAC3_2 || MVIAC7 || MCRUSOE || MEFFICEON || X86_64 || MATOM || MGEODE_LX)

config X86_MINIMUM_CPU_FAMILY
	int
	default "64" if X86_64
	default "6" if X86_32 && (MPENTIUM4 || MPENTIUMM || MPENTIUMIII || MPENTIUMII || M686 || MVIAC3_2 || MVIAC7 || MEFFICEON || MATOM || MCORE2 || MK7 || MK8)
	default "5" if X86_32 && X86_CMPXCHG64
	default "4"

config X86_DEBUGCTLMSR
	def_bool y
	depends on !(MK6 || MWINCHIPC6 || MWINCHIP3D || MCYRIXIII || M586MMX || M586TSC || M586 || M486SX || M486) && !UML

config IA32_FEAT_CTL
	def_bool y
	depends on CPU_SUP_INTEL || CPU_SUP_CENTAUR || CPU_SUP_ZHAOXIN

config X86_VMX_FEATURE_NAMES
	def_bool y
	depends on IA32_FEAT_CTL

menuconfig PROCESSOR_SELECT
	bool "Supported processor vendors" if EXPERT
	help
	  This lets you choose what x86 vendor support code your kernel
	  will include.

config CPU_SUP_INTEL
	default y
	bool "Support Intel processors" if PROCESSOR_SELECT
	help
	  This enables detection, tunings and quirks for Intel processors

	  You need this enabled if you want your kernel to run on an
	  Intel CPU. Disabling this option on other types of CPUs
	  makes the kernel a tiny bit smaller. Disabling it on an Intel
	  CPU might render the kernel unbootable.

	  If unsure, say N.

config CPU_SUP_CYRIX_32
	default y
	bool "Support Cyrix processors" if PROCESSOR_SELECT
	depends on M486SX || M486 || M586 || M586TSC || M586MMX || (EXPERT && !64BIT)
	help
	  This enables detection, tunings and quirks for Cyrix processors

	  You need this enabled if you want your kernel to run on a
	  Cyrix CPU. Disabling this option on other types of CPUs
	  makes the kernel a tiny bit smaller. Disabling it on a Cyrix
	  CPU might render the kernel unbootable.

	  If unsure, say N.

config CPU_SUP_AMD
	default y
	bool "Support AMD processors" if PROCESSOR_SELECT
	help
	  This enables detection, tunings and quirks for AMD processors

	  You need this enabled if you want your kernel to run on an
	  AMD CPU. Disabling this option on other types of CPUs
	  makes the kernel a tiny bit smaller. Disabling it on an AMD
	  CPU might render the kernel unbootable.

	  If unsure, say N.

config CPU_SUP_HYGON
	default y
	bool "Support Hygon processors" if PROCESSOR_SELECT
	select CPU_SUP_AMD
	help
	  This enables detection, tunings and quirks for Hygon processors

	  You need this enabled if you want your kernel to run on an
	  Hygon CPU. Disabling this option on other types of CPUs
	  makes the kernel a tiny bit smaller. Disabling it on an Hygon
	  CPU might render the kernel unbootable.

	  If unsure, say N.

config CPU_SUP_CENTAUR
	default y
	bool "Support Centaur processors" if PROCESSOR_SELECT
	help
	  This enables detection, tunings and quirks for Centaur processors

	  You need this enabled if you want your kernel to run on a
	  Centaur CPU. Disabling this option on other types of CPUs
	  makes the kernel a tiny bit smaller. Disabling it on a Centaur
	  CPU might render the kernel unbootable.

	  If unsure, say N.

config CPU_SUP_TRANSMETA_32
	default y
	bool "Support Transmeta processors" if PROCESSOR_SELECT
	depends on !64BIT
	help
	  This enables detection, tunings and quirks for Transmeta processors

	  You need this enabled if you want your kernel to run on a
	  Transmeta CPU. Disabling this option on other types of CPUs
	  makes the kernel a tiny bit smaller. Disabling it on a Transmeta
	  CPU might render the kernel unbootable.

	  If unsure, say N.

config CPU_SUP_UMC_32
	default y
	bool "Support UMC processors" if PROCESSOR_SELECT
	depends on M486SX || M486 || (EXPERT && !64BIT)
	help
	  This enables detection, tunings and quirks for UMC processors

	  You need this enabled if you want your kernel to run on a
	  UMC CPU. Disabling this option on other types of CPUs
	  makes the kernel a tiny bit smaller. Disabling it on a UMC
	  CPU might render the kernel unbootable.

	  If unsure, say N.

config CPU_SUP_ZHAOXIN
	default y
	bool "Support Zhaoxin processors" if PROCESSOR_SELECT
	help
	  This enables detection, tunings and quirks for Zhaoxin processors

	  You need this enabled if you want your kernel to run on a
	  Zhaoxin CPU. Disabling this option on other types of CPUs
	  makes the kernel a tiny bit smaller. Disabling it on a Zhaoxin
	  CPU might render the kernel unbootable.

	  If unsure, say N.

config CPU_SUP_VORTEX_32
	default y
	bool "Support Vortex processors" if PROCESSOR_SELECT
	depends on X86_32
	help
	  This enables detection, tunings and quirks for Vortex processors

	  You need this enabled if you want your kernel to run on a
	  Vortex CPU. Disabling this option on other types of CPUs
	  makes the kernel a tiny bit smaller.

	  If unsure, say N.<|MERGE_RESOLUTION|>--- conflicted
+++ resolved
@@ -581,7 +581,6 @@
 	  Generic x86-64 CPU.
 	  Run equally well on all x86-64 CPUs.
 
-<<<<<<< HEAD
 config GENERIC_CPU2
 	bool "Generic-x86-64-v2"
 	depends on (CC_IS_GCC && GCC_VERSION > 110000) || (CC_IS_CLANG && CLANG_VERSION >= 120000)
@@ -654,8 +653,6 @@
 	  Intel x86-64 CPU with v4 instructions.
 	  Run equally well on all Intel x86-64 CPUs with min support of -march=x86-64-v4.
 
-=======
->>>>>>> 46712be4
 config MNATIVE_INTEL
 	bool "Intel-Native optimizations autodetected by the compiler"
 	help
@@ -724,19 +721,7 @@
 config X86_L1_CACHE_SHIFT
 	int
 	default "7" if MPENTIUM4 || MPSC
-<<<<<<< HEAD
-	default "6" if MK7 || MK8 || MPENTIUMM || MCORE2 || MATOM || MVIAC7 || MK8SSE3 || MK10 \
-	|| MBARCELONA || MBOBCAT || MJAGUAR || MBULLDOZER || MPILEDRIVER || MSTEAMROLLER \
-	|| MEXCAVATOR || MZEN || MZEN2 || MZEN3 || MZEN4 || MZEN5 || MNEHALEM || MWESTMERE || MSILVERMONT \
-	|| MGOLDMONT || MGOLDMONTPLUS || MSANDYBRIDGE || MIVYBRIDGE || MHASWELL || MBROADWELL \
-	|| MSKYLAKE || MSKYLAKEX || MCANNONLAKE || MICELAKE || MCASCADELAKE || MCOOPERLAKE \
-	|| MTIGERLAKE || MSAPPHIRERAPIDS || MROCKETLAKE || MALDERLAKE || MRAPTORLAKE || MMETEORLAKE \
-	|| MEMERALDRAPIDS || MNATIVE_INTEL || MNATIVE_AMD || X86_GENERIC || GENERIC_CPU || MAMD_CPU_V2 || MAMD_CPU_V3 \
-	|| MAMD_CPU_V4 || MINTEL_CPU_V2 || MINTEL_CPU_V3 || MINTEL_CPU_V4 \
-	|| GENERIC_CPU || GENERIC_CPU2  || GENERIC_CPU3 || GENERIC_CPU4
-=======
-	default "6" if MK7 || MK8 || MPENTIUMM || MCORE2 || MATOM || MVIAC7 || X86_GENERIC || GENERIC_CPU || MK8SSE3 || MK10 || MBARCELONA || MBOBCAT || MJAGUAR || MBULLDOZER || MPILEDRIVER || MSTEAMROLLER || MEXCAVATOR || MZEN || MZEN2 || MZEN3 || MZEN4 || MZEN5 || MNEHALEM || MWESTMERE || MSILVERMONT || MGOLDMONT || MGOLDMONTPLUS || MSANDYBRIDGE || MIVYBRIDGE || MHASWELL || MBROADWELL || MSKYLAKE || MSKYLAKEX || MCANNONLAKE || MICELAKE || MCASCADELAKE || MCOOPERLAKE || MTIGERLAKE || MSAPPHIRERAPIDS || MROCKETLAKE || MALDERLAKE || MRAPTORLAKE || MMETEORLAKE || MEMERALDRAPIDS || MNATIVE_INTEL || MNATIVE_AMD
->>>>>>> 46712be4
+	default "6" if MK7 || MK8 || MPENTIUMM || MCORE2 || MATOM || MVIAC7 || X86_GENERIC || GENERIC_CPU || MK8SSE3 || MK10 || MBARCELONA || MBOBCAT || MJAGUAR || MBULLDOZER || MPILEDRIVER || MSTEAMROLLER || MEXCAVATOR || MZEN || MZEN2 || MZEN3 || MZEN4 || MZEN5 || MNEHALEM || MWESTMERE || MSILVERMONT || MGOLDMONT || MGOLDMONTPLUS || MSANDYBRIDGE || MIVYBRIDGE || MHASWELL || MBROADWELL || MSKYLAKE || MSKYLAKEX || MCANNONLAKE || MICELAKE || MCASCADELAKE || MCOOPERLAKE || MTIGERLAKE || MSAPPHIRERAPIDS || MROCKETLAKE || MALDERLAKE || MRAPTORLAKE || MMETEORLAKE || MEMERALDRAPIDS || MNATIVE_INTEL || MNATIVE_AMD || X86_GENERIC || GENERIC_CPU || MAMD_CPU_V2 || MAMD_CPU_V3 || MAMD_CPU_V4 || MINTEL_CPU_V2 || MINTEL_CPU_V3 || MINTEL_CPU_V4 || GENERIC_CPU || GENERIC_CPU2  || GENERIC_CPU3 || GENERIC_CPU4
 	default "4" if MELAN || M486SX || M486 || MGEODEGX1
 	default "5" if MWINCHIP3D || MWINCHIPC6 || MCRUSOE || MEFFICEON || MCYRIXIII || MK6 || MPENTIUMIII || MPENTIUMII || M686 || M586MMX || M586TSC || M586 || MVIAC3_2 || MGEODE_LX
 
