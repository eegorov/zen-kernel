--- conflicted
+++ resolved
@@ -163,10 +163,7 @@
         cflags-$(CONFIG_MZEN) 		+= -march=znver1
         cflags-$(CONFIG_MZEN2) 	+= -march=znver2
         cflags-$(CONFIG_MZEN3) 	+= -march=znver3
-<<<<<<< HEAD
-=======
         cflags-$(CONFIG_MZEN4) 	+= -march=znver4
->>>>>>> 7bfa108c
         cflags-$(CONFIG_MNATIVE_INTEL) += -march=native
         cflags-$(CONFIG_MNATIVE_AMD) 	+= -march=native
         cflags-$(CONFIG_MATOM) 	+= -march=bonnell
@@ -190,11 +187,8 @@
         cflags-$(CONFIG_MSAPPHIRERAPIDS) += -march=sapphirerapids
         cflags-$(CONFIG_MROCKETLAKE) 	+= -march=rocketlake
         cflags-$(CONFIG_MALDERLAKE) 	+= -march=alderlake
-<<<<<<< HEAD
-=======
         cflags-$(CONFIG_MRAPTORLAKE) 	+= -march=raptorlake
         cflags-$(CONFIG_MMETEORLAKE) 	+= -march=meteorlake
->>>>>>> 7bfa108c
         cflags-$(CONFIG_GENERIC_CPU2) 	+= -march=x86-64-v2
         cflags-$(CONFIG_GENERIC_CPU3) 	+= -march=x86-64-v3
         cflags-$(CONFIG_GENERIC_CPU4) 	+= -march=x86-64-v4
