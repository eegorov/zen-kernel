--- conflicted
+++ resolved
@@ -223,7 +223,6 @@
         cflags-$(CONFIG_MRAPTORLAKE) 	+= -march=raptorlake
         cflags-$(CONFIG_MMETEORLAKE) 	+= -march=meteorlake
         cflags-$(CONFIG_MEMERALDRAPIDS)	+= -march=emeraldrapids
-<<<<<<< HEAD
         cflags-$(CONFIG_GENERIC_CPU2) 	+= -march=x86-64-v2
         cflags-$(CONFIG_GENERIC_CPU3) 	+= -march=x86-64-v3
         cflags-$(CONFIG_GENERIC_CPU4) 	+= -march=x86-64-v4
@@ -234,8 +233,6 @@
         cflags-$(CONFIG_MINTEL_CPU_V2)	+= -march=x86-64-v2
         cflags-$(CONFIG_MINTEL_CPU_V3)	+= -march=x86-64-v3
         cflags-$(CONFIG_MINTEL_CPU_V4)	+= -march=x86-64-v4
-=======
->>>>>>> 46712be4
         KBUILD_CFLAGS += $(cflags-y)
 
         rustflags-$(CONFIG_MK8)		+= -Ctarget-cpu=k8
