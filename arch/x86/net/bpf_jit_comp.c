/*
 * bpf_jit_comp.c: BPF JIT compiler
 *
 * Copyright (C) 2011-2013 Eric Dumazet (eric.dumazet@gmail.com)
 * Internal BPF Copyright (c) 2011-2014 PLUMgrid, http://plumgrid.com
 *
 * This program is free software; you can redistribute it and/or
 * modify it under the terms of the GNU General Public License
 * as published by the Free Software Foundation; version 2
 * of the License.
 */
#include <linux/netdevice.h>
#include <linux/filter.h>
#include <linux/if_vlan.h>
#include <linux/bpf.h>

#include <asm/set_memory.h>
#include <asm/nospec-branch.h>

<<<<<<< HEAD
/*
 * Assembly code in arch/x86/net/bpf_jit.S
 */
extern u8 sk_load_word[], sk_load_half[], sk_load_byte[];
extern u8 sk_load_word_positive_offset[], sk_load_half_positive_offset[];
extern u8 sk_load_byte_positive_offset[];
extern u8 sk_load_word_negative_offset[], sk_load_half_negative_offset[];
extern u8 sk_load_byte_negative_offset[];

=======
>>>>>>> 7170e604
static u8 *emit_code(u8 *ptr, u32 bytes, unsigned int len)
{
	if (len == 1)
		*ptr = bytes;
	else if (len == 2)
		*(u16 *)ptr = bytes;
	else {
		*(u32 *)ptr = bytes;
		barrier();
	}
	return ptr + len;
}

#define EMIT(bytes, len) \
	do { prog = emit_code(prog, bytes, len); cnt += len; } while (0)

#define EMIT1(b1)		EMIT(b1, 1)
#define EMIT2(b1, b2)		EMIT((b1) + ((b2) << 8), 2)
#define EMIT3(b1, b2, b3)	EMIT((b1) + ((b2) << 8) + ((b3) << 16), 3)
#define EMIT4(b1, b2, b3, b4)   EMIT((b1) + ((b2) << 8) + ((b3) << 16) + ((b4) << 24), 4)

#define EMIT1_off32(b1, off) \
	do { EMIT1(b1); EMIT(off, 4); } while (0)
#define EMIT2_off32(b1, b2, off) \
	do { EMIT2(b1, b2); EMIT(off, 4); } while (0)
#define EMIT3_off32(b1, b2, b3, off) \
	do { EMIT3(b1, b2, b3); EMIT(off, 4); } while (0)
#define EMIT4_off32(b1, b2, b3, b4, off) \
	do { EMIT4(b1, b2, b3, b4); EMIT(off, 4); } while (0)

static bool is_imm8(int value)
{
	return value <= 127 && value >= -128;
}

static bool is_simm32(s64 value)
{
	return value == (s64)(s32)value;
}

static bool is_uimm32(u64 value)
{
	return value == (u64)(u32)value;
}

/* mov dst, src */
#define EMIT_mov(DST, SRC)								 \
	do {										 \
		if (DST != SRC)								 \
			EMIT3(add_2mod(0x48, DST, SRC), 0x89, add_2reg(0xC0, DST, SRC)); \
	} while (0)

static int bpf_size_to_x86_bytes(int bpf_size)
{
	if (bpf_size == BPF_W)
		return 4;
	else if (bpf_size == BPF_H)
		return 2;
	else if (bpf_size == BPF_B)
		return 1;
	else if (bpf_size == BPF_DW)
		return 4; /* imm32 */
	else
		return 0;
}

/*
 * List of x86 cond jumps opcodes (. + s8)
 * Add 0x10 (and an extra 0x0f) to generate far jumps (. + s32)
 */
#define X86_JB  0x72
#define X86_JAE 0x73
#define X86_JE  0x74
#define X86_JNE 0x75
#define X86_JBE 0x76
#define X86_JA  0x77
#define X86_JL  0x7C
#define X86_JGE 0x7D
#define X86_JLE 0x7E
#define X86_JG  0x7F

<<<<<<< HEAD
#define CHOOSE_LOAD_FUNC(K, func) \
	((int)K < 0 ? ((int)K >= SKF_LL_OFF ? func##_negative_offset : func) : func##_positive_offset)

=======
>>>>>>> 7170e604
/* Pick a register outside of BPF range for JIT internal work */
#define AUX_REG (MAX_BPF_JIT_REG + 1)

/*
 * The following table maps BPF registers to x86-64 registers.
 *
 * x86-64 register R12 is unused, since if used as base address
 * register in load/store instructions, it always needs an
 * extra byte of encoding and is callee saved.
 *
<<<<<<< HEAD
 * R9  caches skb->len - skb->data_len
 * R10 caches skb->data, and used for blinding (if enabled)
=======
 * Also x86-64 register R9 is unused. x86-64 register R10 is
 * used for blinding (if enabled).
>>>>>>> 7170e604
 */
static const int reg2hex[] = {
	[BPF_REG_0] = 0,  /* RAX */
	[BPF_REG_1] = 7,  /* RDI */
	[BPF_REG_2] = 6,  /* RSI */
	[BPF_REG_3] = 2,  /* RDX */
	[BPF_REG_4] = 1,  /* RCX */
	[BPF_REG_5] = 0,  /* R8  */
	[BPF_REG_6] = 3,  /* RBX callee saved */
	[BPF_REG_7] = 5,  /* R13 callee saved */
	[BPF_REG_8] = 6,  /* R14 callee saved */
	[BPF_REG_9] = 7,  /* R15 callee saved */
	[BPF_REG_FP] = 5, /* RBP readonly */
	[BPF_REG_AX] = 2, /* R10 temp register */
	[AUX_REG] = 3,    /* R11 temp register */
};

/*
 * is_ereg() == true if BPF register 'reg' maps to x86-64 r8..r15
 * which need extra byte of encoding.
 * rax,rcx,...,rbp have simpler encoding
 */
static bool is_ereg(u32 reg)
{
	return (1 << reg) & (BIT(BPF_REG_5) |
			     BIT(AUX_REG) |
			     BIT(BPF_REG_7) |
			     BIT(BPF_REG_8) |
			     BIT(BPF_REG_9) |
			     BIT(BPF_REG_AX));
}

static bool is_axreg(u32 reg)
{
	return reg == BPF_REG_0;
}

/* Add modifiers if 'reg' maps to x86-64 registers R8..R15 */
static u8 add_1mod(u8 byte, u32 reg)
{
	if (is_ereg(reg))
		byte |= 1;
	return byte;
}

static u8 add_2mod(u8 byte, u32 r1, u32 r2)
{
	if (is_ereg(r1))
		byte |= 1;
	if (is_ereg(r2))
		byte |= 4;
	return byte;
}

/* Encode 'dst_reg' register into x86-64 opcode 'byte' */
static u8 add_1reg(u8 byte, u32 dst_reg)
{
	return byte + reg2hex[dst_reg];
}

/* Encode 'dst_reg' and 'src_reg' registers into x86-64 opcode 'byte' */
static u8 add_2reg(u8 byte, u32 dst_reg, u32 src_reg)
{
	return byte + reg2hex[dst_reg] + (reg2hex[src_reg] << 3);
}

static void jit_fill_hole(void *area, unsigned int size)
{
	/* Fill whole space with INT3 instructions */
	memset(area, 0xcc, size);
}

struct jit_context {
	int cleanup_addr; /* Epilogue code offset */
<<<<<<< HEAD
	bool seen_ld_abs;
	bool seen_ax_reg;
=======
>>>>>>> 7170e604
};

/* Maximum number of bytes emitted while JITing one eBPF insn */
#define BPF_MAX_INSN_SIZE	128
#define BPF_INSN_SAFETY		64

<<<<<<< HEAD
#define AUX_STACK_SPACE \
	(32 /* Space for RBX, R13, R14, R15 */ + \
	  8 /* Space for skb_copy_bits() buffer */)
=======
#define AUX_STACK_SPACE		40 /* Space for RBX, R13, R14, R15, tailcnt */
>>>>>>> 7170e604

#define PROLOGUE_SIZE		37

/*
 * Emit x86-64 prologue code for BPF program and check its size.
 * bpf_tail_call helper will skip it while jumping into another program
 */
static void emit_prologue(u8 **pprog, u32 stack_depth, bool ebpf_from_cbpf)
{
	u8 *prog = *pprog;
	int cnt = 0;

	/* push rbp */
	EMIT1(0x55);

	/* mov rbp,rsp */
	EMIT3(0x48, 0x89, 0xE5);

	/* sub rsp, rounded_stack_depth + AUX_STACK_SPACE */
	EMIT3_off32(0x48, 0x81, 0xEC,
		    round_up(stack_depth, 8) + AUX_STACK_SPACE);

	/* sub rbp, AUX_STACK_SPACE */
	EMIT4(0x48, 0x83, 0xED, AUX_STACK_SPACE);

<<<<<<< HEAD
	/* All classic BPF filters use R6(rbx) save it */

	/* mov qword ptr [rbp+0],rbx */
	EMIT4(0x48, 0x89, 0x5D, 0);

	/*
	 * bpf_convert_filter() maps classic BPF register X to R7 and uses R8
	 * as temporary, so all tcpdump filters need to spill/fill R7(R13) and
	 * R8(R14). R9(R15) spill could be made conditional, but there is only
	 * one 'bpf_error' return path out of helper functions inside bpf_jit.S
	 * The overhead of extra spill is negligible for any filter other
	 * than synthetic ones. Therefore not worth adding complexity.
	 */

=======
	/* mov qword ptr [rbp+0],rbx */
	EMIT4(0x48, 0x89, 0x5D, 0);
>>>>>>> 7170e604
	/* mov qword ptr [rbp+8],r13 */
	EMIT4(0x4C, 0x89, 0x6D, 8);
	/* mov qword ptr [rbp+16],r14 */
	EMIT4(0x4C, 0x89, 0x75, 16);
	/* mov qword ptr [rbp+24],r15 */
	EMIT4(0x4C, 0x89, 0x7D, 24);

	if (!ebpf_from_cbpf) {
		/*
		 * Clear the tail call counter (tail_call_cnt): for eBPF tail
		 * calls we need to reset the counter to 0. It's done in two
		 * instructions, resetting RAX register to 0, and moving it
		 * to the counter location.
		 */

		/* xor eax, eax */
		EMIT2(0x31, 0xc0);
		/* mov qword ptr [rbp+32], rax */
		EMIT4(0x48, 0x89, 0x45, 32);

		BUILD_BUG_ON(cnt != PROLOGUE_SIZE);
	}

	*pprog = prog;
}

/*
 * Generate the following code:
 *
 * ... bpf_tail_call(void *ctx, struct bpf_array *array, u64 index) ...
 *   if (index >= array->map.max_entries)
 *     goto out;
 *   if (++tail_call_cnt > MAX_TAIL_CALL_CNT)
 *     goto out;
 *   prog = array->ptrs[index];
 *   if (prog == NULL)
 *     goto out;
 *   goto *(prog->bpf_func + prologue_size);
 * out:
 */
static void emit_bpf_tail_call(u8 **pprog)
{
	u8 *prog = *pprog;
	int label1, label2, label3;
	int cnt = 0;

	/*
	 * rdi - pointer to ctx
	 * rsi - pointer to bpf_array
	 * rdx - index in bpf_array
	 */

	/*
	 * if (index >= array->map.max_entries)
	 *	goto out;
	 */
	EMIT2(0x89, 0xD2);                        /* mov edx, edx */
	EMIT3(0x39, 0x56,                         /* cmp dword ptr [rsi + 16], edx */
	      offsetof(struct bpf_array, map.max_entries));
#define OFFSET1 (41 + RETPOLINE_RAX_BPF_JIT_SIZE) /* Number of bytes to jump */
	EMIT2(X86_JBE, OFFSET1);                  /* jbe out */
	label1 = cnt;

	/*
	 * if (tail_call_cnt > MAX_TAIL_CALL_CNT)
	 *	goto out;
	 */
	EMIT2_off32(0x8B, 0x85, 36);              /* mov eax, dword ptr [rbp + 36] */
	EMIT3(0x83, 0xF8, MAX_TAIL_CALL_CNT);     /* cmp eax, MAX_TAIL_CALL_CNT */
#define OFFSET2 (30 + RETPOLINE_RAX_BPF_JIT_SIZE)
	EMIT2(X86_JA, OFFSET2);                   /* ja out */
	label2 = cnt;
	EMIT3(0x83, 0xC0, 0x01);                  /* add eax, 1 */
	EMIT2_off32(0x89, 0x85, 36);              /* mov dword ptr [rbp + 36], eax */

	/* prog = array->ptrs[index]; */
	EMIT4_off32(0x48, 0x8B, 0x84, 0xD6,       /* mov rax, [rsi + rdx * 8 + offsetof(...)] */
		    offsetof(struct bpf_array, ptrs));

	/*
	 * if (prog == NULL)
	 *	goto out;
	 */
	EMIT3(0x48, 0x85, 0xC0);		  /* test rax,rax */
#define OFFSET3 (8 + RETPOLINE_RAX_BPF_JIT_SIZE)
	EMIT2(X86_JE, OFFSET3);                   /* je out */
	label3 = cnt;

	/* goto *(prog->bpf_func + prologue_size); */
	EMIT4(0x48, 0x8B, 0x40,                   /* mov rax, qword ptr [rax + 32] */
	      offsetof(struct bpf_prog, bpf_func));
	EMIT4(0x48, 0x83, 0xC0, PROLOGUE_SIZE);   /* add rax, prologue_size */

	/*
	 * Wow we're ready to jump into next BPF program
	 * rdi == ctx (1st arg)
	 * rax == prog->bpf_func + prologue_size
	 */
	RETPOLINE_RAX_BPF_JIT();

	/* out: */
	BUILD_BUG_ON(cnt - label1 != OFFSET1);
	BUILD_BUG_ON(cnt - label2 != OFFSET2);
	BUILD_BUG_ON(cnt - label3 != OFFSET3);
	*pprog = prog;
}

<<<<<<< HEAD

static void emit_load_skb_data_hlen(u8 **pprog)
{
	u8 *prog = *pprog;
	int cnt = 0;

	/*
	 * r9d = skb->len - skb->data_len (headlen)
	 * r10 = skb->data
	 */
	/* mov %r9d, off32(%rdi) */
	EMIT3_off32(0x44, 0x8b, 0x8f, offsetof(struct sk_buff, len));

	/* sub %r9d, off32(%rdi) */
	EMIT3_off32(0x44, 0x2b, 0x8f, offsetof(struct sk_buff, data_len));

	/* mov %r10, off32(%rdi) */
	EMIT3_off32(0x4c, 0x8b, 0x97, offsetof(struct sk_buff, data));
	*pprog = prog;
}

=======
>>>>>>> 7170e604
static void emit_mov_imm32(u8 **pprog, bool sign_propagate,
			   u32 dst_reg, const u32 imm32)
{
	u8 *prog = *pprog;
	u8 b1, b2, b3;
	int cnt = 0;

	/*
	 * Optimization: if imm32 is positive, use 'mov %eax, imm32'
	 * (which zero-extends imm32) to save 2 bytes.
	 */
	if (sign_propagate && (s32)imm32 < 0) {
		/* 'mov %rax, imm32' sign extends imm32 */
		b1 = add_1mod(0x48, dst_reg);
		b2 = 0xC7;
		b3 = 0xC0;
		EMIT3_off32(b1, b2, add_1reg(b3, dst_reg), imm32);
		goto done;
	}

	/*
	 * Optimization: if imm32 is zero, use 'xor %eax, %eax'
	 * to save 3 bytes.
	 */
	if (imm32 == 0) {
		if (is_ereg(dst_reg))
			EMIT1(add_2mod(0x40, dst_reg, dst_reg));
		b2 = 0x31; /* xor */
		b3 = 0xC0;
		EMIT2(b2, add_2reg(b3, dst_reg, dst_reg));
		goto done;
	}

	/* mov %eax, imm32 */
	if (is_ereg(dst_reg))
		EMIT1(add_1mod(0x40, dst_reg));
	EMIT1_off32(add_1reg(0xB8, dst_reg), imm32);
done:
	*pprog = prog;
}

static void emit_mov_imm64(u8 **pprog, u32 dst_reg,
			   const u32 imm32_hi, const u32 imm32_lo)
{
	u8 *prog = *pprog;
	int cnt = 0;

	if (is_uimm32(((u64)imm32_hi << 32) | (u32)imm32_lo)) {
		/*
		 * For emitting plain u32, where sign bit must not be
		 * propagated LLVM tends to load imm64 over mov32
		 * directly, so save couple of bytes by just doing
		 * 'mov %eax, imm32' instead.
		 */
		emit_mov_imm32(&prog, false, dst_reg, imm32_lo);
	} else {
		/* movabsq %rax, imm64 */
		EMIT2(add_1mod(0x48, dst_reg), add_1reg(0xB8, dst_reg));
		EMIT(imm32_lo, 4);
		EMIT(imm32_hi, 4);
	}

	*pprog = prog;
}

static void emit_mov_reg(u8 **pprog, bool is64, u32 dst_reg, u32 src_reg)
{
	u8 *prog = *pprog;
	int cnt = 0;

	if (is64) {
		/* mov dst, src */
		EMIT_mov(dst_reg, src_reg);
	} else {
		/* mov32 dst, src */
		if (is_ereg(dst_reg) || is_ereg(src_reg))
			EMIT1(add_2mod(0x40, dst_reg, src_reg));
		EMIT2(0x89, add_2reg(0xC0, dst_reg, src_reg));
	}

	*pprog = prog;
}

static int do_jit(struct bpf_prog *bpf_prog, int *addrs, u8 *image,
		  int oldproglen, struct jit_context *ctx)
{
	struct bpf_insn *insn = bpf_prog->insnsi;
	int insn_cnt = bpf_prog->len;
	bool seen_exit = false;
	u8 temp[BPF_MAX_INSN_SIZE + BPF_INSN_SAFETY];
	int i, cnt = 0;
	int proglen = 0;
	u8 *prog = temp;

	emit_prologue(&prog, bpf_prog->aux->stack_depth,
		      bpf_prog_was_classic(bpf_prog));

	for (i = 0; i < insn_cnt; i++, insn++) {
		const s32 imm32 = insn->imm;
		u32 dst_reg = insn->dst_reg;
		u32 src_reg = insn->src_reg;
		u8 b2 = 0, b3 = 0;
		s64 jmp_offset;
		u8 jmp_cond;
		int ilen;
		u8 *func;

		switch (insn->code) {
			/* ALU */
		case BPF_ALU | BPF_ADD | BPF_X:
		case BPF_ALU | BPF_SUB | BPF_X:
		case BPF_ALU | BPF_AND | BPF_X:
		case BPF_ALU | BPF_OR | BPF_X:
		case BPF_ALU | BPF_XOR | BPF_X:
		case BPF_ALU64 | BPF_ADD | BPF_X:
		case BPF_ALU64 | BPF_SUB | BPF_X:
		case BPF_ALU64 | BPF_AND | BPF_X:
		case BPF_ALU64 | BPF_OR | BPF_X:
		case BPF_ALU64 | BPF_XOR | BPF_X:
			switch (BPF_OP(insn->code)) {
			case BPF_ADD: b2 = 0x01; break;
			case BPF_SUB: b2 = 0x29; break;
			case BPF_AND: b2 = 0x21; break;
			case BPF_OR: b2 = 0x09; break;
			case BPF_XOR: b2 = 0x31; break;
			}
			if (BPF_CLASS(insn->code) == BPF_ALU64)
				EMIT1(add_2mod(0x48, dst_reg, src_reg));
			else if (is_ereg(dst_reg) || is_ereg(src_reg))
				EMIT1(add_2mod(0x40, dst_reg, src_reg));
			EMIT2(b2, add_2reg(0xC0, dst_reg, src_reg));
			break;

		case BPF_ALU64 | BPF_MOV | BPF_X:
		case BPF_ALU | BPF_MOV | BPF_X:
			emit_mov_reg(&prog,
				     BPF_CLASS(insn->code) == BPF_ALU64,
				     dst_reg, src_reg);
			break;

			/* neg dst */
		case BPF_ALU | BPF_NEG:
		case BPF_ALU64 | BPF_NEG:
			if (BPF_CLASS(insn->code) == BPF_ALU64)
				EMIT1(add_1mod(0x48, dst_reg));
			else if (is_ereg(dst_reg))
				EMIT1(add_1mod(0x40, dst_reg));
			EMIT2(0xF7, add_1reg(0xD8, dst_reg));
			break;

		case BPF_ALU | BPF_ADD | BPF_K:
		case BPF_ALU | BPF_SUB | BPF_K:
		case BPF_ALU | BPF_AND | BPF_K:
		case BPF_ALU | BPF_OR | BPF_K:
		case BPF_ALU | BPF_XOR | BPF_K:
		case BPF_ALU64 | BPF_ADD | BPF_K:
		case BPF_ALU64 | BPF_SUB | BPF_K:
		case BPF_ALU64 | BPF_AND | BPF_K:
		case BPF_ALU64 | BPF_OR | BPF_K:
		case BPF_ALU64 | BPF_XOR | BPF_K:
			if (BPF_CLASS(insn->code) == BPF_ALU64)
				EMIT1(add_1mod(0x48, dst_reg));
			else if (is_ereg(dst_reg))
				EMIT1(add_1mod(0x40, dst_reg));

			/*
			 * b3 holds 'normal' opcode, b2 short form only valid
			 * in case dst is eax/rax.
			 */
			switch (BPF_OP(insn->code)) {
			case BPF_ADD:
				b3 = 0xC0;
				b2 = 0x05;
				break;
			case BPF_SUB:
				b3 = 0xE8;
				b2 = 0x2D;
				break;
			case BPF_AND:
				b3 = 0xE0;
				b2 = 0x25;
				break;
			case BPF_OR:
				b3 = 0xC8;
				b2 = 0x0D;
				break;
			case BPF_XOR:
				b3 = 0xF0;
				b2 = 0x35;
				break;
			}

			if (is_imm8(imm32))
				EMIT3(0x83, add_1reg(b3, dst_reg), imm32);
			else if (is_axreg(dst_reg))
				EMIT1_off32(b2, imm32);
			else
				EMIT2_off32(0x81, add_1reg(b3, dst_reg), imm32);
			break;

		case BPF_ALU64 | BPF_MOV | BPF_K:
		case BPF_ALU | BPF_MOV | BPF_K:
			emit_mov_imm32(&prog, BPF_CLASS(insn->code) == BPF_ALU64,
				       dst_reg, imm32);
			break;

		case BPF_LD | BPF_IMM | BPF_DW:
			emit_mov_imm64(&prog, dst_reg, insn[1].imm, insn[0].imm);
			insn++;
			i++;
			break;

			/* dst %= src, dst /= src, dst %= imm32, dst /= imm32 */
		case BPF_ALU | BPF_MOD | BPF_X:
		case BPF_ALU | BPF_DIV | BPF_X:
		case BPF_ALU | BPF_MOD | BPF_K:
		case BPF_ALU | BPF_DIV | BPF_K:
		case BPF_ALU64 | BPF_MOD | BPF_X:
		case BPF_ALU64 | BPF_DIV | BPF_X:
		case BPF_ALU64 | BPF_MOD | BPF_K:
		case BPF_ALU64 | BPF_DIV | BPF_K:
			EMIT1(0x50); /* push rax */
			EMIT1(0x52); /* push rdx */

			if (BPF_SRC(insn->code) == BPF_X)
				/* mov r11, src_reg */
				EMIT_mov(AUX_REG, src_reg);
			else
				/* mov r11, imm32 */
				EMIT3_off32(0x49, 0xC7, 0xC3, imm32);

			/* mov rax, dst_reg */
			EMIT_mov(BPF_REG_0, dst_reg);

			/*
			 * xor edx, edx
			 * equivalent to 'xor rdx, rdx', but one byte less
			 */
			EMIT2(0x31, 0xd2);

			if (BPF_CLASS(insn->code) == BPF_ALU64)
				/* div r11 */
				EMIT3(0x49, 0xF7, 0xF3);
			else
				/* div r11d */
				EMIT3(0x41, 0xF7, 0xF3);

			if (BPF_OP(insn->code) == BPF_MOD)
				/* mov r11, rdx */
				EMIT3(0x49, 0x89, 0xD3);
			else
				/* mov r11, rax */
				EMIT3(0x49, 0x89, 0xC3);

			EMIT1(0x5A); /* pop rdx */
			EMIT1(0x58); /* pop rax */

			/* mov dst_reg, r11 */
			EMIT_mov(dst_reg, AUX_REG);
			break;

		case BPF_ALU | BPF_MUL | BPF_K:
		case BPF_ALU | BPF_MUL | BPF_X:
		case BPF_ALU64 | BPF_MUL | BPF_K:
		case BPF_ALU64 | BPF_MUL | BPF_X:
		{
			bool is64 = BPF_CLASS(insn->code) == BPF_ALU64;

			if (dst_reg != BPF_REG_0)
				EMIT1(0x50); /* push rax */
			if (dst_reg != BPF_REG_3)
				EMIT1(0x52); /* push rdx */

			/* mov r11, dst_reg */
			EMIT_mov(AUX_REG, dst_reg);

			if (BPF_SRC(insn->code) == BPF_X)
				emit_mov_reg(&prog, is64, BPF_REG_0, src_reg);
			else
				emit_mov_imm32(&prog, is64, BPF_REG_0, imm32);

			if (is64)
				EMIT1(add_1mod(0x48, AUX_REG));
			else if (is_ereg(AUX_REG))
				EMIT1(add_1mod(0x40, AUX_REG));
			/* mul(q) r11 */
			EMIT2(0xF7, add_1reg(0xE0, AUX_REG));

			if (dst_reg != BPF_REG_3)
				EMIT1(0x5A); /* pop rdx */
			if (dst_reg != BPF_REG_0) {
				/* mov dst_reg, rax */
				EMIT_mov(dst_reg, BPF_REG_0);
				EMIT1(0x58); /* pop rax */
			}
			break;
		}
			/* Shifts */
		case BPF_ALU | BPF_LSH | BPF_K:
		case BPF_ALU | BPF_RSH | BPF_K:
		case BPF_ALU | BPF_ARSH | BPF_K:
		case BPF_ALU64 | BPF_LSH | BPF_K:
		case BPF_ALU64 | BPF_RSH | BPF_K:
		case BPF_ALU64 | BPF_ARSH | BPF_K:
			if (BPF_CLASS(insn->code) == BPF_ALU64)
				EMIT1(add_1mod(0x48, dst_reg));
			else if (is_ereg(dst_reg))
				EMIT1(add_1mod(0x40, dst_reg));

			switch (BPF_OP(insn->code)) {
			case BPF_LSH: b3 = 0xE0; break;
			case BPF_RSH: b3 = 0xE8; break;
			case BPF_ARSH: b3 = 0xF8; break;
			}

			if (imm32 == 1)
				EMIT2(0xD1, add_1reg(b3, dst_reg));
			else
				EMIT3(0xC1, add_1reg(b3, dst_reg), imm32);
			break;

		case BPF_ALU | BPF_LSH | BPF_X:
		case BPF_ALU | BPF_RSH | BPF_X:
		case BPF_ALU | BPF_ARSH | BPF_X:
		case BPF_ALU64 | BPF_LSH | BPF_X:
		case BPF_ALU64 | BPF_RSH | BPF_X:
		case BPF_ALU64 | BPF_ARSH | BPF_X:

			/* Check for bad case when dst_reg == rcx */
			if (dst_reg == BPF_REG_4) {
				/* mov r11, dst_reg */
				EMIT_mov(AUX_REG, dst_reg);
				dst_reg = AUX_REG;
			}

			if (src_reg != BPF_REG_4) { /* common case */
				EMIT1(0x51); /* push rcx */

				/* mov rcx, src_reg */
				EMIT_mov(BPF_REG_4, src_reg);
			}

			/* shl %rax, %cl | shr %rax, %cl | sar %rax, %cl */
			if (BPF_CLASS(insn->code) == BPF_ALU64)
				EMIT1(add_1mod(0x48, dst_reg));
			else if (is_ereg(dst_reg))
				EMIT1(add_1mod(0x40, dst_reg));

			switch (BPF_OP(insn->code)) {
			case BPF_LSH: b3 = 0xE0; break;
			case BPF_RSH: b3 = 0xE8; break;
			case BPF_ARSH: b3 = 0xF8; break;
			}
			EMIT2(0xD3, add_1reg(b3, dst_reg));

			if (src_reg != BPF_REG_4)
				EMIT1(0x59); /* pop rcx */

			if (insn->dst_reg == BPF_REG_4)
				/* mov dst_reg, r11 */
				EMIT_mov(insn->dst_reg, AUX_REG);
			break;

		case BPF_ALU | BPF_END | BPF_FROM_BE:
			switch (imm32) {
			case 16:
				/* Emit 'ror %ax, 8' to swap lower 2 bytes */
				EMIT1(0x66);
				if (is_ereg(dst_reg))
					EMIT1(0x41);
				EMIT3(0xC1, add_1reg(0xC8, dst_reg), 8);

				/* Emit 'movzwl eax, ax' */
				if (is_ereg(dst_reg))
					EMIT3(0x45, 0x0F, 0xB7);
				else
					EMIT2(0x0F, 0xB7);
				EMIT1(add_2reg(0xC0, dst_reg, dst_reg));
				break;
			case 32:
				/* Emit 'bswap eax' to swap lower 4 bytes */
				if (is_ereg(dst_reg))
					EMIT2(0x41, 0x0F);
				else
					EMIT1(0x0F);
				EMIT1(add_1reg(0xC8, dst_reg));
				break;
			case 64:
				/* Emit 'bswap rax' to swap 8 bytes */
				EMIT3(add_1mod(0x48, dst_reg), 0x0F,
				      add_1reg(0xC8, dst_reg));
				break;
			}
			break;

		case BPF_ALU | BPF_END | BPF_FROM_LE:
			switch (imm32) {
			case 16:
				/*
				 * Emit 'movzwl eax, ax' to zero extend 16-bit
				 * into 64 bit
				 */
				if (is_ereg(dst_reg))
					EMIT3(0x45, 0x0F, 0xB7);
				else
					EMIT2(0x0F, 0xB7);
				EMIT1(add_2reg(0xC0, dst_reg, dst_reg));
				break;
			case 32:
				/* Emit 'mov eax, eax' to clear upper 32-bits */
				if (is_ereg(dst_reg))
					EMIT1(0x45);
				EMIT2(0x89, add_2reg(0xC0, dst_reg, dst_reg));
				break;
			case 64:
				/* nop */
				break;
			}
			break;

			/* ST: *(u8*)(dst_reg + off) = imm */
		case BPF_ST | BPF_MEM | BPF_B:
			if (is_ereg(dst_reg))
				EMIT2(0x41, 0xC6);
			else
				EMIT1(0xC6);
			goto st;
		case BPF_ST | BPF_MEM | BPF_H:
			if (is_ereg(dst_reg))
				EMIT3(0x66, 0x41, 0xC7);
			else
				EMIT2(0x66, 0xC7);
			goto st;
		case BPF_ST | BPF_MEM | BPF_W:
			if (is_ereg(dst_reg))
				EMIT2(0x41, 0xC7);
			else
				EMIT1(0xC7);
			goto st;
		case BPF_ST | BPF_MEM | BPF_DW:
			EMIT2(add_1mod(0x48, dst_reg), 0xC7);

st:			if (is_imm8(insn->off))
				EMIT2(add_1reg(0x40, dst_reg), insn->off);
			else
				EMIT1_off32(add_1reg(0x80, dst_reg), insn->off);

			EMIT(imm32, bpf_size_to_x86_bytes(BPF_SIZE(insn->code)));
			break;

			/* STX: *(u8*)(dst_reg + off) = src_reg */
		case BPF_STX | BPF_MEM | BPF_B:
			/* Emit 'mov byte ptr [rax + off], al' */
			if (is_ereg(dst_reg) || is_ereg(src_reg) ||
			    /* We have to add extra byte for x86 SIL, DIL regs */
			    src_reg == BPF_REG_1 || src_reg == BPF_REG_2)
				EMIT2(add_2mod(0x40, dst_reg, src_reg), 0x88);
			else
				EMIT1(0x88);
			goto stx;
		case BPF_STX | BPF_MEM | BPF_H:
			if (is_ereg(dst_reg) || is_ereg(src_reg))
				EMIT3(0x66, add_2mod(0x40, dst_reg, src_reg), 0x89);
			else
				EMIT2(0x66, 0x89);
			goto stx;
		case BPF_STX | BPF_MEM | BPF_W:
			if (is_ereg(dst_reg) || is_ereg(src_reg))
				EMIT2(add_2mod(0x40, dst_reg, src_reg), 0x89);
			else
				EMIT1(0x89);
			goto stx;
		case BPF_STX | BPF_MEM | BPF_DW:
			EMIT2(add_2mod(0x48, dst_reg, src_reg), 0x89);
stx:			if (is_imm8(insn->off))
				EMIT2(add_2reg(0x40, dst_reg, src_reg), insn->off);
			else
				EMIT1_off32(add_2reg(0x80, dst_reg, src_reg),
					    insn->off);
			break;

			/* LDX: dst_reg = *(u8*)(src_reg + off) */
		case BPF_LDX | BPF_MEM | BPF_B:
			/* Emit 'movzx rax, byte ptr [rax + off]' */
			EMIT3(add_2mod(0x48, src_reg, dst_reg), 0x0F, 0xB6);
			goto ldx;
		case BPF_LDX | BPF_MEM | BPF_H:
			/* Emit 'movzx rax, word ptr [rax + off]' */
			EMIT3(add_2mod(0x48, src_reg, dst_reg), 0x0F, 0xB7);
			goto ldx;
		case BPF_LDX | BPF_MEM | BPF_W:
			/* Emit 'mov eax, dword ptr [rax+0x14]' */
			if (is_ereg(dst_reg) || is_ereg(src_reg))
				EMIT2(add_2mod(0x40, src_reg, dst_reg), 0x8B);
			else
				EMIT1(0x8B);
			goto ldx;
		case BPF_LDX | BPF_MEM | BPF_DW:
			/* Emit 'mov rax, qword ptr [rax+0x14]' */
			EMIT2(add_2mod(0x48, src_reg, dst_reg), 0x8B);
ldx:			/*
			 * If insn->off == 0 we can save one extra byte, but
			 * special case of x86 R13 which always needs an offset
			 * is not worth the hassle
			 */
			if (is_imm8(insn->off))
				EMIT2(add_2reg(0x40, src_reg, dst_reg), insn->off);
			else
				EMIT1_off32(add_2reg(0x80, src_reg, dst_reg),
					    insn->off);
			break;

			/* STX XADD: lock *(u32*)(dst_reg + off) += src_reg */
		case BPF_STX | BPF_XADD | BPF_W:
			/* Emit 'lock add dword ptr [rax + off], eax' */
			if (is_ereg(dst_reg) || is_ereg(src_reg))
				EMIT3(0xF0, add_2mod(0x40, dst_reg, src_reg), 0x01);
			else
				EMIT2(0xF0, 0x01);
			goto xadd;
		case BPF_STX | BPF_XADD | BPF_DW:
			EMIT3(0xF0, add_2mod(0x48, dst_reg, src_reg), 0x01);
xadd:			if (is_imm8(insn->off))
				EMIT2(add_2reg(0x40, dst_reg, src_reg), insn->off);
			else
				EMIT1_off32(add_2reg(0x80, dst_reg, src_reg),
					    insn->off);
			break;

			/* call */
		case BPF_JMP | BPF_CALL:
			func = (u8 *) __bpf_call_base + imm32;
			jmp_offset = func - (image + addrs[i]);
<<<<<<< HEAD
			if (seen_ld_abs) {
				reload_skb_data = bpf_helper_changes_pkt_data(func);
				if (reload_skb_data) {
					EMIT1(0x57); /* push %rdi */
					jmp_offset += 22; /* pop, mov, sub, mov */
				} else {
					EMIT2(0x41, 0x52); /* push %r10 */
					EMIT2(0x41, 0x51); /* push %r9 */
					/*
					 * We need to adjust jmp offset, since
					 * pop %r9, pop %r10 take 4 bytes after call insn
					 */
					jmp_offset += 4;
				}
			}
=======
>>>>>>> 7170e604
			if (!imm32 || !is_simm32(jmp_offset)) {
				pr_err("unsupported BPF func %d addr %p image %p\n",
				       imm32, func, image);
				return -EINVAL;
			}
			EMIT1_off32(0xE8, jmp_offset);
			break;

		case BPF_JMP | BPF_TAIL_CALL:
			emit_bpf_tail_call(&prog);
			break;

			/* cond jump */
		case BPF_JMP | BPF_JEQ | BPF_X:
		case BPF_JMP | BPF_JNE | BPF_X:
		case BPF_JMP | BPF_JGT | BPF_X:
		case BPF_JMP | BPF_JLT | BPF_X:
		case BPF_JMP | BPF_JGE | BPF_X:
		case BPF_JMP | BPF_JLE | BPF_X:
		case BPF_JMP | BPF_JSGT | BPF_X:
		case BPF_JMP | BPF_JSLT | BPF_X:
		case BPF_JMP | BPF_JSGE | BPF_X:
		case BPF_JMP | BPF_JSLE | BPF_X:
			/* cmp dst_reg, src_reg */
			EMIT3(add_2mod(0x48, dst_reg, src_reg), 0x39,
			      add_2reg(0xC0, dst_reg, src_reg));
			goto emit_cond_jmp;

		case BPF_JMP | BPF_JSET | BPF_X:
			/* test dst_reg, src_reg */
			EMIT3(add_2mod(0x48, dst_reg, src_reg), 0x85,
			      add_2reg(0xC0, dst_reg, src_reg));
			goto emit_cond_jmp;

		case BPF_JMP | BPF_JSET | BPF_K:
			/* test dst_reg, imm32 */
			EMIT1(add_1mod(0x48, dst_reg));
			EMIT2_off32(0xF7, add_1reg(0xC0, dst_reg), imm32);
			goto emit_cond_jmp;

		case BPF_JMP | BPF_JEQ | BPF_K:
		case BPF_JMP | BPF_JNE | BPF_K:
		case BPF_JMP | BPF_JGT | BPF_K:
		case BPF_JMP | BPF_JLT | BPF_K:
		case BPF_JMP | BPF_JGE | BPF_K:
		case BPF_JMP | BPF_JLE | BPF_K:
		case BPF_JMP | BPF_JSGT | BPF_K:
		case BPF_JMP | BPF_JSLT | BPF_K:
		case BPF_JMP | BPF_JSGE | BPF_K:
		case BPF_JMP | BPF_JSLE | BPF_K:
			/* cmp dst_reg, imm8/32 */
			EMIT1(add_1mod(0x48, dst_reg));

			if (is_imm8(imm32))
				EMIT3(0x83, add_1reg(0xF8, dst_reg), imm32);
			else
				EMIT2_off32(0x81, add_1reg(0xF8, dst_reg), imm32);

emit_cond_jmp:		/* Convert BPF opcode to x86 */
			switch (BPF_OP(insn->code)) {
			case BPF_JEQ:
				jmp_cond = X86_JE;
				break;
			case BPF_JSET:
			case BPF_JNE:
				jmp_cond = X86_JNE;
				break;
			case BPF_JGT:
				/* GT is unsigned '>', JA in x86 */
				jmp_cond = X86_JA;
				break;
			case BPF_JLT:
				/* LT is unsigned '<', JB in x86 */
				jmp_cond = X86_JB;
				break;
			case BPF_JGE:
				/* GE is unsigned '>=', JAE in x86 */
				jmp_cond = X86_JAE;
				break;
			case BPF_JLE:
				/* LE is unsigned '<=', JBE in x86 */
				jmp_cond = X86_JBE;
				break;
			case BPF_JSGT:
				/* Signed '>', GT in x86 */
				jmp_cond = X86_JG;
				break;
			case BPF_JSLT:
				/* Signed '<', LT in x86 */
				jmp_cond = X86_JL;
				break;
			case BPF_JSGE:
				/* Signed '>=', GE in x86 */
				jmp_cond = X86_JGE;
				break;
			case BPF_JSLE:
				/* Signed '<=', LE in x86 */
				jmp_cond = X86_JLE;
				break;
			default: /* to silence GCC warning */
				return -EFAULT;
			}
			jmp_offset = addrs[i + insn->off] - addrs[i];
			if (is_imm8(jmp_offset)) {
				EMIT2(jmp_cond, jmp_offset);
			} else if (is_simm32(jmp_offset)) {
				EMIT2_off32(0x0F, jmp_cond + 0x10, jmp_offset);
			} else {
				pr_err("cond_jmp gen bug %llx\n", jmp_offset);
				return -EFAULT;
			}

			break;

		case BPF_JMP | BPF_JA:
			if (insn->off == -1)
				/* -1 jmp instructions will always jump
				 * backwards two bytes. Explicitly handling
				 * this case avoids wasting too many passes
				 * when there are long sequences of replaced
				 * dead code.
				 */
				jmp_offset = -2;
			else
				jmp_offset = addrs[i + insn->off] - addrs[i];

			if (!jmp_offset)
				/* Optimize out nop jumps */
				break;
emit_jmp:
			if (is_imm8(jmp_offset)) {
				EMIT2(0xEB, jmp_offset);
			} else if (is_simm32(jmp_offset)) {
				EMIT1_off32(0xE9, jmp_offset);
			} else {
				pr_err("jmp gen bug %llx\n", jmp_offset);
				return -EFAULT;
			}
			break;

<<<<<<< HEAD
		case BPF_LD | BPF_IND | BPF_W:
			func = sk_load_word;
			goto common_load;
		case BPF_LD | BPF_ABS | BPF_W:
			func = CHOOSE_LOAD_FUNC(imm32, sk_load_word);
common_load:
			ctx->seen_ld_abs = seen_ld_abs = true;
			jmp_offset = func - (image + addrs[i]);
			if (!func || !is_simm32(jmp_offset)) {
				pr_err("unsupported BPF func %d addr %p image %p\n",
				       imm32, func, image);
				return -EINVAL;
			}
			if (BPF_MODE(insn->code) == BPF_ABS) {
				/* mov %esi, imm32 */
				EMIT1_off32(0xBE, imm32);
			} else {
				/* mov %rsi, src_reg */
				EMIT_mov(BPF_REG_2, src_reg);
				if (imm32) {
					if (is_imm8(imm32))
						/* add %esi, imm8 */
						EMIT3(0x83, 0xC6, imm32);
					else
						/* add %esi, imm32 */
						EMIT2_off32(0x81, 0xC6, imm32);
				}
			}
			/*
			 * skb pointer is in R6 (%rbx), it will be copied into
			 * %rdi if skb_copy_bits() call is necessary.
			 * sk_load_* helpers also use %r10 and %r9d.
			 * See bpf_jit.S
			 */
			if (seen_ax_reg)
				/* r10 = skb->data, mov %r10, off32(%rbx) */
				EMIT3_off32(0x4c, 0x8b, 0x93,
					    offsetof(struct sk_buff, data));
			EMIT1_off32(0xE8, jmp_offset); /* call */
			break;

		case BPF_LD | BPF_IND | BPF_H:
			func = sk_load_half;
			goto common_load;
		case BPF_LD | BPF_ABS | BPF_H:
			func = CHOOSE_LOAD_FUNC(imm32, sk_load_half);
			goto common_load;
		case BPF_LD | BPF_IND | BPF_B:
			func = sk_load_byte;
			goto common_load;
		case BPF_LD | BPF_ABS | BPF_B:
			func = CHOOSE_LOAD_FUNC(imm32, sk_load_byte);
			goto common_load;

=======
>>>>>>> 7170e604
		case BPF_JMP | BPF_EXIT:
			if (seen_exit) {
				jmp_offset = ctx->cleanup_addr - addrs[i];
				goto emit_jmp;
			}
			seen_exit = true;
			/* Update cleanup_addr */
			ctx->cleanup_addr = proglen;
			/* mov rbx, qword ptr [rbp+0] */
			EMIT4(0x48, 0x8B, 0x5D, 0);
			/* mov r13, qword ptr [rbp+8] */
			EMIT4(0x4C, 0x8B, 0x6D, 8);
			/* mov r14, qword ptr [rbp+16] */
			EMIT4(0x4C, 0x8B, 0x75, 16);
			/* mov r15, qword ptr [rbp+24] */
			EMIT4(0x4C, 0x8B, 0x7D, 24);

			/* add rbp, AUX_STACK_SPACE */
			EMIT4(0x48, 0x83, 0xC5, AUX_STACK_SPACE);
			EMIT1(0xC9); /* leave */
			EMIT1(0xC3); /* ret */
			break;

		default:
			/*
			 * By design x86-64 JIT should support all BPF instructions.
			 * This error will be seen if new instruction was added
			 * to the interpreter, but not to the JIT, or if there is
			 * junk in bpf_prog.
			 */
			pr_err("bpf_jit: unknown opcode %02x\n", insn->code);
			return -EINVAL;
		}

		ilen = prog - temp;
		if (ilen > BPF_MAX_INSN_SIZE) {
			pr_err("bpf_jit: fatal insn size error\n");
			return -EFAULT;
		}

		if (image) {
			if (unlikely(proglen + ilen > oldproglen)) {
				pr_err("bpf_jit: fatal error\n");
				return -EFAULT;
			}
			memcpy(image + proglen, temp, ilen);
		}
		proglen += ilen;
		addrs[i] = proglen;
		prog = temp;
	}
	return proglen;
}

struct x64_jit_data {
	struct bpf_binary_header *header;
	int *addrs;
	u8 *image;
	int proglen;
	struct jit_context ctx;
};

struct bpf_prog *bpf_int_jit_compile(struct bpf_prog *prog)
{
	struct bpf_binary_header *header = NULL;
	struct bpf_prog *tmp, *orig_prog = prog;
	struct x64_jit_data *jit_data;
	int proglen, oldproglen = 0;
	struct jit_context ctx = {};
	bool tmp_blinded = false;
	bool extra_pass = false;
	u8 *image = NULL;
	int *addrs;
	int pass;
	int i;

	if (!prog->jit_requested)
		return orig_prog;

	tmp = bpf_jit_blind_constants(prog);
	/*
	 * If blinding was requested and we failed during blinding,
	 * we must fall back to the interpreter.
	 */
	if (IS_ERR(tmp))
		return orig_prog;
	if (tmp != prog) {
		tmp_blinded = true;
		prog = tmp;
	}

	jit_data = prog->aux->jit_data;
	if (!jit_data) {
		jit_data = kzalloc(sizeof(*jit_data), GFP_KERNEL);
		if (!jit_data) {
			prog = orig_prog;
			goto out;
		}
		prog->aux->jit_data = jit_data;
	}
	addrs = jit_data->addrs;
	if (addrs) {
		ctx = jit_data->ctx;
		oldproglen = jit_data->proglen;
		image = jit_data->image;
		header = jit_data->header;
		extra_pass = true;
		goto skip_init_addrs;
	}
	addrs = kmalloc(prog->len * sizeof(*addrs), GFP_KERNEL);
	if (!addrs) {
		prog = orig_prog;
		goto out_addrs;
	}

	/*
	 * Before first pass, make a rough estimation of addrs[]
	 * each BPF instruction is translated to less than 64 bytes
	 */
	for (proglen = 0, i = 0; i < prog->len; i++) {
		proglen += 64;
		addrs[i] = proglen;
	}
	ctx.cleanup_addr = proglen;
skip_init_addrs:

	/*
	 * JITed image shrinks with every pass and the loop iterates
	 * until the image stops shrinking. Very large BPF programs
	 * may converge on the last pass. In such case do one more
	 * pass to emit the final image.
	 */
	for (pass = 0; pass < 20 || image; pass++) {
		proglen = do_jit(prog, addrs, image, oldproglen, &ctx);
		if (proglen <= 0) {
out_image:
			image = NULL;
			if (header)
				bpf_jit_binary_free(header);
			prog = orig_prog;
			goto out_addrs;
		}
		if (image) {
			if (proglen != oldproglen) {
				pr_err("bpf_jit: proglen=%d != oldproglen=%d\n",
				       proglen, oldproglen);
				goto out_image;
			}
			break;
		}
		if (proglen == oldproglen) {
			header = bpf_jit_binary_alloc(proglen, &image,
						      1, jit_fill_hole);
			if (!header) {
				prog = orig_prog;
				goto out_addrs;
			}
		}
		oldproglen = proglen;
		cond_resched();
	}

	if (bpf_jit_enable > 1)
		bpf_jit_dump(prog->len, proglen, pass + 1, image);

	if (image) {
		if (!prog->is_func || extra_pass) {
			bpf_jit_binary_lock_ro(header);
		} else {
			jit_data->addrs = addrs;
			jit_data->ctx = ctx;
			jit_data->proglen = proglen;
			jit_data->image = image;
			jit_data->header = header;
		}
		prog->bpf_func = (void *)image;
		prog->jited = 1;
		prog->jited_len = proglen;
	} else {
		prog = orig_prog;
	}

	if (!image || !prog->is_func || extra_pass) {
out_addrs:
		kfree(addrs);
		kfree(jit_data);
		prog->aux->jit_data = NULL;
	}
out:
	if (tmp_blinded)
		bpf_jit_prog_release_other(prog, prog == orig_prog ?
					   tmp : orig_prog);
	return prog;
}<|MERGE_RESOLUTION|>--- conflicted
+++ resolved
@@ -17,18 +17,6 @@
 #include <asm/set_memory.h>
 #include <asm/nospec-branch.h>
 
-<<<<<<< HEAD
-/*
- * Assembly code in arch/x86/net/bpf_jit.S
- */
-extern u8 sk_load_word[], sk_load_half[], sk_load_byte[];
-extern u8 sk_load_word_positive_offset[], sk_load_half_positive_offset[];
-extern u8 sk_load_byte_positive_offset[];
-extern u8 sk_load_word_negative_offset[], sk_load_half_negative_offset[];
-extern u8 sk_load_byte_negative_offset[];
-
-=======
->>>>>>> 7170e604
 static u8 *emit_code(u8 *ptr, u32 bytes, unsigned int len)
 {
 	if (len == 1)
@@ -110,12 +98,6 @@
 #define X86_JLE 0x7E
 #define X86_JG  0x7F
 
-<<<<<<< HEAD
-#define CHOOSE_LOAD_FUNC(K, func) \
-	((int)K < 0 ? ((int)K >= SKF_LL_OFF ? func##_negative_offset : func) : func##_positive_offset)
-
-=======
->>>>>>> 7170e604
 /* Pick a register outside of BPF range for JIT internal work */
 #define AUX_REG (MAX_BPF_JIT_REG + 1)
 
@@ -126,13 +108,8 @@
  * register in load/store instructions, it always needs an
  * extra byte of encoding and is callee saved.
  *
-<<<<<<< HEAD
- * R9  caches skb->len - skb->data_len
- * R10 caches skb->data, and used for blinding (if enabled)
-=======
  * Also x86-64 register R9 is unused. x86-64 register R10 is
  * used for blinding (if enabled).
->>>>>>> 7170e604
  */
 static const int reg2hex[] = {
 	[BPF_REG_0] = 0,  /* RAX */
@@ -207,24 +184,13 @@
 
 struct jit_context {
 	int cleanup_addr; /* Epilogue code offset */
-<<<<<<< HEAD
-	bool seen_ld_abs;
-	bool seen_ax_reg;
-=======
->>>>>>> 7170e604
 };
 
 /* Maximum number of bytes emitted while JITing one eBPF insn */
 #define BPF_MAX_INSN_SIZE	128
 #define BPF_INSN_SAFETY		64
 
-<<<<<<< HEAD
-#define AUX_STACK_SPACE \
-	(32 /* Space for RBX, R13, R14, R15 */ + \
-	  8 /* Space for skb_copy_bits() buffer */)
-=======
 #define AUX_STACK_SPACE		40 /* Space for RBX, R13, R14, R15, tailcnt */
->>>>>>> 7170e604
 
 #define PROLOGUE_SIZE		37
 
@@ -250,25 +216,8 @@
 	/* sub rbp, AUX_STACK_SPACE */
 	EMIT4(0x48, 0x83, 0xED, AUX_STACK_SPACE);
 
-<<<<<<< HEAD
-	/* All classic BPF filters use R6(rbx) save it */
-
 	/* mov qword ptr [rbp+0],rbx */
 	EMIT4(0x48, 0x89, 0x5D, 0);
-
-	/*
-	 * bpf_convert_filter() maps classic BPF register X to R7 and uses R8
-	 * as temporary, so all tcpdump filters need to spill/fill R7(R13) and
-	 * R8(R14). R9(R15) spill could be made conditional, but there is only
-	 * one 'bpf_error' return path out of helper functions inside bpf_jit.S
-	 * The overhead of extra spill is negligible for any filter other
-	 * than synthetic ones. Therefore not worth adding complexity.
-	 */
-
-=======
-	/* mov qword ptr [rbp+0],rbx */
-	EMIT4(0x48, 0x89, 0x5D, 0);
->>>>>>> 7170e604
 	/* mov qword ptr [rbp+8],r13 */
 	EMIT4(0x4C, 0x89, 0x6D, 8);
 	/* mov qword ptr [rbp+16],r14 */
@@ -376,30 +325,6 @@
 	*pprog = prog;
 }
 
-<<<<<<< HEAD
-
-static void emit_load_skb_data_hlen(u8 **pprog)
-{
-	u8 *prog = *pprog;
-	int cnt = 0;
-
-	/*
-	 * r9d = skb->len - skb->data_len (headlen)
-	 * r10 = skb->data
-	 */
-	/* mov %r9d, off32(%rdi) */
-	EMIT3_off32(0x44, 0x8b, 0x8f, offsetof(struct sk_buff, len));
-
-	/* sub %r9d, off32(%rdi) */
-	EMIT3_off32(0x44, 0x2b, 0x8f, offsetof(struct sk_buff, data_len));
-
-	/* mov %r10, off32(%rdi) */
-	EMIT3_off32(0x4c, 0x8b, 0x97, offsetof(struct sk_buff, data));
-	*pprog = prog;
-}
-
-=======
->>>>>>> 7170e604
 static void emit_mov_imm32(u8 **pprog, bool sign_propagate,
 			   u32 dst_reg, const u32 imm32)
 {
@@ -933,24 +858,6 @@
 		case BPF_JMP | BPF_CALL:
 			func = (u8 *) __bpf_call_base + imm32;
 			jmp_offset = func - (image + addrs[i]);
-<<<<<<< HEAD
-			if (seen_ld_abs) {
-				reload_skb_data = bpf_helper_changes_pkt_data(func);
-				if (reload_skb_data) {
-					EMIT1(0x57); /* push %rdi */
-					jmp_offset += 22; /* pop, mov, sub, mov */
-				} else {
-					EMIT2(0x41, 0x52); /* push %r10 */
-					EMIT2(0x41, 0x51); /* push %r9 */
-					/*
-					 * We need to adjust jmp offset, since
-					 * pop %r9, pop %r10 take 4 bytes after call insn
-					 */
-					jmp_offset += 4;
-				}
-			}
-=======
->>>>>>> 7170e604
 			if (!imm32 || !is_simm32(jmp_offset)) {
 				pr_err("unsupported BPF func %d addr %p image %p\n",
 				       imm32, func, image);
@@ -1091,63 +998,6 @@
 			}
 			break;
 
-<<<<<<< HEAD
-		case BPF_LD | BPF_IND | BPF_W:
-			func = sk_load_word;
-			goto common_load;
-		case BPF_LD | BPF_ABS | BPF_W:
-			func = CHOOSE_LOAD_FUNC(imm32, sk_load_word);
-common_load:
-			ctx->seen_ld_abs = seen_ld_abs = true;
-			jmp_offset = func - (image + addrs[i]);
-			if (!func || !is_simm32(jmp_offset)) {
-				pr_err("unsupported BPF func %d addr %p image %p\n",
-				       imm32, func, image);
-				return -EINVAL;
-			}
-			if (BPF_MODE(insn->code) == BPF_ABS) {
-				/* mov %esi, imm32 */
-				EMIT1_off32(0xBE, imm32);
-			} else {
-				/* mov %rsi, src_reg */
-				EMIT_mov(BPF_REG_2, src_reg);
-				if (imm32) {
-					if (is_imm8(imm32))
-						/* add %esi, imm8 */
-						EMIT3(0x83, 0xC6, imm32);
-					else
-						/* add %esi, imm32 */
-						EMIT2_off32(0x81, 0xC6, imm32);
-				}
-			}
-			/*
-			 * skb pointer is in R6 (%rbx), it will be copied into
-			 * %rdi if skb_copy_bits() call is necessary.
-			 * sk_load_* helpers also use %r10 and %r9d.
-			 * See bpf_jit.S
-			 */
-			if (seen_ax_reg)
-				/* r10 = skb->data, mov %r10, off32(%rbx) */
-				EMIT3_off32(0x4c, 0x8b, 0x93,
-					    offsetof(struct sk_buff, data));
-			EMIT1_off32(0xE8, jmp_offset); /* call */
-			break;
-
-		case BPF_LD | BPF_IND | BPF_H:
-			func = sk_load_half;
-			goto common_load;
-		case BPF_LD | BPF_ABS | BPF_H:
-			func = CHOOSE_LOAD_FUNC(imm32, sk_load_half);
-			goto common_load;
-		case BPF_LD | BPF_IND | BPF_B:
-			func = sk_load_byte;
-			goto common_load;
-		case BPF_LD | BPF_ABS | BPF_B:
-			func = CHOOSE_LOAD_FUNC(imm32, sk_load_byte);
-			goto common_load;
-
-=======
->>>>>>> 7170e604
 		case BPF_JMP | BPF_EXIT:
 			if (seen_exit) {
 				jmp_offset = ctx->cleanup_addr - addrs[i];
