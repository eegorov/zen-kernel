--- conflicted
+++ resolved
@@ -613,55 +613,4 @@
 {
 	return hv_get_isolation_type() != HV_ISOLATION_TYPE_NONE;
 }
-<<<<<<< HEAD
-EXPORT_SYMBOL_GPL(hv_is_isolation_supported);
-
-/* Bit mask of the extended capability to query: see HV_EXT_CAPABILITY_xxx */
-bool hv_query_ext_cap(u64 cap_query)
-{
-	/*
-	 * The address of the 'hv_extended_cap' variable will be used as an
-	 * output parameter to the hypercall below and so it should be
-	 * compatible with 'virt_to_phys'. Which means, it's address should be
-	 * directly mapped. Use 'static' to keep it compatible; stack variables
-	 * can be virtually mapped, making them incompatible with
-	 * 'virt_to_phys'.
-	 * Hypercall input/output addresses should also be 8-byte aligned.
-	 */
-	static u64 hv_extended_cap __aligned(8);
-	static bool hv_extended_cap_queried;
-	u64 status;
-
-	/*
-	 * Querying extended capabilities is an extended hypercall. Check if the
-	 * partition supports extended hypercall, first.
-	 */
-	if (!(ms_hyperv.priv_high & HV_ENABLE_EXTENDED_HYPERCALLS))
-		return false;
-
-	/* Extended capabilities do not change at runtime. */
-	if (hv_extended_cap_queried)
-		return hv_extended_cap & cap_query;
-
-	status = hv_do_hypercall(HV_EXT_CALL_QUERY_CAPABILITIES, NULL,
-				 &hv_extended_cap);
-
-	/*
-	 * The query extended capabilities hypercall should not fail under
-	 * any normal circumstances. Avoid repeatedly making the hypercall, on
-	 * error.
-	 */
-	hv_extended_cap_queried = true;
-	status &= HV_HYPERCALL_RESULT_MASK;
-	if (status != HV_STATUS_SUCCESS) {
-		pr_err("Hyper-V: Extended query capabilities hypercall failed 0x%llx\n",
-		       status);
-		return false;
-	}
-
-	return hv_extended_cap & cap_query;
-}
-EXPORT_SYMBOL_GPL(hv_query_ext_cap);
-=======
-EXPORT_SYMBOL_GPL(hv_is_isolation_supported);
->>>>>>> 7d815f4a
+EXPORT_SYMBOL_GPL(hv_is_isolation_supported);