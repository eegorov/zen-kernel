--- conflicted
+++ resolved
@@ -981,17 +981,10 @@
 
 		c->x86_cache_max_rmid  = ecx;
 		c->x86_cache_occ_scale = ebx;
-<<<<<<< HEAD
-		if (c->x86_vendor == X86_VENDOR_INTEL)
-			c->x86_cache_mbm_width_offset = eax & 0xff;
-		else
-			c->x86_cache_mbm_width_offset = -1;
-=======
 		c->x86_cache_mbm_width_offset = eax & 0xff;
 
 		if (c->x86_vendor == X86_VENDOR_AMD && !c->x86_cache_mbm_width_offset)
 			c->x86_cache_mbm_width_offset = MBM_CNTR_WIDTH_OFFSET_AMD;
->>>>>>> 84569f32
 	}
 }
 
