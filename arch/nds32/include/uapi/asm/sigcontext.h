--- conflicted
+++ resolved
@@ -13,16 +13,6 @@
 	unsigned long long fd_regs[32];
 	unsigned long fpcsr;
 	/*
-<<<<<<< HEAD
-	 * UDF_trap is used to recognize whether underflow trap is enabled
-	 * or not. When UDF_trap == 1, this process will be traped and then
-	 * get a SIGFPE signal when encountering an underflow exception.
-	 * UDF_trap is only modified through setfputrap syscall. Therefore,
-	 * UDF_trap needn't be saved or loaded to context in each context
-	 * switch.
-	 */
-	unsigned long UDF_trap;
-=======
 	 * When CONFIG_SUPPORT_DENORMAL_ARITHMETIC is defined, kernel prevents
 	 * hardware from treating the denormalized output as an underflow case
 	 * and rounding it to a normal number. Hence kernel enables the UDF and
@@ -41,7 +31,6 @@
 	 * context switch.
 	 */
 	unsigned long UDF_IEX_trap;
->>>>>>> 0ecfebd2
 };
 
 struct zol_struct {
