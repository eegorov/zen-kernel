--- conflicted
+++ resolved
@@ -180,14 +180,10 @@
 					@ always subtract 4 from the following
 					@ instruction address.
 
-<<<<<<< HEAD
-	b	vfp_exit	@ tail call
-=======
 local_bh_enable_and_ret:
 	adr	r0, .
 	mov	r1, #SOFTIRQ_DISABLE_OFFSET
 	b	__local_bh_enable_ip	@ tail call
->>>>>>> 4373718a
 
 look_for_VFP_exceptions:
 	@ Check for synchronous or asynchronous exception
@@ -210,11 +206,7 @@
 	@ not recognised by VFP
 
 	DBGSTR	"not VFP"
-<<<<<<< HEAD
-	b	vfp_exit	@ tail call
-=======
 	b	local_bh_enable_and_ret
->>>>>>> 4373718a
 
 process_exception:
 	DBGSTR	"bounce"
