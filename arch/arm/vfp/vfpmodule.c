// SPDX-License-Identifier: GPL-2.0-only
/*
 *  linux/arch/arm/vfp/vfpmodule.c
 *
 *  Copyright (C) 2004 ARM Limited.
 *  Written by Deep Blue Solutions Limited.
 */
#include <linux/types.h>
#include <linux/cpu.h>
#include <linux/cpu_pm.h>
#include <linux/hardirq.h>
#include <linux/kernel.h>
#include <linux/notifier.h>
#include <linux/signal.h>
#include <linux/sched/signal.h>
#include <linux/smp.h>
#include <linux/init.h>
#include <linux/uaccess.h>
#include <linux/user.h>
#include <linux/export.h>

#include <asm/cp15.h>
#include <asm/cputype.h>
#include <asm/system_info.h>
#include <asm/thread_notify.h>
#include <asm/traps.h>
#include <asm/vfp.h>

#include "vfpinstr.h"
#include "vfp.h"

/*
 * Our undef handlers (in entry.S)
 */
asmlinkage void vfp_support_entry(u32, void *, u32, u32);

static bool have_vfp __ro_after_init;

/*
 * Dual-use variable.
 * Used in startup: set to non-zero if VFP checks fail
 * After startup, holds VFP architecture
 */
static unsigned int __initdata VFP_arch;

/*
 * The pointer to the vfpstate structure of the thread which currently
 * owns the context held in the VFP hardware, or NULL if the hardware
 * context is invalid.
 *
 * For UP, this is sufficient to tell which thread owns the VFP context.
 * However, for SMP, we also need to check the CPU number stored in the
 * saved state too to catch migrations.
 */
union vfp_state *vfp_current_hw_state[NR_CPUS];

/*
 * Claim ownership of the VFP unit.
 *
 * The caller may change VFP registers until vfp_unlock() is called.
 *
 * local_bh_disable() is used to disable preemption and to disable VFP
 * processing in softirq context. On PREEMPT_RT kernels local_bh_disable() is
 * not sufficient because it only serializes soft interrupt related sections
 * via a local lock, but stays preemptible. Disabling preemption is the right
 * choice here as bottom half processing is always in thread context on RT
 * kernels so it implicitly prevents bottom half processing as well.
 */
static void vfp_lock(void)
{
	if (!IS_ENABLED(CONFIG_PREEMPT_RT))
		local_bh_disable();
	else
		preempt_disable();
}

static void vfp_unlock(void)
{
	if (!IS_ENABLED(CONFIG_PREEMPT_RT))
		local_bh_enable();
	else
		preempt_enable();
}

/*
 * Is 'thread's most up to date state stored in this CPUs hardware?
 * Must be called from non-preemptible context.
 */
static bool vfp_state_in_hw(unsigned int cpu, struct thread_info *thread)
{
#ifdef CONFIG_SMP
	if (thread->vfpstate.hard.cpu != cpu)
		return false;
#endif
	return vfp_current_hw_state[cpu] == &thread->vfpstate;
}

/*
 * Force a reload of the VFP context from the thread structure.  We do
 * this by ensuring that access to the VFP hardware is disabled, and
 * clear vfp_current_hw_state.  Must be called from non-preemptible context.
 */
static void vfp_force_reload(unsigned int cpu, struct thread_info *thread)
{
	if (vfp_state_in_hw(cpu, thread)) {
		fmxr(FPEXC, fmrx(FPEXC) & ~FPEXC_EN);
		vfp_current_hw_state[cpu] = NULL;
	}
#ifdef CONFIG_SMP
	thread->vfpstate.hard.cpu = NR_CPUS;
#endif
}

/*
 * Per-thread VFP initialization.
 */
static void vfp_thread_flush(struct thread_info *thread)
{
	union vfp_state *vfp = &thread->vfpstate;
	unsigned int cpu;

	/*
	 * Disable VFP to ensure we initialize it first.  We must ensure
	 * that the modification of vfp_current_hw_state[] and hardware
	 * disable are done for the same CPU and without preemption.
	 *
	 * Do this first to ensure that preemption won't overwrite our
	 * state saving should access to the VFP be enabled at this point.
	 */
	cpu = get_cpu();
	if (vfp_current_hw_state[cpu] == vfp)
		vfp_current_hw_state[cpu] = NULL;
	fmxr(FPEXC, fmrx(FPEXC) & ~FPEXC_EN);
	put_cpu();

	memset(vfp, 0, sizeof(union vfp_state));

	vfp->hard.fpexc = FPEXC_EN;
	vfp->hard.fpscr = FPSCR_ROUND_NEAREST;
#ifdef CONFIG_SMP
	vfp->hard.cpu = NR_CPUS;
#endif
}

static void vfp_thread_exit(struct thread_info *thread)
{
	/* release case: Per-thread VFP cleanup. */
	union vfp_state *vfp = &thread->vfpstate;
	unsigned int cpu = get_cpu();

	if (vfp_current_hw_state[cpu] == vfp)
		vfp_current_hw_state[cpu] = NULL;
	put_cpu();
}

static void vfp_thread_copy(struct thread_info *thread)
{
	struct thread_info *parent = current_thread_info();

	vfp_sync_hwstate(parent);
	thread->vfpstate = parent->vfpstate;
#ifdef CONFIG_SMP
	thread->vfpstate.hard.cpu = NR_CPUS;
#endif
}

/*
 * When this function is called with the following 'cmd's, the following
 * is true while this function is being run:
 *  THREAD_NOFTIFY_SWTICH:
 *   - the previously running thread will not be scheduled onto another CPU.
 *   - the next thread to be run (v) will not be running on another CPU.
 *   - thread->cpu is the local CPU number
 *   - not preemptible as we're called in the middle of a thread switch
 *  THREAD_NOTIFY_FLUSH:
 *   - the thread (v) will be running on the local CPU, so
 *	v === current_thread_info()
 *   - thread->cpu is the local CPU number at the time it is accessed,
 *	but may change at any time.
 *   - we could be preempted if tree preempt rcu is enabled, so
 *	it is unsafe to use thread->cpu.
 *  THREAD_NOTIFY_EXIT
 *   - we could be preempted if tree preempt rcu is enabled, so
 *	it is unsafe to use thread->cpu.
 */
static int vfp_notifier(struct notifier_block *self, unsigned long cmd, void *v)
{
	struct thread_info *thread = v;
	u32 fpexc;
#ifdef CONFIG_SMP
	unsigned int cpu;
#endif

	switch (cmd) {
	case THREAD_NOTIFY_SWITCH:
		fpexc = fmrx(FPEXC);

#ifdef CONFIG_SMP
		cpu = thread->cpu;

		/*
		 * On SMP, if VFP is enabled, save the old state in
		 * case the thread migrates to a different CPU. The
		 * restoring is done lazily.
		 */
		if ((fpexc & FPEXC_EN) && vfp_current_hw_state[cpu])
			vfp_save_state(vfp_current_hw_state[cpu], fpexc);
#endif

		/*
		 * Always disable VFP so we can lazily save/restore the
		 * old state.
		 */
		fmxr(FPEXC, fpexc & ~FPEXC_EN);
		break;

	case THREAD_NOTIFY_FLUSH:
		vfp_thread_flush(thread);
		break;

	case THREAD_NOTIFY_EXIT:
		vfp_thread_exit(thread);
		break;

	case THREAD_NOTIFY_COPY:
		vfp_thread_copy(thread);
		break;
	}

	return NOTIFY_DONE;
}

static struct notifier_block vfp_notifier_block = {
	.notifier_call	= vfp_notifier,
};

/*
 * Raise a SIGFPE for the current process.
 * sicode describes the signal being raised.
 */
static void vfp_raise_sigfpe(unsigned int sicode, struct pt_regs *regs)
{
	/*
	 * This is the same as NWFPE, because it's not clear what
	 * this is used for
	 */
	current->thread.error_code = 0;
	current->thread.trap_no = 6;

	send_sig_fault(SIGFPE, sicode,
		       (void __user *)(instruction_pointer(regs) - 4),
		       current);
}

static void vfp_panic(char *reason, u32 inst)
{
	int i;

	pr_err("VFP: Error: %s\n", reason);
	pr_err("VFP: EXC 0x%08x SCR 0x%08x INST 0x%08x\n",
		fmrx(FPEXC), fmrx(FPSCR), inst);
	for (i = 0; i < 32; i += 2)
		pr_err("VFP: s%2u: 0x%08x s%2u: 0x%08x\n",
		       i, vfp_get_float(i), i+1, vfp_get_float(i+1));
}

/*
 * Process bitmask of exception conditions.
 */
static int vfp_raise_exceptions(u32 exceptions, u32 inst, u32 fpscr)
{
	int si_code = 0;

	pr_debug("VFP: raising exceptions %08x\n", exceptions);

	if (exceptions == VFP_EXCEPTION_ERROR) {
		vfp_panic("unhandled bounce", inst);
		return FPE_FLTINV;
	}

	/*
	 * If any of the status flags are set, update the FPSCR.
	 * Comparison instructions always return at least one of
	 * these flags set.
	 */
	if (exceptions & (FPSCR_N|FPSCR_Z|FPSCR_C|FPSCR_V))
		fpscr &= ~(FPSCR_N|FPSCR_Z|FPSCR_C|FPSCR_V);

	fpscr |= exceptions;

	fmxr(FPSCR, fpscr);

#define RAISE(stat,en,sig)				\
	if (exceptions & stat && fpscr & en)		\
		si_code = sig;

	/*
	 * These are arranged in priority order, least to highest.
	 */
	RAISE(FPSCR_DZC, FPSCR_DZE, FPE_FLTDIV);
	RAISE(FPSCR_IXC, FPSCR_IXE, FPE_FLTRES);
	RAISE(FPSCR_UFC, FPSCR_UFE, FPE_FLTUND);
	RAISE(FPSCR_OFC, FPSCR_OFE, FPE_FLTOVF);
	RAISE(FPSCR_IOC, FPSCR_IOE, FPE_FLTINV);

	return si_code;
}

/*
 * Emulate a VFP instruction.
 */
static u32 vfp_emulate_instruction(u32 inst, u32 fpscr, struct pt_regs *regs)
{
	u32 exceptions = VFP_EXCEPTION_ERROR;

	pr_debug("VFP: emulate: INST=0x%08x SCR=0x%08x\n", inst, fpscr);

	if (INST_CPRTDO(inst)) {
		if (!INST_CPRT(inst)) {
			/*
			 * CPDO
			 */
			if (vfp_single(inst)) {
				exceptions = vfp_single_cpdo(inst, fpscr);
			} else {
				exceptions = vfp_double_cpdo(inst, fpscr);
			}
		} else {
			/*
			 * A CPRT instruction can not appear in FPINST2, nor
			 * can it cause an exception.  Therefore, we do not
			 * have to emulate it.
			 */
		}
	} else {
		/*
		 * A CPDT instruction can not appear in FPINST2, nor can
		 * it cause an exception.  Therefore, we do not have to
		 * emulate it.
		 */
	}
	return exceptions & ~VFP_NAN_FLAG;
}

/*
 * Package up a bounce condition.
 */
void VFP_bounce(u32 trigger, u32 fpexc, struct pt_regs *regs)
{
	u32 fpscr, orig_fpscr, fpsid, exceptions;
	int si_code2 = 0;
	int si_code = 0;

	pr_debug("VFP: bounce: trigger %08x fpexc %08x\n", trigger, fpexc);

	/*
	 * At this point, FPEXC can have the following configuration:
	 *
	 *  EX DEX IXE
	 *  0   1   x   - synchronous exception
	 *  1   x   0   - asynchronous exception
	 *  1   x   1   - sychronous on VFP subarch 1 and asynchronous on later
	 *  0   0   1   - synchronous on VFP9 (non-standard subarch 1
	 *                implementation), undefined otherwise
	 *
	 * Clear various bits and enable access to the VFP so we can
	 * handle the bounce.
	 */
	fmxr(FPEXC, fpexc & ~(FPEXC_EX|FPEXC_DEX|FPEXC_FP2V|FPEXC_VV|FPEXC_TRAP_MASK));

	fpsid = fmrx(FPSID);
	orig_fpscr = fpscr = fmrx(FPSCR);

	/*
	 * Check for the special VFP subarch 1 and FPSCR.IXE bit case
	 */
	if ((fpsid & FPSID_ARCH_MASK) == (1 << FPSID_ARCH_BIT)
	    && (fpscr & FPSCR_IXE)) {
		/*
		 * Synchronous exception, emulate the trigger instruction
		 */
		goto emulate;
	}

	if (fpexc & FPEXC_EX) {
#ifndef CONFIG_CPU_FEROCEON
		/*
		 * Asynchronous exception. The instruction is read from FPINST
		 * and the interrupted instruction has to be restarted.
		 */
		trigger = fmrx(FPINST);
		regs->ARM_pc -= 4;
#endif
	} else if (!(fpexc & FPEXC_DEX)) {
		/*
		 * Illegal combination of bits. It can be caused by an
		 * unallocated VFP instruction but with FPSCR.IXE set and not
		 * on VFP subarch 1.
		 */
		si_code = vfp_raise_exceptions(VFP_EXCEPTION_ERROR, trigger, fpscr);
		goto exit;
	}

	/*
	 * Modify fpscr to indicate the number of iterations remaining.
	 * If FPEXC.EX is 0, FPEXC.DEX is 1 and the FPEXC.VV bit indicates
	 * whether FPEXC.VECITR or FPSCR.LEN is used.
	 */
	if (fpexc & (FPEXC_EX | FPEXC_VV)) {
		u32 len;

		len = fpexc + (1 << FPEXC_LENGTH_BIT);

		fpscr &= ~FPSCR_LENGTH_MASK;
		fpscr |= (len & FPEXC_LENGTH_MASK) << (FPSCR_LENGTH_BIT - FPEXC_LENGTH_BIT);
	}

	/*
	 * Handle the first FP instruction.  We used to take note of the
	 * FPEXC bounce reason, but this appears to be unreliable.
	 * Emulate the bounced instruction instead.
	 */
	exceptions = vfp_emulate_instruction(trigger, fpscr, regs);
	if (exceptions)
		si_code2 = vfp_raise_exceptions(exceptions, trigger, orig_fpscr);

	/*
	 * If there isn't a second FP instruction, exit now. Note that
	 * the FPEXC.FP2V bit is valid only if FPEXC.EX is 1.
	 */
	if ((fpexc & (FPEXC_EX | FPEXC_FP2V)) != (FPEXC_EX | FPEXC_FP2V))
		goto exit;

	/*
	 * The barrier() here prevents fpinst2 being read
	 * before the condition above.
	 */
	barrier();
	trigger = fmrx(FPINST2);

 emulate:
	exceptions = vfp_emulate_instruction(trigger, orig_fpscr, regs);
	if (exceptions)
		si_code = vfp_raise_exceptions(exceptions, trigger, orig_fpscr);

 exit:
	vfp_unlock();
	if (si_code2)
		vfp_raise_sigfpe(si_code2, regs);
	if (si_code)
		vfp_raise_sigfpe(si_code, regs);
}

static void vfp_enable(void *unused)
{
	u32 access;

	BUG_ON(preemptible());
	access = get_copro_access();

	/*
	 * Enable full access to VFP (cp10 and cp11)
	 */
	set_copro_access(access | CPACC_FULL(10) | CPACC_FULL(11));
}

/* Called by platforms on which we want to disable VFP because it may not be
 * present on all CPUs within a SMP complex. Needs to be called prior to
 * vfp_init().
 */
void __init vfp_disable(void)
{
	if (VFP_arch) {
		pr_debug("%s: should be called prior to vfp_init\n", __func__);
		return;
	}
	VFP_arch = 1;
}

#ifdef CONFIG_CPU_PM
static int vfp_pm_suspend(void)
{
	struct thread_info *ti = current_thread_info();
	u32 fpexc = fmrx(FPEXC);

	/* if vfp is on, then save state for resumption */
	if (fpexc & FPEXC_EN) {
		pr_debug("%s: saving vfp state\n", __func__);
		vfp_save_state(&ti->vfpstate, fpexc);

		/* disable, just in case */
		fmxr(FPEXC, fmrx(FPEXC) & ~FPEXC_EN);
	} else if (vfp_current_hw_state[ti->cpu]) {
#ifndef CONFIG_SMP
		fmxr(FPEXC, fpexc | FPEXC_EN);
		vfp_save_state(vfp_current_hw_state[ti->cpu], fpexc);
		fmxr(FPEXC, fpexc);
#endif
	}

	/* clear any information we had about last context state */
	vfp_current_hw_state[ti->cpu] = NULL;

	return 0;
}

static void vfp_pm_resume(void)
{
	/* ensure we have access to the vfp */
	vfp_enable(NULL);

	/* and disable it to ensure the next usage restores the state */
	fmxr(FPEXC, fmrx(FPEXC) & ~FPEXC_EN);
}

static int vfp_cpu_pm_notifier(struct notifier_block *self, unsigned long cmd,
	void *v)
{
	switch (cmd) {
	case CPU_PM_ENTER:
		vfp_pm_suspend();
		break;
	case CPU_PM_ENTER_FAILED:
	case CPU_PM_EXIT:
		vfp_pm_resume();
		break;
	}
	return NOTIFY_OK;
}

static struct notifier_block vfp_cpu_pm_notifier_block = {
	.notifier_call = vfp_cpu_pm_notifier,
};

static void vfp_pm_init(void)
{
	cpu_pm_register_notifier(&vfp_cpu_pm_notifier_block);
}

#else
static inline void vfp_pm_init(void) { }
#endif /* CONFIG_CPU_PM */

/*
 * Ensure that the VFP state stored in 'thread->vfpstate' is up to date
 * with the hardware state.
 */
void vfp_sync_hwstate(struct thread_info *thread)
{
	vfp_lock();

	if (vfp_state_in_hw(raw_smp_processor_id(), thread)) {
		u32 fpexc = fmrx(FPEXC);

		/*
		 * Save the last VFP state on this CPU.
		 */
		fmxr(FPEXC, fpexc | FPEXC_EN);
		vfp_save_state(&thread->vfpstate, fpexc | FPEXC_EN);
		fmxr(FPEXC, fpexc);
	}

	vfp_unlock();
}

/* Ensure that the thread reloads the hardware VFP state on the next use. */
void vfp_flush_hwstate(struct thread_info *thread)
{
	unsigned int cpu = get_cpu();

	vfp_force_reload(cpu, thread);

	put_cpu();
}

/*
 * Save the current VFP state into the provided structures and prepare
 * for entry into a new function (signal handler).
 */
int vfp_preserve_user_clear_hwstate(struct user_vfp *ufp,
				    struct user_vfp_exc *ufp_exc)
{
	struct thread_info *thread = current_thread_info();
	struct vfp_hard_struct *hwstate = &thread->vfpstate.hard;

	/* Ensure that the saved hwstate is up-to-date. */
	vfp_sync_hwstate(thread);

	/*
	 * Copy the floating point registers. There can be unused
	 * registers see asm/hwcap.h for details.
	 */
	memcpy(&ufp->fpregs, &hwstate->fpregs, sizeof(hwstate->fpregs));

	/*
	 * Copy the status and control register.
	 */
	ufp->fpscr = hwstate->fpscr;

	/*
	 * Copy the exception registers.
	 */
	ufp_exc->fpexc = hwstate->fpexc;
	ufp_exc->fpinst = hwstate->fpinst;
	ufp_exc->fpinst2 = hwstate->fpinst2;

	/* Ensure that VFP is disabled. */
	vfp_flush_hwstate(thread);

	/*
	 * As per the PCS, clear the length and stride bits for function
	 * entry.
	 */
	hwstate->fpscr &= ~(FPSCR_LENGTH_MASK | FPSCR_STRIDE_MASK);
	return 0;
}

/* Sanitise and restore the current VFP state from the provided structures. */
int vfp_restore_user_hwstate(struct user_vfp *ufp, struct user_vfp_exc *ufp_exc)
{
	struct thread_info *thread = current_thread_info();
	struct vfp_hard_struct *hwstate = &thread->vfpstate.hard;
	unsigned long fpexc;

	/* Disable VFP to avoid corrupting the new thread state. */
	vfp_flush_hwstate(thread);

	/*
	 * Copy the floating point registers. There can be unused
	 * registers see asm/hwcap.h for details.
	 */
	memcpy(&hwstate->fpregs, &ufp->fpregs, sizeof(hwstate->fpregs));
	/*
	 * Copy the status and control register.
	 */
	hwstate->fpscr = ufp->fpscr;

	/*
	 * Sanitise and restore the exception registers.
	 */
	fpexc = ufp_exc->fpexc;

	/* Ensure the VFP is enabled. */
	fpexc |= FPEXC_EN;

	/* Ensure FPINST2 is invalid and the exception flag is cleared. */
	fpexc &= ~(FPEXC_EX | FPEXC_FP2V);
	hwstate->fpexc = fpexc;

	hwstate->fpinst = ufp_exc->fpinst;
	hwstate->fpinst2 = ufp_exc->fpinst2;

	return 0;
}

/*
 * VFP hardware can lose all context when a CPU goes offline.
 * As we will be running in SMP mode with CPU hotplug, we will save the
 * hardware state at every thread switch.  We clear our held state when
 * a CPU has been killed, indicating that the VFP hardware doesn't contain
 * a threads VFP state.  When a CPU starts up, we re-enable access to the
 * VFP hardware. The callbacks below are called on the CPU which
 * is being offlined/onlined.
 */
static int vfp_dying_cpu(unsigned int cpu)
{
	vfp_current_hw_state[cpu] = NULL;
	return 0;
}

static int vfp_starting_cpu(unsigned int unused)
{
	vfp_enable(NULL);
	return 0;
}

/*
 * Entered with:
 *
 *  r0  = instruction opcode (32-bit ARM or two 16-bit Thumb)
 *  r1  = thread_info pointer
 *  r2  = PC value to resume execution after successful emulation
 *  r3  = normal "successful" return address
 *  lr  = unrecognised instruction return address
 */
asmlinkage void vfp_entry(u32 trigger, struct thread_info *ti, u32 resume_pc,
			  u32 resume_return_address)
{
	if (unlikely(!have_vfp))
		return;

<<<<<<< HEAD
	vfp_lock();
	vfp_support_entry(trigger, ti, resume_pc, resume_return_address);
}

asmlinkage void vfp_exit(void)
{
	vfp_unlock();
}

=======
	local_bh_disable();
	vfp_support_entry(trigger, ti, resume_pc, resume_return_address);
}

>>>>>>> 4373718a
#ifdef CONFIG_KERNEL_MODE_NEON

static int vfp_kmode_exception(struct pt_regs *regs, unsigned int instr)
{
	/*
	 * If we reach this point, a floating point exception has been raised
	 * while running in kernel mode. If the NEON/VFP unit was enabled at the
	 * time, it means a VFP instruction has been issued that requires
	 * software assistance to complete, something which is not currently
	 * supported in kernel mode.
	 * If the NEON/VFP unit was disabled, and the location pointed to below
	 * is properly preceded by a call to kernel_neon_begin(), something has
	 * caused the task to be scheduled out and back in again. In this case,
	 * rebuilding and running with CONFIG_DEBUG_ATOMIC_SLEEP enabled should
	 * be helpful in localizing the problem.
	 */
	if (fmrx(FPEXC) & FPEXC_EN)
		pr_crit("BUG: unsupported FP instruction in kernel mode\n");
	else
		pr_crit("BUG: FP instruction issued in kernel mode with FP unit disabled\n");
	pr_crit("FPEXC == 0x%08x\n", fmrx(FPEXC));
	return 1;
}

static struct undef_hook vfp_kmode_exception_hook[] = {{
	.instr_mask	= 0xfe000000,
	.instr_val	= 0xf2000000,
	.cpsr_mask	= MODE_MASK | PSR_T_BIT,
	.cpsr_val	= SVC_MODE,
	.fn		= vfp_kmode_exception,
}, {
	.instr_mask	= 0xff100000,
	.instr_val	= 0xf4000000,
	.cpsr_mask	= MODE_MASK | PSR_T_BIT,
	.cpsr_val	= SVC_MODE,
	.fn		= vfp_kmode_exception,
}, {
	.instr_mask	= 0xef000000,
	.instr_val	= 0xef000000,
	.cpsr_mask	= MODE_MASK | PSR_T_BIT,
	.cpsr_val	= SVC_MODE | PSR_T_BIT,
	.fn		= vfp_kmode_exception,
}, {
	.instr_mask	= 0xff100000,
	.instr_val	= 0xf9000000,
	.cpsr_mask	= MODE_MASK | PSR_T_BIT,
	.cpsr_val	= SVC_MODE | PSR_T_BIT,
	.fn		= vfp_kmode_exception,
}, {
	.instr_mask	= 0x0c000e00,
	.instr_val	= 0x0c000a00,
	.cpsr_mask	= MODE_MASK,
	.cpsr_val	= SVC_MODE,
	.fn		= vfp_kmode_exception,
}};

static int __init vfp_kmode_exception_hook_init(void)
{
	int i;

	for (i = 0; i < ARRAY_SIZE(vfp_kmode_exception_hook); i++)
		register_undef_hook(&vfp_kmode_exception_hook[i]);
	return 0;
}
subsys_initcall(vfp_kmode_exception_hook_init);

/*
 * Kernel-side NEON support functions
 */
void kernel_neon_begin(void)
{
	struct thread_info *thread = current_thread_info();
	unsigned int cpu;
	u32 fpexc;

	vfp_lock();

	/*
	 * Kernel mode NEON is only allowed outside of hardirq context with
	 * preemption and softirq processing disabled. This will make sure that
	 * the kernel mode NEON register contents never need to be preserved.
	 */
	BUG_ON(in_hardirq());
	cpu = __smp_processor_id();

	fpexc = fmrx(FPEXC) | FPEXC_EN;
	fmxr(FPEXC, fpexc);

	/*
	 * Save the userland NEON/VFP state. Under UP,
	 * the owner could be a task other than 'current'
	 */
	if (vfp_state_in_hw(cpu, thread))
		vfp_save_state(&thread->vfpstate, fpexc);
#ifndef CONFIG_SMP
	else if (vfp_current_hw_state[cpu] != NULL)
		vfp_save_state(vfp_current_hw_state[cpu], fpexc);
#endif
	vfp_current_hw_state[cpu] = NULL;
}
EXPORT_SYMBOL(kernel_neon_begin);

void kernel_neon_end(void)
{
	/* Disable the NEON/VFP unit. */
	fmxr(FPEXC, fmrx(FPEXC) & ~FPEXC_EN);
	vfp_unlock();
}
EXPORT_SYMBOL(kernel_neon_end);

#endif /* CONFIG_KERNEL_MODE_NEON */

static int __init vfp_detect(struct pt_regs *regs, unsigned int instr)
{
	VFP_arch = UINT_MAX;	/* mark as not present */
	regs->ARM_pc += 4;
	return 0;
}

static struct undef_hook vfp_detect_hook __initdata = {
	.instr_mask	= 0x0c000e00,
	.instr_val	= 0x0c000a00,
	.cpsr_mask	= MODE_MASK,
	.cpsr_val	= SVC_MODE,
	.fn		= vfp_detect,
};

/*
 * VFP support code initialisation.
 */
static int __init vfp_init(void)
{
	unsigned int vfpsid;
	unsigned int cpu_arch = cpu_architecture();
	unsigned int isar6;

	/*
	 * Enable the access to the VFP on all online CPUs so the
	 * following test on FPSID will succeed.
	 */
	if (cpu_arch >= CPU_ARCH_ARMv6)
		on_each_cpu(vfp_enable, NULL, 1);

	/*
	 * First check that there is a VFP that we can use.
	 * The handler is already setup to just log calls, so
	 * we just need to read the VFPSID register.
	 */
	register_undef_hook(&vfp_detect_hook);
	barrier();
	vfpsid = fmrx(FPSID);
	barrier();
	unregister_undef_hook(&vfp_detect_hook);

	pr_info("VFP support v0.3: ");
	if (VFP_arch) {
		pr_cont("not present\n");
		return 0;
	/* Extract the architecture on CPUID scheme */
	} else if ((read_cpuid_id() & 0x000f0000) == 0x000f0000) {
		VFP_arch = vfpsid & FPSID_CPUID_ARCH_MASK;
		VFP_arch >>= FPSID_ARCH_BIT;
		/*
		 * Check for the presence of the Advanced SIMD
		 * load/store instructions, integer and single
		 * precision floating point operations. Only check
		 * for NEON if the hardware has the MVFR registers.
		 */
		if (IS_ENABLED(CONFIG_NEON) &&
		   (fmrx(MVFR1) & 0x000fff00) == 0x00011100)
			elf_hwcap |= HWCAP_NEON;

		if (IS_ENABLED(CONFIG_VFPv3)) {
			u32 mvfr0 = fmrx(MVFR0);
			if (((mvfr0 & MVFR0_DP_MASK) >> MVFR0_DP_BIT) == 0x2 ||
			    ((mvfr0 & MVFR0_SP_MASK) >> MVFR0_SP_BIT) == 0x2) {
				elf_hwcap |= HWCAP_VFPv3;
				/*
				 * Check for VFPv3 D16 and VFPv4 D16.  CPUs in
				 * this configuration only have 16 x 64bit
				 * registers.
				 */
				if ((mvfr0 & MVFR0_A_SIMD_MASK) == 1)
					/* also v4-D16 */
					elf_hwcap |= HWCAP_VFPv3D16;
				else
					elf_hwcap |= HWCAP_VFPD32;
			}

			if ((fmrx(MVFR1) & 0xf0000000) == 0x10000000)
				elf_hwcap |= HWCAP_VFPv4;
			if (((fmrx(MVFR1) & MVFR1_ASIMDHP_MASK) >> MVFR1_ASIMDHP_BIT) == 0x2)
				elf_hwcap |= HWCAP_ASIMDHP;
			if (((fmrx(MVFR1) & MVFR1_FPHP_MASK) >> MVFR1_FPHP_BIT) == 0x3)
				elf_hwcap |= HWCAP_FPHP;
		}

		/*
		 * Check for the presence of Advanced SIMD Dot Product
		 * instructions.
		 */
		isar6 = read_cpuid_ext(CPUID_EXT_ISAR6);
		if (cpuid_feature_extract_field(isar6, 4) == 0x1)
			elf_hwcap |= HWCAP_ASIMDDP;
		/*
		 * Check for the presence of Advanced SIMD Floating point
		 * half-precision multiplication instructions.
		 */
		if (cpuid_feature_extract_field(isar6, 8) == 0x1)
			elf_hwcap |= HWCAP_ASIMDFHM;
		/*
		 * Check for the presence of Advanced SIMD Bfloat16
		 * floating point instructions.
		 */
		if (cpuid_feature_extract_field(isar6, 20) == 0x1)
			elf_hwcap |= HWCAP_ASIMDBF16;
		/*
		 * Check for the presence of Advanced SIMD and floating point
		 * Int8 matrix multiplication instructions instructions.
		 */
		if (cpuid_feature_extract_field(isar6, 24) == 0x1)
			elf_hwcap |= HWCAP_I8MM;

	/* Extract the architecture version on pre-cpuid scheme */
	} else {
		if (vfpsid & FPSID_NODOUBLE) {
			pr_cont("no double precision support\n");
			return 0;
		}

		VFP_arch = (vfpsid & FPSID_ARCH_MASK) >> FPSID_ARCH_BIT;
	}

	cpuhp_setup_state_nocalls(CPUHP_AP_ARM_VFP_STARTING,
				  "arm/vfp:starting", vfp_starting_cpu,
				  vfp_dying_cpu);

	have_vfp = true;

	thread_register_notifier(&vfp_notifier_block);
	vfp_pm_init();

	/*
	 * We detected VFP, and the support code is
	 * in place; report VFP support to userspace.
	 */
	elf_hwcap |= HWCAP_VFP;

	pr_cont("implementor %02x architecture %d part %02x variant %x rev %x\n",
		(vfpsid & FPSID_IMPLEMENTER_MASK) >> FPSID_IMPLEMENTER_BIT,
		VFP_arch,
		(vfpsid & FPSID_PART_MASK) >> FPSID_PART_BIT,
		(vfpsid & FPSID_VARIANT_MASK) >> FPSID_VARIANT_BIT,
		(vfpsid & FPSID_REV_MASK) >> FPSID_REV_BIT);

	return 0;
}

core_initcall(vfp_init);<|MERGE_RESOLUTION|>--- conflicted
+++ resolved
@@ -689,22 +689,10 @@
 	if (unlikely(!have_vfp))
 		return;
 
-<<<<<<< HEAD
-	vfp_lock();
-	vfp_support_entry(trigger, ti, resume_pc, resume_return_address);
-}
-
-asmlinkage void vfp_exit(void)
-{
-	vfp_unlock();
-}
-
-=======
 	local_bh_disable();
 	vfp_support_entry(trigger, ti, resume_pc, resume_return_address);
 }
 
->>>>>>> 4373718a
 #ifdef CONFIG_KERNEL_MODE_NEON
 
 static int vfp_kmode_exception(struct pt_regs *regs, unsigned int instr)
