--- conflicted
+++ resolved
@@ -328,19 +328,10 @@
 	 * Queue has become frozen, there can't be any in-queue requests, so
 	 * it is safe to free requests now.
 	 */
-<<<<<<< HEAD
-	WARN_ON_ONCE(q->kobj.state_in_sysfs);
-
-	blk_exit_queue(q);
-
-	if (queue_is_mq(q))
-		blk_mq_exit_queue(q);
-=======
 	mutex_lock(&q->sysfs_lock);
 	if (q->elevator)
 		blk_mq_sched_free_requests(q);
 	mutex_unlock(&q->sysfs_lock);
->>>>>>> 4b972a01
 
 	percpu_ref_exit(&q->q_usage_counter);
 
