--- conflicted
+++ resolved
@@ -1,15 +1,9 @@
 # SPDX-License-Identifier: GPL-2.0
 VERSION = 5
 PATCHLEVEL = 1
-<<<<<<< HEAD
-SUBLEVEL = 5
+SUBLEVEL = 6
 EXTRAVERSION = -zen
 NAME = Chainsaw Slalom
-=======
-SUBLEVEL = 6
-EXTRAVERSION =
-NAME = Shy Crocodile
->>>>>>> 98e4b991
 
 # *DOCUMENTATION*
 # To see a list of typical targets execute "make help"
