--- conflicted
+++ resolved
@@ -1,15 +1,9 @@
 # SPDX-License-Identifier: GPL-2.0
 VERSION = 4
 PATCHLEVEL = 16
-<<<<<<< HEAD
-SUBLEVEL = 1
+SUBLEVEL = 2
 EXTRAVERSION = -zen
 NAME = Supercritical Solace
-=======
-SUBLEVEL = 2
-EXTRAVERSION =
-NAME = Fearless Coyote
->>>>>>> 216f3393
 
 # *DOCUMENTATION*
 # To see a list of typical targets execute "make help"
