--- conflicted
+++ resolved
@@ -1,15 +1,9 @@
 # SPDX-License-Identifier: GPL-2.0
 VERSION = 5
 PATCHLEVEL = 8
-<<<<<<< HEAD
-SUBLEVEL = 3
+SUBLEVEL = 4
 EXTRAVERSION = -zen
 NAME = Tea Storm
-=======
-SUBLEVEL = 4
-EXTRAVERSION =
-NAME = Kleptomaniac Octopus
->>>>>>> 47dcb7fc
 
 # *DOCUMENTATION*
 # To see a list of typical targets execute "make help"
