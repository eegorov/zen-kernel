--- conflicted
+++ resolved
@@ -1,15 +1,9 @@
 # SPDX-License-Identifier: GPL-2.0
 VERSION = 4
 PATCHLEVEL = 19
-<<<<<<< HEAD
-SUBLEVEL = 2
+SUBLEVEL = 3
 EXTRAVERSION = -zen
 NAME = Neo Mir
-=======
-SUBLEVEL = 3
-EXTRAVERSION =
-NAME = "People's Front"
->>>>>>> 73aa1c86
 
 # *DOCUMENTATION*
 # To see a list of typical targets execute "make help"
