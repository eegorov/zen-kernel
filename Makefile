--- conflicted
+++ resolved
@@ -1,15 +1,9 @@
 # SPDX-License-Identifier: GPL-2.0
 VERSION = 6
 PATCHLEVEL = 0
-<<<<<<< HEAD
-SUBLEVEL = 3
+SUBLEVEL = 5
 EXTRAVERSION = -zen
 NAME = Sparkling Hot Fudge
-=======
-SUBLEVEL = 5
-EXTRAVERSION =
-NAME = Hurr durr I'ma ninja sloth
->>>>>>> 3829606f
 
 # *DOCUMENTATION*
 # To see a list of typical targets execute "make help"
