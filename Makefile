--- conflicted
+++ resolved
@@ -1,15 +1,9 @@
 # SPDX-License-Identifier: GPL-2.0
 VERSION = 5
 PATCHLEVEL = 12
-<<<<<<< HEAD
-SUBLEVEL = 2
+SUBLEVEL = 3
 EXTRAVERSION = -zen
 NAME = Crossing the Sliðr
-=======
-SUBLEVEL = 3
-EXTRAVERSION =
-NAME = Frozen Wasteland
->>>>>>> d795d7b5
 
 # *DOCUMENTATION*
 # To see a list of typical targets execute "make help"
