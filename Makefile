--- conflicted
+++ resolved
@@ -1,15 +1,9 @@
 # SPDX-License-Identifier: GPL-2.0
 VERSION = 4
 PATCHLEVEL = 17
-<<<<<<< HEAD
-SUBLEVEL = 13
+SUBLEVEL = 14
 EXTRAVERSION = -zen1
 NAME = Thermonuclear Telephone
-=======
-SUBLEVEL = 14
-EXTRAVERSION =
-NAME = Merciless Moray
->>>>>>> d0b1397a
 
 # *DOCUMENTATION*
 # To see a list of typical targets execute "make help"
