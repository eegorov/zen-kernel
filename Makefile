--- conflicted
+++ resolved
@@ -1,15 +1,9 @@
 # SPDX-License-Identifier: GPL-2.0
 VERSION = 5
 PATCHLEVEL = 12
-<<<<<<< HEAD
-SUBLEVEL = 17
+SUBLEVEL = 18
 EXTRAVERSION = -zen
 NAME = Crossing the Sliðr
-=======
-SUBLEVEL = 18
-EXTRAVERSION =
-NAME = Frozen Wasteland
->>>>>>> 094d3b83
 
 # *DOCUMENTATION*
 # To see a list of typical targets execute "make help"
