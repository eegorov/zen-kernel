--- conflicted
+++ resolved
@@ -1,15 +1,9 @@
 # SPDX-License-Identifier: GPL-2.0
 VERSION = 4
 PATCHLEVEL = 14
-<<<<<<< HEAD
-SUBLEVEL = 13
+SUBLEVEL = 14
 EXTRAVERSION = -zen
 NAME = My Bodhi is Ready
-=======
-SUBLEVEL = 14
-EXTRAVERSION =
-NAME = Petit Gorille
->>>>>>> 9c0bf984
 
 # *DOCUMENTATION*
 # To see a list of typical targets execute "make help"
