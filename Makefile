# SPDX-License-Identifier: GPL-2.0
VERSION = 4
PATCHLEVEL = 14
<<<<<<< HEAD
SUBLEVEL = 22
EXTRAVERSION = -zen
NAME = My Bodhi is Ready
=======
SUBLEVEL = 24
EXTRAVERSION =
NAME = Petit Gorille
>>>>>>> 6e4548ea

# *DOCUMENTATION*
# To see a list of typical targets execute "make help"
# More info can be located in ./README
# Comments in this file are targeted only to the developer, do not
# expect to learn how to build the kernel reading this file.

# o Do not use make's built-in rules and variables
#   (this increases performance and avoids hard-to-debug behaviour);
# o Look for make include files relative to root of kernel src
MAKEFLAGS += -rR --include-dir=$(CURDIR)

# Avoid funny character set dependencies
unexport LC_ALL
LC_COLLATE=C
LC_NUMERIC=C
export LC_COLLATE LC_NUMERIC

# Avoid interference with shell env settings
unexport GREP_OPTIONS

# We are using a recursive build, so we need to do a little thinking
# to get the ordering right.
#
# Most importantly: sub-Makefiles should only ever modify files in
# their own directory. If in some directory we have a dependency on
# a file in another dir (which doesn't happen often, but it's often
# unavoidable when linking the built-in.o targets which finally
# turn into vmlinux), we will call a sub make in that other dir, and
# after that we are sure that everything which is in that other dir
# is now up to date.
#
# The only cases where we need to modify files which have global
# effects are thus separated out and done before the recursive
# descending is started. They are now explicitly listed as the
# prepare rule.

# Beautify output
# ---------------------------------------------------------------------------
#
# Normally, we echo the whole command before executing it. By making
# that echo $($(quiet)$(cmd)), we now have the possibility to set
# $(quiet) to choose other forms of output instead, e.g.
#
#         quiet_cmd_cc_o_c = Compiling $(RELDIR)/$@
#         cmd_cc_o_c       = $(CC) $(c_flags) -c -o $@ $<
#
# If $(quiet) is empty, the whole command will be printed.
# If it is set to "quiet_", only the short version will be printed.
# If it is set to "silent_", nothing will be printed at all, since
# the variable $(silent_cmd_cc_o_c) doesn't exist.
#
# A simple variant is to prefix commands with $(Q) - that's useful
# for commands that shall be hidden in non-verbose mode.
#
#	$(Q)ln $@ :<
#
# If KBUILD_VERBOSE equals 0 then the above command will be hidden.
# If KBUILD_VERBOSE equals 1 then the above command is displayed.
#
# To put more focus on warnings, be less verbose as default
# Use 'make V=1' to see the full commands

ifeq ("$(origin V)", "command line")
  KBUILD_VERBOSE = $(V)
endif
ifndef KBUILD_VERBOSE
  KBUILD_VERBOSE = 0
endif

ifeq ($(KBUILD_VERBOSE),1)
  quiet =
  Q =
else
  quiet=quiet_
  Q = @
endif

# If the user is running make -s (silent mode), suppress echoing of
# commands

ifneq ($(findstring s,$(filter-out --%,$(MAKEFLAGS))),)
  quiet=silent_
  tools_silent=s
endif

export quiet Q KBUILD_VERBOSE

# kbuild supports saving output files in a separate directory.
# To locate output files in a separate directory two syntaxes are supported.
# In both cases the working directory must be the root of the kernel src.
# 1) O=
# Use "make O=dir/to/store/output/files/"
#
# 2) Set KBUILD_OUTPUT
# Set the environment variable KBUILD_OUTPUT to point to the directory
# where the output files shall be placed.
# export KBUILD_OUTPUT=dir/to/store/output/files/
# make
#
# The O= assignment takes precedence over the KBUILD_OUTPUT environment
# variable.

# KBUILD_SRC is not intended to be used by the regular user (for now),
# it is set on invocation of make with KBUILD_OUTPUT or O= specified.
ifeq ($(KBUILD_SRC),)

# OK, Make called in directory where kernel src resides
# Do we want to locate output files in a separate directory?
ifeq ("$(origin O)", "command line")
  KBUILD_OUTPUT := $(O)
endif

# That's our default target when none is given on the command line
PHONY := _all
_all:

# Cancel implicit rules on top Makefile
$(CURDIR)/Makefile Makefile: ;

ifneq ($(words $(subst :, ,$(CURDIR))), 1)
  $(error main directory cannot contain spaces nor colons)
endif

ifneq ($(KBUILD_OUTPUT),)
# check that the output directory actually exists
saved-output := $(KBUILD_OUTPUT)
KBUILD_OUTPUT := $(shell mkdir -p $(KBUILD_OUTPUT) && cd $(KBUILD_OUTPUT) \
								&& /bin/pwd)
$(if $(KBUILD_OUTPUT),, \
     $(error failed to create output directory "$(saved-output)"))

PHONY += $(MAKECMDGOALS) sub-make

$(filter-out _all sub-make $(CURDIR)/Makefile, $(MAKECMDGOALS)) _all: sub-make
	@:

# Invoke a second make in the output directory, passing relevant variables
sub-make:
	$(Q)$(MAKE) -C $(KBUILD_OUTPUT) KBUILD_SRC=$(CURDIR) \
	-f $(CURDIR)/Makefile $(filter-out _all sub-make,$(MAKECMDGOALS))

# Leave processing to above invocation of make
skip-makefile := 1
endif # ifneq ($(KBUILD_OUTPUT),)
endif # ifeq ($(KBUILD_SRC),)

# We process the rest of the Makefile if this is the final invocation of make
ifeq ($(skip-makefile),)

# Do not print "Entering directory ...",
# but we want to display it when entering to the output directory
# so that IDEs/editors are able to understand relative filenames.
MAKEFLAGS += --no-print-directory

# Call a source code checker (by default, "sparse") as part of the
# C compilation.
#
# Use 'make C=1' to enable checking of only re-compiled files.
# Use 'make C=2' to enable checking of *all* source files, regardless
# of whether they are re-compiled or not.
#
# See the file "Documentation/dev-tools/sparse.rst" for more details,
# including where to get the "sparse" utility.

ifeq ("$(origin C)", "command line")
  KBUILD_CHECKSRC = $(C)
endif
ifndef KBUILD_CHECKSRC
  KBUILD_CHECKSRC = 0
endif

# Use make M=dir to specify directory of external module to build
# Old syntax make ... SUBDIRS=$PWD is still supported
# Setting the environment variable KBUILD_EXTMOD take precedence
ifdef SUBDIRS
  KBUILD_EXTMOD ?= $(SUBDIRS)
endif

ifeq ("$(origin M)", "command line")
  KBUILD_EXTMOD := $(M)
endif

# If building an external module we do not care about the all: rule
# but instead _all depend on modules
PHONY += all
ifeq ($(KBUILD_EXTMOD),)
_all: all
else
_all: modules
endif

ifeq ($(KBUILD_SRC),)
        # building in the source tree
        srctree := .
else
        ifeq ($(KBUILD_SRC)/,$(dir $(CURDIR)))
                # building in a subdirectory of the source tree
                srctree := ..
        else
                srctree := $(KBUILD_SRC)
        endif
endif
objtree		:= .
src		:= $(srctree)
obj		:= $(objtree)

VPATH		:= $(srctree)$(if $(KBUILD_EXTMOD),:$(KBUILD_EXTMOD))

export srctree objtree VPATH

# SUBARCH tells the usermode build what the underlying arch is.  That is set
# first, and if a usermode build is happening, the "ARCH=um" on the command
# line overrides the setting of ARCH below.  If a native build is happening,
# then ARCH is assigned, getting whatever value it gets normally, and
# SUBARCH is subsequently ignored.

SUBARCH := $(shell uname -m | sed -e s/i.86/x86/ -e s/x86_64/x86/ \
				  -e s/sun4u/sparc64/ \
				  -e s/arm.*/arm/ -e s/sa110/arm/ \
				  -e s/s390x/s390/ -e s/parisc64/parisc/ \
				  -e s/ppc.*/powerpc/ -e s/mips.*/mips/ \
				  -e s/sh[234].*/sh/ -e s/aarch64.*/arm64/ )

# Cross compiling and selecting different set of gcc/bin-utils
# ---------------------------------------------------------------------------
#
# When performing cross compilation for other architectures ARCH shall be set
# to the target architecture. (See arch/* for the possibilities).
# ARCH can be set during invocation of make:
# make ARCH=ia64
# Another way is to have ARCH set in the environment.
# The default ARCH is the host where make is executed.

# CROSS_COMPILE specify the prefix used for all executables used
# during compilation. Only gcc and related bin-utils executables
# are prefixed with $(CROSS_COMPILE).
# CROSS_COMPILE can be set on the command line
# make CROSS_COMPILE=ia64-linux-
# Alternatively CROSS_COMPILE can be set in the environment.
# A third alternative is to store a setting in .config so that plain
# "make" in the configured kernel build directory always uses that.
# Default value for CROSS_COMPILE is not to prefix executables
# Note: Some architectures assign CROSS_COMPILE in their arch/*/Makefile
ARCH		?= $(SUBARCH)
CROSS_COMPILE	?= $(CONFIG_CROSS_COMPILE:"%"=%)

# Architecture as present in compile.h
UTS_MACHINE 	:= $(ARCH)
SRCARCH 	:= $(ARCH)

# Additional ARCH settings for x86
ifeq ($(ARCH),i386)
        SRCARCH := x86
endif
ifeq ($(ARCH),x86_64)
        SRCARCH := x86
endif

# Additional ARCH settings for sparc
ifeq ($(ARCH),sparc32)
       SRCARCH := sparc
endif
ifeq ($(ARCH),sparc64)
       SRCARCH := sparc
endif

# Additional ARCH settings for sh
ifeq ($(ARCH),sh64)
       SRCARCH := sh
endif

# Additional ARCH settings for tile
ifeq ($(ARCH),tilepro)
       SRCARCH := tile
endif
ifeq ($(ARCH),tilegx)
       SRCARCH := tile
endif

# Where to locate arch specific headers
hdr-arch  := $(SRCARCH)

KCONFIG_CONFIG	?= .config
export KCONFIG_CONFIG

# SHELL used by kbuild
CONFIG_SHELL := $(shell if [ -x "$$BASH" ]; then echo $$BASH; \
	  else if [ -x /bin/bash ]; then echo /bin/bash; \
	  else echo sh; fi ; fi)

HOST_LFS_CFLAGS := $(shell getconf LFS_CFLAGS)
HOST_LFS_LDFLAGS := $(shell getconf LFS_LDFLAGS)
HOST_LFS_LIBS := $(shell getconf LFS_LIBS)

HOSTCC       = gcc
HOSTCXX      = g++
HOSTCFLAGS   := -Wall -Wmissing-prototypes -Wstrict-prototypes -O2 \
		-fomit-frame-pointer -std=gnu89 $(HOST_LFS_CFLAGS)
HOSTCXXFLAGS := -O2 $(HOST_LFS_CFLAGS)
HOSTLDFLAGS  := $(HOST_LFS_LDFLAGS)
HOST_LOADLIBES := $(HOST_LFS_LIBS)

ifeq ($(shell $(HOSTCC) -v 2>&1 | grep -c "clang version"), 1)
HOSTCFLAGS  += -Wno-unused-value -Wno-unused-parameter \
		-Wno-missing-field-initializers -fno-delete-null-pointer-checks
endif

# Decide whether to build built-in, modular, or both.
# Normally, just do built-in.

KBUILD_MODULES :=
KBUILD_BUILTIN := 1

# If we have only "make modules", don't compile built-in objects.
# When we're building modules with modversions, we need to consider
# the built-in objects during the descend as well, in order to
# make sure the checksums are up to date before we record them.

ifeq ($(MAKECMDGOALS),modules)
  KBUILD_BUILTIN := $(if $(CONFIG_MODVERSIONS),1)
endif

# If we have "make <whatever> modules", compile modules
# in addition to whatever we do anyway.
# Just "make" or "make all" shall build modules as well

ifneq ($(filter all _all modules,$(MAKECMDGOALS)),)
  KBUILD_MODULES := 1
endif

ifeq ($(MAKECMDGOALS),)
  KBUILD_MODULES := 1
endif

export KBUILD_MODULES KBUILD_BUILTIN
export KBUILD_CHECKSRC KBUILD_SRC KBUILD_EXTMOD

# We need some generic definitions (do not try to remake the file).
scripts/Kbuild.include: ;
include scripts/Kbuild.include

# Make variables (CC, etc...)
AS		= $(CROSS_COMPILE)as
LD		= $(CROSS_COMPILE)ld
CC		= $(CROSS_COMPILE)gcc
CPP		= $(CC) -E
AR		= $(CROSS_COMPILE)ar
NM		= $(CROSS_COMPILE)nm
STRIP		= $(CROSS_COMPILE)strip
OBJCOPY		= $(CROSS_COMPILE)objcopy
OBJDUMP		= $(CROSS_COMPILE)objdump
AWK		= awk
GENKSYMS	= scripts/genksyms/genksyms
INSTALLKERNEL  := installkernel
DEPMOD		= /sbin/depmod
PERL		= perl
PYTHON		= python
CHECK		= sparse

CHECKFLAGS     := -D__linux__ -Dlinux -D__STDC__ -Dunix -D__unix__ \
		  -Wbitwise -Wno-return-void $(CF)
NOSTDINC_FLAGS  =
CFLAGS_MODULE   =
AFLAGS_MODULE   =
LDFLAGS_MODULE  =
CFLAGS_KERNEL	=
AFLAGS_KERNEL	=
LDFLAGS_vmlinux =

# Use USERINCLUDE when you must reference the UAPI directories only.
USERINCLUDE    := \
		-I$(srctree)/arch/$(hdr-arch)/include/uapi \
		-I$(objtree)/arch/$(hdr-arch)/include/generated/uapi \
		-I$(srctree)/include/uapi \
		-I$(objtree)/include/generated/uapi \
                -include $(srctree)/include/linux/kconfig.h

# Use LINUXINCLUDE when you must reference the include/ directory.
# Needed to be compatible with the O= option
LINUXINCLUDE    := \
		-I$(srctree)/arch/$(hdr-arch)/include \
		-I$(objtree)/arch/$(hdr-arch)/include/generated \
		$(if $(KBUILD_SRC), -I$(srctree)/include) \
		-I$(objtree)/include \
		$(USERINCLUDE)

KBUILD_AFLAGS   := -D__ASSEMBLY__
KBUILD_CFLAGS   := -Wall -Wundef -Wstrict-prototypes -Wno-trigraphs \
		   -fno-strict-aliasing -fno-common -fshort-wchar \
		   -Werror-implicit-function-declaration \
		   -Wno-format-security \
		   -std=gnu89
KBUILD_CPPFLAGS := -D__KERNEL__
KBUILD_AFLAGS_KERNEL :=
KBUILD_CFLAGS_KERNEL :=
KBUILD_AFLAGS_MODULE  := -DMODULE
KBUILD_CFLAGS_MODULE  := -DMODULE
KBUILD_LDFLAGS_MODULE := -T $(srctree)/scripts/module-common.lds
GCC_PLUGINS_CFLAGS :=

# Read KERNELRELEASE from include/config/kernel.release (if it exists)
KERNELRELEASE = $(shell cat include/config/kernel.release 2> /dev/null)
KERNELVERSION = $(VERSION)$(if $(PATCHLEVEL),.$(PATCHLEVEL)$(if $(SUBLEVEL),.$(SUBLEVEL)))$(EXTRAVERSION)

export VERSION PATCHLEVEL SUBLEVEL KERNELRELEASE KERNELVERSION
export ARCH SRCARCH CONFIG_SHELL HOSTCC HOSTCFLAGS CROSS_COMPILE AS LD CC
export CPP AR NM STRIP OBJCOPY OBJDUMP HOSTLDFLAGS HOST_LOADLIBES
export MAKE AWK GENKSYMS INSTALLKERNEL PERL PYTHON UTS_MACHINE
export HOSTCXX HOSTCXXFLAGS LDFLAGS_MODULE CHECK CHECKFLAGS

export KBUILD_CPPFLAGS NOSTDINC_FLAGS LINUXINCLUDE OBJCOPYFLAGS LDFLAGS
export KBUILD_CFLAGS CFLAGS_KERNEL CFLAGS_MODULE
export CFLAGS_KASAN CFLAGS_KASAN_NOSANITIZE CFLAGS_UBSAN
export KBUILD_AFLAGS AFLAGS_KERNEL AFLAGS_MODULE
export KBUILD_AFLAGS_MODULE KBUILD_CFLAGS_MODULE KBUILD_LDFLAGS_MODULE
export KBUILD_AFLAGS_KERNEL KBUILD_CFLAGS_KERNEL
export KBUILD_ARFLAGS

# When compiling out-of-tree modules, put MODVERDIR in the module
# tree rather than in the kernel tree. The kernel tree might
# even be read-only.
export MODVERDIR := $(if $(KBUILD_EXTMOD),$(firstword $(KBUILD_EXTMOD))/).tmp_versions

# Files to ignore in find ... statements

export RCS_FIND_IGNORE := \( -name SCCS -o -name BitKeeper -o -name .svn -o    \
			  -name CVS -o -name .pc -o -name .hg -o -name .git \) \
			  -prune -o
export RCS_TAR_IGNORE := --exclude SCCS --exclude BitKeeper --exclude .svn \
			 --exclude CVS --exclude .pc --exclude .hg --exclude .git

# ===========================================================================
# Rules shared between *config targets and build targets

# Basic helpers built in scripts/basic/
PHONY += scripts_basic
scripts_basic:
	$(Q)$(MAKE) $(build)=scripts/basic
	$(Q)rm -f .tmp_quiet_recordmcount

# To avoid any implicit rule to kick in, define an empty command.
scripts/basic/%: scripts_basic ;

PHONY += outputmakefile
# outputmakefile generates a Makefile in the output directory, if using a
# separate output directory. This allows convenient use of make in the
# output directory.
outputmakefile:
ifneq ($(KBUILD_SRC),)
	$(Q)ln -fsn $(srctree) source
	$(Q)$(CONFIG_SHELL) $(srctree)/scripts/mkmakefile \
	    $(srctree) $(objtree) $(VERSION) $(PATCHLEVEL)
endif

# Support for using generic headers in asm-generic
PHONY += asm-generic uapi-asm-generic
asm-generic: uapi-asm-generic
	$(Q)$(MAKE) -f $(srctree)/scripts/Makefile.asm-generic \
	            src=asm obj=arch/$(SRCARCH)/include/generated/asm
uapi-asm-generic:
	$(Q)$(MAKE) -f $(srctree)/scripts/Makefile.asm-generic \
	            src=uapi/asm obj=arch/$(SRCARCH)/include/generated/uapi/asm

# To make sure we do not include .config for any of the *config targets
# catch them early, and hand them over to scripts/kconfig/Makefile
# It is allowed to specify more targets when calling make, including
# mixing *config targets and build targets.
# For example 'make oldconfig all'.
# Detect when mixed targets is specified, and make a second invocation
# of make so .config is not included in this case either (for *config).

version_h := include/generated/uapi/linux/version.h
old_version_h := include/linux/version.h

no-dot-config-targets := clean mrproper distclean \
			 cscope gtags TAGS tags help% %docs check% coccicheck \
			 $(version_h) headers_% archheaders archscripts \
			 kernelversion %src-pkg

config-targets := 0
mixed-targets  := 0
dot-config     := 1

ifneq ($(filter $(no-dot-config-targets), $(MAKECMDGOALS)),)
	ifeq ($(filter-out $(no-dot-config-targets), $(MAKECMDGOALS)),)
		dot-config := 0
	endif
endif

ifeq ($(KBUILD_EXTMOD),)
        ifneq ($(filter config %config,$(MAKECMDGOALS)),)
                config-targets := 1
                ifneq ($(words $(MAKECMDGOALS)),1)
                        mixed-targets := 1
                endif
        endif
endif
# install and modules_install need also be processed one by one
ifneq ($(filter install,$(MAKECMDGOALS)),)
        ifneq ($(filter modules_install,$(MAKECMDGOALS)),)
	        mixed-targets := 1
        endif
endif

ifeq ($(mixed-targets),1)
# ===========================================================================
# We're called with mixed targets (*config and build targets).
# Handle them one by one.

PHONY += $(MAKECMDGOALS) __build_one_by_one

$(filter-out __build_one_by_one, $(MAKECMDGOALS)): __build_one_by_one
	@:

__build_one_by_one:
	$(Q)set -e; \
	for i in $(MAKECMDGOALS); do \
		$(MAKE) -f $(srctree)/Makefile $$i; \
	done

else
ifeq ($(config-targets),1)
# ===========================================================================
# *config targets only - make sure prerequisites are updated, and descend
# in scripts/kconfig to make the *config target

# Read arch specific Makefile to set KBUILD_DEFCONFIG as needed.
# KBUILD_DEFCONFIG may point out an alternative default configuration
# used for 'make defconfig'
include arch/$(SRCARCH)/Makefile
export KBUILD_DEFCONFIG KBUILD_KCONFIG

config: scripts_basic outputmakefile FORCE
	$(Q)$(MAKE) $(build)=scripts/kconfig $@

%config: scripts_basic outputmakefile FORCE
	$(Q)$(MAKE) $(build)=scripts/kconfig $@

else
# ===========================================================================
# Build targets only - this includes vmlinux, arch specific targets, clean
# targets and others. In general all targets except *config targets.

ifeq ($(KBUILD_EXTMOD),)
# Additional helpers built in scripts/
# Carefully list dependencies so we do not try to build scripts twice
# in parallel
PHONY += scripts
scripts: scripts_basic include/config/auto.conf include/config/tristate.conf \
	 asm-generic gcc-plugins
	$(Q)$(MAKE) $(build)=$(@)

# Objects we will link into vmlinux / subdirs we need to visit
init-y		:= init/
drivers-y	:= drivers/ sound/ firmware/
net-y		:= net/
libs-y		:= lib/
core-y		:= usr/
virt-y		:= virt/
endif # KBUILD_EXTMOD

ifeq ($(dot-config),1)
# Read in config
-include include/config/auto.conf

ifeq ($(KBUILD_EXTMOD),)
# Read in dependencies to all Kconfig* files, make sure to run
# oldconfig if changes are detected.
-include include/config/auto.conf.cmd

# To avoid any implicit rule to kick in, define an empty command
$(KCONFIG_CONFIG) include/config/auto.conf.cmd: ;

# If .config is newer than include/config/auto.conf, someone tinkered
# with it and forgot to run make oldconfig.
# if auto.conf.cmd is missing then we are probably in a cleaned tree so
# we execute the config step to be sure to catch updated Kconfig files
include/config/%.conf: $(KCONFIG_CONFIG) include/config/auto.conf.cmd
	$(Q)$(MAKE) -f $(srctree)/Makefile silentoldconfig
else
# external modules needs include/generated/autoconf.h and include/config/auto.conf
# but do not care if they are up-to-date. Use auto.conf to trigger the test
PHONY += include/config/auto.conf

include/config/auto.conf:
	$(Q)test -e include/generated/autoconf.h -a -e $@ || (		\
	echo >&2;							\
	echo >&2 "  ERROR: Kernel configuration is invalid.";		\
	echo >&2 "         include/generated/autoconf.h or $@ are missing.";\
	echo >&2 "         Run 'make oldconfig && make prepare' on kernel src to fix it.";	\
	echo >&2 ;							\
	/bin/false)

endif # KBUILD_EXTMOD

else
# Dummy target needed, because used as prerequisite
include/config/auto.conf: ;
endif # $(dot-config)

# For the kernel to actually contain only the needed exported symbols,
# we have to build modules as well to determine what those symbols are.
# (this can be evaluated only once include/config/auto.conf has been included)
ifdef CONFIG_TRIM_UNUSED_KSYMS
  KBUILD_MODULES := 1
endif

# The all: target is the default when no target is given on the
# command line.
# This allow a user to issue only 'make' to build a kernel including modules
# Defaults to vmlinux, but the arch makefile usually adds further targets
all: vmlinux

KBUILD_CFLAGS	+= $(call cc-option,-fno-PIE)
KBUILD_AFLAGS	+= $(call cc-option,-fno-PIE)
CFLAGS_GCOV	:= -fprofile-arcs -ftest-coverage -fno-tree-loop-im $(call cc-disable-warning,maybe-uninitialized,)
CFLAGS_KCOV	:= $(call cc-option,-fsanitize-coverage=trace-pc,)
export CFLAGS_GCOV CFLAGS_KCOV

# The arch Makefile can set ARCH_{CPP,A,C}FLAGS to override the default
# values of the respective KBUILD_* variables
ARCH_CPPFLAGS :=
ARCH_AFLAGS :=
ARCH_CFLAGS :=
include arch/$(SRCARCH)/Makefile

KBUILD_CFLAGS	+= $(call cc-option,-fno-delete-null-pointer-checks,)
KBUILD_CFLAGS	+= $(call cc-disable-warning,frame-address,)
KBUILD_CFLAGS	+= $(call cc-disable-warning, format-truncation)
KBUILD_CFLAGS	+= $(call cc-disable-warning, format-overflow)
KBUILD_CFLAGS	+= $(call cc-disable-warning, int-in-bool-context)

ifdef CONFIG_CC_OPTIMIZE_FOR_SIZE
KBUILD_CFLAGS	+= $(call cc-option,-Oz,-Os)
KBUILD_CFLAGS	+= $(call cc-disable-warning,maybe-uninitialized,)
else
ifdef CONFIG_CC_OPTIMIZE_HARDER
KBUILD_CFLAGS	+= -O3 $(call cc-disable-warning,maybe-uninitialized,)
else
ifdef CONFIG_PROFILE_ALL_BRANCHES
KBUILD_CFLAGS	+= -O2 $(call cc-disable-warning,maybe-uninitialized,)
else
KBUILD_CFLAGS   += -O2
endif
endif
endif

KBUILD_CFLAGS += $(call cc-ifversion, -lt, 0409, \
			$(call cc-disable-warning,maybe-uninitialized,))

# Tell gcc to never replace conditional load with a non-conditional one
KBUILD_CFLAGS	+= $(call cc-option,--param=allow-store-data-races=0)

# check for 'asm goto'
ifeq ($(shell $(CONFIG_SHELL) $(srctree)/scripts/gcc-goto.sh $(CC) $(KBUILD_CFLAGS)), y)
	KBUILD_CFLAGS += -DCC_HAVE_ASM_GOTO
	KBUILD_AFLAGS += -DCC_HAVE_ASM_GOTO
endif

include scripts/Makefile.gcc-plugins

ifdef CONFIG_READABLE_ASM
# Disable optimizations that make assembler listings hard to read.
# reorder blocks reorders the control in the function
# ipa clone creates specialized cloned functions
# partial inlining inlines only parts of functions
KBUILD_CFLAGS += $(call cc-option,-fno-reorder-blocks,) \
                 $(call cc-option,-fno-ipa-cp-clone,) \
                 $(call cc-option,-fno-partial-inlining)
endif

ifneq ($(CONFIG_FRAME_WARN),0)
KBUILD_CFLAGS += $(call cc-option,-Wframe-larger-than=${CONFIG_FRAME_WARN})
endif

# This selects the stack protector compiler flag. Testing it is delayed
# until after .config has been reprocessed, in the prepare-compiler-check
# target.
ifdef CONFIG_CC_STACKPROTECTOR_REGULAR
  stackp-flag := -fstack-protector
  stackp-name := REGULAR
else
ifdef CONFIG_CC_STACKPROTECTOR_STRONG
  stackp-flag := -fstack-protector-strong
  stackp-name := STRONG
else
  # Force off for distro compilers that enable stack protector by default.
  stackp-flag := $(call cc-option, -fno-stack-protector)
endif
endif
# Find arch-specific stack protector compiler sanity-checking script.
ifdef CONFIG_CC_STACKPROTECTOR
  stackp-path := $(srctree)/scripts/gcc-$(SRCARCH)_$(BITS)-has-stack-protector.sh
  stackp-check := $(wildcard $(stackp-path))
endif
KBUILD_CFLAGS += $(stackp-flag)

ifeq ($(cc-name),clang)
ifneq ($(CROSS_COMPILE),)
CLANG_TARGET	:= --target=$(notdir $(CROSS_COMPILE:%-=%))
GCC_TOOLCHAIN	:= $(realpath $(dir $(shell which $(LD)))/..)
endif
ifneq ($(GCC_TOOLCHAIN),)
CLANG_GCC_TC	:= --gcc-toolchain=$(GCC_TOOLCHAIN)
endif
KBUILD_CFLAGS += $(CLANG_TARGET) $(CLANG_GCC_TC)
KBUILD_AFLAGS += $(CLANG_TARGET) $(CLANG_GCC_TC)
KBUILD_CPPFLAGS += $(call cc-option,-Qunused-arguments,)
KBUILD_CFLAGS += $(call cc-disable-warning, unused-variable)
KBUILD_CFLAGS += $(call cc-disable-warning, format-invalid-specifier)
KBUILD_CFLAGS += $(call cc-disable-warning, gnu)
KBUILD_CFLAGS += $(call cc-disable-warning, address-of-packed-member)
# Quiet clang warning: comparison of unsigned expression < 0 is always false
KBUILD_CFLAGS += $(call cc-disable-warning, tautological-compare)
# CLANG uses a _MergedGlobals as optimization, but this breaks modpost, as the
# source of a reference will be _MergedGlobals and not on of the whitelisted names.
# See modpost pattern 2
KBUILD_CFLAGS += $(call cc-option, -mno-global-merge,)
KBUILD_CFLAGS += $(call cc-option, -fcatch-undefined-behavior)
KBUILD_CFLAGS += $(call cc-option, -no-integrated-as)
KBUILD_AFLAGS += $(call cc-option, -no-integrated-as)
else

# These warnings generated too much noise in a regular build.
# Use make W=1 to enable them (see scripts/Makefile.extrawarn)
KBUILD_CFLAGS += $(call cc-disable-warning, unused-but-set-variable)
KBUILD_CFLAGS += $(call cc-disable-warning, unused-const-variable)
endif

ifdef CONFIG_FRAME_POINTER
KBUILD_CFLAGS	+= -fno-omit-frame-pointer -fno-optimize-sibling-calls
else
# Some targets (ARM with Thumb2, for example), can't be built with frame
# pointers.  For those, we don't have FUNCTION_TRACER automatically
# select FRAME_POINTER.  However, FUNCTION_TRACER adds -pg, and this is
# incompatible with -fomit-frame-pointer with current GCC, so we don't use
# -fomit-frame-pointer with FUNCTION_TRACER.
ifndef CONFIG_FUNCTION_TRACER
KBUILD_CFLAGS	+= -fomit-frame-pointer
endif
endif

KBUILD_CFLAGS   += $(call cc-option, -fno-var-tracking-assignments)

ifdef CONFIG_DEBUG_INFO
ifdef CONFIG_DEBUG_INFO_SPLIT
KBUILD_CFLAGS   += $(call cc-option, -gsplit-dwarf, -g)
else
KBUILD_CFLAGS	+= -g
endif
KBUILD_AFLAGS	+= -Wa,-gdwarf-2
endif
ifdef CONFIG_DEBUG_INFO_DWARF4
KBUILD_CFLAGS	+= $(call cc-option, -gdwarf-4,)
endif

ifdef CONFIG_DEBUG_INFO_REDUCED
KBUILD_CFLAGS 	+= $(call cc-option, -femit-struct-debug-baseonly) \
		   $(call cc-option,-fno-var-tracking)
endif

ifdef CONFIG_FUNCTION_TRACER
ifndef CC_FLAGS_FTRACE
CC_FLAGS_FTRACE := -pg
endif
export CC_FLAGS_FTRACE
ifdef CONFIG_HAVE_FENTRY
CC_USING_FENTRY	:= $(call cc-option, -mfentry -DCC_USING_FENTRY)
endif
KBUILD_CFLAGS	+= $(CC_FLAGS_FTRACE) $(CC_USING_FENTRY)
KBUILD_AFLAGS	+= $(CC_USING_FENTRY)
ifdef CONFIG_DYNAMIC_FTRACE
	ifdef CONFIG_HAVE_C_RECORDMCOUNT
		BUILD_C_RECORDMCOUNT := y
		export BUILD_C_RECORDMCOUNT
	endif
endif
endif

# We trigger additional mismatches with less inlining
ifdef CONFIG_DEBUG_SECTION_MISMATCH
KBUILD_CFLAGS += $(call cc-option, -fno-inline-functions-called-once)
endif

ifdef CONFIG_LD_DEAD_CODE_DATA_ELIMINATION
KBUILD_CFLAGS	+= $(call cc-option,-ffunction-sections,)
KBUILD_CFLAGS	+= $(call cc-option,-fdata-sections,)
endif

# arch Makefile may override CC so keep this after arch Makefile is included
NOSTDINC_FLAGS += -nostdinc -isystem $(shell $(CC) -print-file-name=include)
CHECKFLAGS     += $(NOSTDINC_FLAGS)

# warn about C99 declaration after statement
KBUILD_CFLAGS += $(call cc-option,-Wdeclaration-after-statement,)

# disable pointer signed / unsigned warnings in gcc 4.0
KBUILD_CFLAGS += $(call cc-disable-warning, pointer-sign)

# disable invalid "can't wrap" optimizations for signed / pointers
KBUILD_CFLAGS	+= $(call cc-option,-fno-strict-overflow)

# Make sure -fstack-check isn't enabled (like gentoo apparently did)
KBUILD_CFLAGS  += $(call cc-option,-fno-stack-check,)

# conserve stack if available
KBUILD_CFLAGS   += $(call cc-option,-fconserve-stack)

# disallow errors like 'EXPORT_GPL(foo);' with missing header
KBUILD_CFLAGS   += $(call cc-option,-Werror=implicit-int)

# require functions to have arguments in prototypes, not empty 'int foo()'
KBUILD_CFLAGS   += $(call cc-option,-Werror=strict-prototypes)

# Prohibit date/time macros, which would make the build non-deterministic
KBUILD_CFLAGS   += $(call cc-option,-Werror=date-time)

# enforce correct pointer usage
KBUILD_CFLAGS   += $(call cc-option,-Werror=incompatible-pointer-types)

# Require designated initializers for all marked structures
KBUILD_CFLAGS   += $(call cc-option,-Werror=designated-init)

# use the deterministic mode of AR if available
KBUILD_ARFLAGS := $(call ar-option,D)

include scripts/Makefile.kasan
include scripts/Makefile.extrawarn
include scripts/Makefile.ubsan

# Add any arch overrides and user supplied CPPFLAGS, AFLAGS and CFLAGS as the
# last assignments
KBUILD_CPPFLAGS += $(ARCH_CPPFLAGS) $(KCPPFLAGS)
KBUILD_AFLAGS   += $(ARCH_AFLAGS)   $(KAFLAGS)
KBUILD_CFLAGS   += $(ARCH_CFLAGS)   $(KCFLAGS)

# Use --build-id when available.
LDFLAGS_BUILD_ID := $(patsubst -Wl$(comma)%,%,\
			      $(call cc-ldoption, -Wl$(comma)--build-id,))
KBUILD_LDFLAGS_MODULE += $(LDFLAGS_BUILD_ID)
LDFLAGS_vmlinux += $(LDFLAGS_BUILD_ID)

ifdef CONFIG_LD_DEAD_CODE_DATA_ELIMINATION
LDFLAGS_vmlinux	+= $(call ld-option, --gc-sections,)
endif

ifeq ($(CONFIG_STRIP_ASM_SYMS),y)
LDFLAGS_vmlinux	+= $(call ld-option, -X,)
endif

# Default kernel image to build when no specific target is given.
# KBUILD_IMAGE may be overruled on the command line or
# set in the environment
# Also any assignments in arch/$(ARCH)/Makefile take precedence over
# this default value
export KBUILD_IMAGE ?= vmlinux

#
# INSTALL_PATH specifies where to place the updated kernel and system map
# images. Default is /boot, but you can set it to other values
export	INSTALL_PATH ?= /boot

#
# INSTALL_DTBS_PATH specifies a prefix for relocations required by build roots.
# Like INSTALL_MOD_PATH, it isn't defined in the Makefile, but can be passed as
# an argument if needed. Otherwise it defaults to the kernel install path
#
export INSTALL_DTBS_PATH ?= $(INSTALL_PATH)/dtbs/$(KERNELRELEASE)

#
# INSTALL_MOD_PATH specifies a prefix to MODLIB for module directory
# relocations required by build roots.  This is not defined in the
# makefile but the argument can be passed to make if needed.
#

MODLIB	= $(INSTALL_MOD_PATH)/lib/modules/$(KERNELRELEASE)
export MODLIB

#
# INSTALL_MOD_STRIP, if defined, will cause modules to be
# stripped after they are installed.  If INSTALL_MOD_STRIP is '1', then
# the default option --strip-debug will be used.  Otherwise,
# INSTALL_MOD_STRIP value will be used as the options to the strip command.

ifdef INSTALL_MOD_STRIP
ifeq ($(INSTALL_MOD_STRIP),1)
mod_strip_cmd = $(STRIP) --strip-debug
else
mod_strip_cmd = $(STRIP) $(INSTALL_MOD_STRIP)
endif # INSTALL_MOD_STRIP=1
else
mod_strip_cmd = true
endif # INSTALL_MOD_STRIP
export mod_strip_cmd

# CONFIG_MODULE_COMPRESS, if defined, will cause module to be compressed
# after they are installed in agreement with CONFIG_MODULE_COMPRESS_GZIP
# or CONFIG_MODULE_COMPRESS_XZ.

mod_compress_cmd = true
ifdef CONFIG_MODULE_COMPRESS
  ifdef CONFIG_MODULE_COMPRESS_GZIP
    mod_compress_cmd = gzip -n -f
  endif # CONFIG_MODULE_COMPRESS_GZIP
  ifdef CONFIG_MODULE_COMPRESS_XZ
    mod_compress_cmd = xz -f
  endif # CONFIG_MODULE_COMPRESS_XZ
endif # CONFIG_MODULE_COMPRESS
export mod_compress_cmd

# Select initial ramdisk compression format, default is gzip(1).
# This shall be used by the dracut(8) tool while creating an initramfs image.
#
INITRD_COMPRESS-y                  := gzip
INITRD_COMPRESS-$(CONFIG_RD_BZIP2) := bzip2
INITRD_COMPRESS-$(CONFIG_RD_LZMA)  := lzma
INITRD_COMPRESS-$(CONFIG_RD_XZ)    := xz
INITRD_COMPRESS-$(CONFIG_RD_LZO)   := lzo
INITRD_COMPRESS-$(CONFIG_RD_LZ4)   := lz4
# do not export INITRD_COMPRESS, since we didn't actually
# choose a sane default compression above.
# export INITRD_COMPRESS := $(INITRD_COMPRESS-y)

ifdef CONFIG_MODULE_SIG_ALL
$(eval $(call config_filename,MODULE_SIG_KEY))

mod_sign_cmd = scripts/sign-file $(CONFIG_MODULE_SIG_HASH) $(MODULE_SIG_KEY_SRCPREFIX)$(CONFIG_MODULE_SIG_KEY) certs/signing_key.x509
else
mod_sign_cmd = true
endif
export mod_sign_cmd

ifdef CONFIG_STACK_VALIDATION
  has_libelf := $(call try-run,\
		echo "int main() {}" | $(HOSTCC) -xc -o /dev/null -lelf -,1,0)
  ifeq ($(has_libelf),1)
    objtool_target := tools/objtool FORCE
  else
    ifdef CONFIG_UNWINDER_ORC
      $(error "Cannot generate ORC metadata for CONFIG_UNWINDER_ORC=y, please install libelf-dev, libelf-devel or elfutils-libelf-devel")
    else
      $(warning "Cannot use CONFIG_STACK_VALIDATION=y, please install libelf-dev, libelf-devel or elfutils-libelf-devel")
    endif
    SKIP_STACK_VALIDATION := 1
    export SKIP_STACK_VALIDATION
  endif
endif


ifeq ($(KBUILD_EXTMOD),)
core-y		+= kernel/ certs/ mm/ fs/ ipc/ security/ crypto/ block/

vmlinux-dirs	:= $(patsubst %/,%,$(filter %/, $(init-y) $(init-m) \
		     $(core-y) $(core-m) $(drivers-y) $(drivers-m) \
		     $(net-y) $(net-m) $(libs-y) $(libs-m) $(virt-y)))

vmlinux-alldirs	:= $(sort $(vmlinux-dirs) $(patsubst %/,%,$(filter %/, \
		     $(init-) $(core-) $(drivers-) $(net-) $(libs-) $(virt-))))

init-y		:= $(patsubst %/, %/built-in.o, $(init-y))
core-y		:= $(patsubst %/, %/built-in.o, $(core-y))
drivers-y	:= $(patsubst %/, %/built-in.o, $(drivers-y))
net-y		:= $(patsubst %/, %/built-in.o, $(net-y))
libs-y1		:= $(patsubst %/, %/lib.a, $(libs-y))
libs-y2		:= $(filter-out %.a, $(patsubst %/, %/built-in.o, $(libs-y)))
virt-y		:= $(patsubst %/, %/built-in.o, $(virt-y))

# Externally visible symbols (used by link-vmlinux.sh)
export KBUILD_VMLINUX_INIT := $(head-y) $(init-y)
export KBUILD_VMLINUX_MAIN := $(core-y) $(libs-y2) $(drivers-y) $(net-y) $(virt-y)
export KBUILD_VMLINUX_LIBS := $(libs-y1)
export KBUILD_LDS          := arch/$(SRCARCH)/kernel/vmlinux.lds
export LDFLAGS_vmlinux
# used by scripts/package/Makefile
export KBUILD_ALLDIRS := $(sort $(filter-out arch/%,$(vmlinux-alldirs)) arch Documentation include samples scripts tools)

vmlinux-deps := $(KBUILD_LDS) $(KBUILD_VMLINUX_INIT) $(KBUILD_VMLINUX_MAIN) $(KBUILD_VMLINUX_LIBS)

# Include targets which we want to execute sequentially if the rest of the
# kernel build went well. If CONFIG_TRIM_UNUSED_KSYMS is set, this might be
# evaluated more than once.
PHONY += vmlinux_prereq
vmlinux_prereq: $(vmlinux-deps) FORCE
ifdef CONFIG_HEADERS_CHECK
	$(Q)$(MAKE) -f $(srctree)/Makefile headers_check
endif
ifdef CONFIG_GDB_SCRIPTS
	$(Q)ln -fsn $(abspath $(srctree)/scripts/gdb/vmlinux-gdb.py)
endif
ifdef CONFIG_TRIM_UNUSED_KSYMS
	$(Q)$(CONFIG_SHELL) $(srctree)/scripts/adjust_autoksyms.sh \
	  "$(MAKE) -f $(srctree)/Makefile vmlinux"
endif

# standalone target for easier testing
include/generated/autoksyms.h: FORCE
	$(Q)$(CONFIG_SHELL) $(srctree)/scripts/adjust_autoksyms.sh true

ARCH_POSTLINK := $(wildcard $(srctree)/arch/$(SRCARCH)/Makefile.postlink)

# Final link of vmlinux with optional arch pass after final link
cmd_link-vmlinux =                                                 \
	$(CONFIG_SHELL) $< $(LD) $(LDFLAGS) $(LDFLAGS_vmlinux) ;    \
	$(if $(ARCH_POSTLINK), $(MAKE) -f $(ARCH_POSTLINK) $@, true)

vmlinux: scripts/link-vmlinux.sh vmlinux_prereq $(vmlinux-deps) FORCE
	+$(call if_changed,link-vmlinux)

# Build samples along the rest of the kernel
ifdef CONFIG_SAMPLES
vmlinux-dirs += samples
endif

# The actual objects are generated when descending,
# make sure no implicit rule kicks in
$(sort $(vmlinux-deps)): $(vmlinux-dirs) ;

# Handle descending into subdirectories listed in $(vmlinux-dirs)
# Preset locale variables to speed up the build process. Limit locale
# tweaks to this spot to avoid wrong language settings when running
# make menuconfig etc.
# Error messages still appears in the original language

PHONY += $(vmlinux-dirs)
$(vmlinux-dirs): prepare scripts
	$(Q)$(MAKE) $(build)=$@

define filechk_kernel.release
	echo "$(KERNELVERSION)$$($(CONFIG_SHELL) $(srctree)/scripts/setlocalversion $(srctree))"
endef

# Store (new) KERNELRELEASE string in include/config/kernel.release
include/config/kernel.release: include/config/auto.conf FORCE
	$(call filechk,kernel.release)


# Things we need to do before we recursively start building the kernel
# or the modules are listed in "prepare".
# A multi level approach is used. prepareN is processed before prepareN-1.
# archprepare is used in arch Makefiles and when processed asm symlink,
# version.h and scripts_basic is processed / created.

# Listed in dependency order
PHONY += prepare archprepare prepare0 prepare1 prepare2 prepare3

# prepare3 is used to check if we are building in a separate output directory,
# and if so do:
# 1) Check that make has not been executed in the kernel src $(srctree)
prepare3: include/config/kernel.release
ifneq ($(KBUILD_SRC),)
	@$(kecho) '  Using $(srctree) as source for kernel'
	$(Q)if [ -f $(srctree)/.config -o -d $(srctree)/include/config ]; then \
		echo >&2 "  $(srctree) is not clean, please run 'make mrproper'"; \
		echo >&2 "  in the '$(srctree)' directory.";\
		/bin/false; \
	fi;
endif

# prepare2 creates a makefile if using a separate output directory.
# From this point forward, .config has been reprocessed, so any rules
# that need to depend on updated CONFIG_* values can be checked here.
prepare2: prepare3 prepare-compiler-check outputmakefile asm-generic

prepare1: prepare2 $(version_h) include/generated/utsrelease.h \
                   include/config/auto.conf
	$(cmd_crmodverdir)

archprepare: archheaders archscripts prepare1 scripts_basic

prepare0: archprepare gcc-plugins
	$(Q)$(MAKE) $(build)=.

# All the preparing..
prepare: prepare0 prepare-objtool

PHONY += prepare-objtool
prepare-objtool: $(objtool_target)

# Check for CONFIG flags that require compiler support. Abort the build
# after .config has been processed, but before the kernel build starts.
#
# For security-sensitive CONFIG options, we don't want to fallback and/or
# silently change which compiler flags will be used, since that leads to
# producing kernels with different security feature characteristics
# depending on the compiler used. (For example, "But I selected
# CC_STACKPROTECTOR_STRONG! Why did it build with _REGULAR?!")
PHONY += prepare-compiler-check
prepare-compiler-check: FORCE
# Make sure compiler supports requested stack protector flag.
ifdef stackp-name
  ifeq ($(call cc-option, $(stackp-flag)),)
	@echo Cannot use CONFIG_CC_STACKPROTECTOR_$(stackp-name): \
		  $(stackp-flag) not supported by compiler >&2 && exit 1
  endif
endif
# Make sure compiler does not have buggy stack-protector support.
ifdef stackp-check
  ifneq ($(shell $(CONFIG_SHELL) $(stackp-check) $(CC) $(KBUILD_CPPFLAGS) $(biarch)),y)
	@echo Cannot use CONFIG_CC_STACKPROTECTOR_$(stackp-name): \
                  $(stackp-flag) available but compiler is broken >&2 && exit 1
  endif
endif
	@:

# Generate some files
# ---------------------------------------------------------------------------

# KERNELRELEASE can change from a few different places, meaning version.h
# needs to be updated, so this check is forced on all builds

uts_len := 64
define filechk_utsrelease.h
	if [ `echo -n "$(KERNELRELEASE)" | wc -c ` -gt $(uts_len) ]; then \
	  echo '"$(KERNELRELEASE)" exceeds $(uts_len) characters' >&2;    \
	  exit 1;                                                         \
	fi;                                                               \
	(echo \#define UTS_RELEASE \"$(KERNELRELEASE)\";)
endef

define filechk_version.h
	(echo \#define LINUX_VERSION_CODE $(shell                         \
	expr $(VERSION) \* 65536 + 0$(PATCHLEVEL) \* 256 + 0$(SUBLEVEL)); \
	echo '#define KERNEL_VERSION(a,b,c) (((a) << 16) + ((b) << 8) + (c))';)
endef

$(version_h): $(srctree)/Makefile FORCE
	$(call filechk,version.h)
	$(Q)rm -f $(old_version_h)

include/generated/utsrelease.h: include/config/kernel.release FORCE
	$(call filechk,utsrelease.h)

PHONY += headerdep
headerdep:
	$(Q)find $(srctree)/include/ -name '*.h' | xargs --max-args 1 \
	$(srctree)/scripts/headerdep.pl -I$(srctree)/include

# ---------------------------------------------------------------------------
# Kernel headers

#Default location for installed headers
export INSTALL_HDR_PATH = $(objtree)/usr

# If we do an all arch process set dst to include/arch-$(hdr-arch)
hdr-dst = $(if $(KBUILD_HEADERS), dst=include/arch-$(hdr-arch), dst=include)

PHONY += archheaders
archheaders:

PHONY += archscripts
archscripts:

PHONY += __headers
__headers: $(version_h) scripts_basic uapi-asm-generic archheaders archscripts
	$(Q)$(MAKE) $(build)=scripts build_unifdef

PHONY += headers_install_all
headers_install_all:
	$(Q)$(CONFIG_SHELL) $(srctree)/scripts/headers.sh install

PHONY += headers_install
headers_install: __headers
	$(if $(wildcard $(srctree)/arch/$(hdr-arch)/include/uapi/asm/Kbuild),, \
	  $(error Headers not exportable for the $(SRCARCH) architecture))
	$(Q)$(MAKE) $(hdr-inst)=include/uapi dst=include
	$(Q)$(MAKE) $(hdr-inst)=arch/$(hdr-arch)/include/uapi $(hdr-dst)

PHONY += headers_check_all
headers_check_all: headers_install_all
	$(Q)$(CONFIG_SHELL) $(srctree)/scripts/headers.sh check

PHONY += headers_check
headers_check: headers_install
	$(Q)$(MAKE) $(hdr-inst)=include/uapi dst=include HDRCHECK=1
	$(Q)$(MAKE) $(hdr-inst)=arch/$(hdr-arch)/include/uapi $(hdr-dst) HDRCHECK=1

# ---------------------------------------------------------------------------
# Kernel selftest

PHONY += kselftest
kselftest:
	$(Q)$(MAKE) -C $(srctree)/tools/testing/selftests run_tests

PHONY += kselftest-clean
kselftest-clean:
	$(Q)$(MAKE) -C $(srctree)/tools/testing/selftests clean

PHONY += kselftest-merge
kselftest-merge:
	$(if $(wildcard $(objtree)/.config),, $(error No .config exists, config your kernel first!))
	$(Q)$(CONFIG_SHELL) $(srctree)/scripts/kconfig/merge_config.sh \
		-m $(objtree)/.config \
		$(srctree)/tools/testing/selftests/*/config
	+$(Q)$(MAKE) -f $(srctree)/Makefile olddefconfig

# ---------------------------------------------------------------------------
# Modules

ifdef CONFIG_MODULES

# By default, build modules as well

all: modules

# Build modules
#
# A module can be listed more than once in obj-m resulting in
# duplicate lines in modules.order files.  Those are removed
# using awk while concatenating to the final file.

PHONY += modules
modules: $(vmlinux-dirs) $(if $(KBUILD_BUILTIN),vmlinux) modules.builtin
	$(Q)$(AWK) '!x[$$0]++' $(vmlinux-dirs:%=$(objtree)/%/modules.order) > $(objtree)/modules.order
	@$(kecho) '  Building modules, stage 2.';
	$(Q)$(MAKE) -f $(srctree)/scripts/Makefile.modpost

modules.builtin: $(vmlinux-dirs:%=%/modules.builtin)
	$(Q)$(AWK) '!x[$$0]++' $^ > $(objtree)/modules.builtin

%/modules.builtin: include/config/auto.conf
	$(Q)$(MAKE) $(modbuiltin)=$*


# Target to prepare building external modules
PHONY += modules_prepare
modules_prepare: prepare scripts

# Target to install modules
PHONY += modules_install
modules_install: _modinst_ _modinst_post

PHONY += _modinst_
_modinst_:
	@rm -rf $(MODLIB)/kernel
	@rm -f $(MODLIB)/source
	@mkdir -p $(MODLIB)/kernel
	@ln -s $(abspath $(srctree)) $(MODLIB)/source
	@if [ ! $(objtree) -ef  $(MODLIB)/build ]; then \
		rm -f $(MODLIB)/build ; \
		ln -s $(CURDIR) $(MODLIB)/build ; \
	fi
	@cp -f $(objtree)/modules.order $(MODLIB)/
	@cp -f $(objtree)/modules.builtin $(MODLIB)/
	$(Q)$(MAKE) -f $(srctree)/scripts/Makefile.modinst

# This depmod is only for convenience to give the initial
# boot a modules.dep even before / is mounted read-write.  However the
# boot script depmod is the master version.
PHONY += _modinst_post
_modinst_post: _modinst_
	$(call cmd,depmod)

ifeq ($(CONFIG_MODULE_SIG), y)
PHONY += modules_sign
modules_sign:
	$(Q)$(MAKE) -f $(srctree)/scripts/Makefile.modsign
endif

else # CONFIG_MODULES

# Modules not configured
# ---------------------------------------------------------------------------

PHONY += modules modules_install
modules modules_install:
	@echo >&2
	@echo >&2 "The present kernel configuration has modules disabled."
	@echo >&2 "Type 'make config' and enable loadable module support."
	@echo >&2 "Then build a kernel with module support enabled."
	@echo >&2
	@exit 1

endif # CONFIG_MODULES

###
# Cleaning is done on three levels.
# make clean     Delete most generated files
#                Leave enough to build external modules
# make mrproper  Delete the current configuration, and all generated files
# make distclean Remove editor backup files, patch leftover files and the like

# Directories & files removed with 'make clean'
CLEAN_DIRS  += $(MODVERDIR)

# Directories & files removed with 'make mrproper'
MRPROPER_DIRS  += include/config usr/include include/generated          \
		  arch/*/include/generated .tmp_objdiff
MRPROPER_FILES += .config .config.old .version .old_version \
		  Module.symvers tags TAGS cscope* GPATH GTAGS GRTAGS GSYMS \
		  signing_key.pem signing_key.priv signing_key.x509	\
		  x509.genkey extra_certificates signing_key.x509.keyid	\
		  signing_key.x509.signer vmlinux-gdb.py

# clean - Delete most, but leave enough to build external modules
#
clean: rm-dirs  := $(CLEAN_DIRS)
clean: rm-files := $(CLEAN_FILES)
clean-dirs      := $(addprefix _clean_, . $(vmlinux-alldirs) Documentation samples)

PHONY += $(clean-dirs) clean archclean vmlinuxclean
$(clean-dirs):
	$(Q)$(MAKE) $(clean)=$(patsubst _clean_%,%,$@)

vmlinuxclean:
	$(Q)$(CONFIG_SHELL) $(srctree)/scripts/link-vmlinux.sh clean
	$(Q)$(if $(ARCH_POSTLINK), $(MAKE) -f $(ARCH_POSTLINK) clean)

clean: archclean vmlinuxclean

# mrproper - Delete all generated files, including .config
#
mrproper: rm-dirs  := $(wildcard $(MRPROPER_DIRS))
mrproper: rm-files := $(wildcard $(MRPROPER_FILES))
mrproper-dirs      := $(addprefix _mrproper_,scripts)

PHONY += $(mrproper-dirs) mrproper archmrproper
$(mrproper-dirs):
	$(Q)$(MAKE) $(clean)=$(patsubst _mrproper_%,%,$@)

mrproper: clean archmrproper $(mrproper-dirs)
	$(call cmd,rmdirs)
	$(call cmd,rmfiles)

# distclean
#
PHONY += distclean

distclean: mrproper
	@find $(srctree) $(RCS_FIND_IGNORE) \
		\( -name '*.orig' -o -name '*.rej' -o -name '*~' \
		-o -name '*.bak' -o -name '#*#' -o -name '*%' \
		-o -name 'core' \) \
		-type f -print | xargs rm -f


# Packaging of the kernel to various formats
# ---------------------------------------------------------------------------
# rpm target kept for backward compatibility
package-dir	:= scripts/package

%src-pkg: FORCE
	$(Q)$(MAKE) $(build)=$(package-dir) $@
%pkg: include/config/kernel.release FORCE
	$(Q)$(MAKE) $(build)=$(package-dir) $@
rpm: include/config/kernel.release FORCE
	$(Q)$(MAKE) $(build)=$(package-dir) $@


# Brief documentation of the typical targets used
# ---------------------------------------------------------------------------

boards := $(wildcard $(srctree)/arch/$(SRCARCH)/configs/*_defconfig)
boards := $(sort $(notdir $(boards)))
board-dirs := $(dir $(wildcard $(srctree)/arch/$(SRCARCH)/configs/*/*_defconfig))
board-dirs := $(sort $(notdir $(board-dirs:/=)))

PHONY += help
help:
	@echo  'Cleaning targets:'
	@echo  '  clean		  - Remove most generated files but keep the config and'
	@echo  '                    enough build support to build external modules'
	@echo  '  mrproper	  - Remove all generated files + config + various backup files'
	@echo  '  distclean	  - mrproper + remove editor backup and patch files'
	@echo  ''
	@echo  'Configuration targets:'
	@$(MAKE) -f $(srctree)/scripts/kconfig/Makefile help
	@echo  ''
	@echo  'Other generic targets:'
	@echo  '  all		  - Build all targets marked with [*]'
	@echo  '* vmlinux	  - Build the bare kernel'
	@echo  '* modules	  - Build all modules'
	@echo  '  modules_install - Install all modules to INSTALL_MOD_PATH (default: /)'
	@echo  '  dir/            - Build all files in dir and below'
	@echo  '  dir/file.[ois]  - Build specified target only'
	@echo  '  dir/file.ll     - Build the LLVM assembly file'
	@echo  '                    (requires compiler support for LLVM assembly generation)'
	@echo  '  dir/file.lst    - Build specified mixed source/assembly target only'
	@echo  '                    (requires a recent binutils and recent build (System.map))'
	@echo  '  dir/file.ko     - Build module including final link'
	@echo  '  modules_prepare - Set up for building external modules'
	@echo  '  tags/TAGS	  - Generate tags file for editors'
	@echo  '  cscope	  - Generate cscope index'
	@echo  '  gtags           - Generate GNU GLOBAL index'
	@echo  '  kernelrelease	  - Output the release version string (use with make -s)'
	@echo  '  kernelversion	  - Output the version stored in Makefile (use with make -s)'
	@echo  '  image_name	  - Output the image name (use with make -s)'
	@echo  '  headers_install - Install sanitised kernel headers to INSTALL_HDR_PATH'; \
	 echo  '                    (default: $(INSTALL_HDR_PATH))'; \
	 echo  ''
	@echo  'Static analysers:'
	@echo  '  checkstack      - Generate a list of stack hogs'
	@echo  '  namespacecheck  - Name space analysis on compiled kernel'
	@echo  '  versioncheck    - Sanity check on version.h usage'
	@echo  '  includecheck    - Check for duplicate included header files'
	@echo  '  export_report   - List the usages of all exported symbols'
	@echo  '  headers_check   - Sanity check on exported headers'
	@echo  '  headerdep       - Detect inclusion cycles in headers'
	@$(MAKE) -f $(srctree)/scripts/Makefile.help checker-help
	@echo  ''
	@echo  'Kernel selftest:'
	@echo  '  kselftest       - Build and run kernel selftest (run as root)'
	@echo  '                    Build, install, and boot kernel before'
	@echo  '                    running kselftest on it'
	@echo  '  kselftest-clean - Remove all generated kselftest files'
	@echo  '  kselftest-merge - Merge all the config dependencies of kselftest to existing'
	@echo  '                    .config.'
	@echo  ''
	@echo 'Userspace tools targets:'
	@echo '  use "make tools/help"'
	@echo '  or  "cd tools; make help"'
	@echo  ''
	@echo  'Kernel packaging:'
	@$(MAKE) $(build)=$(package-dir) help
	@echo  ''
	@echo  'Documentation targets:'
	@$(MAKE) -f $(srctree)/Documentation/Makefile dochelp
	@echo  ''
	@echo  'Architecture specific targets ($(SRCARCH)):'
	@$(if $(archhelp),$(archhelp),\
		echo '  No architecture specific help defined for $(SRCARCH)')
	@echo  ''
	@$(if $(boards), \
		$(foreach b, $(boards), \
		printf "  %-24s - Build for %s\\n" $(b) $(subst _defconfig,,$(b));) \
		echo '')
	@$(if $(board-dirs), \
		$(foreach b, $(board-dirs), \
		printf "  %-16s - Show %s-specific targets\\n" help-$(b) $(b);) \
		printf "  %-16s - Show all of the above\\n" help-boards; \
		echo '')

	@echo  '  make V=0|1 [targets] 0 => quiet build (default), 1 => verbose build'
	@echo  '  make V=2   [targets] 2 => give reason for rebuild of target'
	@echo  '  make O=dir [targets] Locate all output files in "dir", including .config'
	@echo  '  make C=1   [targets] Check re-compiled c source with $$CHECK (sparse by default)'
	@echo  '  make C=2   [targets] Force check of all c source with $$CHECK'
	@echo  '  make RECORDMCOUNT_WARN=1 [targets] Warn about ignored mcount sections'
	@echo  '  make W=n   [targets] Enable extra gcc checks, n=1,2,3 where'
	@echo  '		1: warnings which may be relevant and do not occur too often'
	@echo  '		2: warnings which occur quite often but may still be relevant'
	@echo  '		3: more obscure warnings, can most likely be ignored'
	@echo  '		Multiple levels can be combined with W=12 or W=123'
	@echo  ''
	@echo  'Execute "make" or "make all" to build all targets marked with [*] '
	@echo  'For further info see the ./README file'


help-board-dirs := $(addprefix help-,$(board-dirs))

help-boards: $(help-board-dirs)

boards-per-dir = $(sort $(notdir $(wildcard $(srctree)/arch/$(SRCARCH)/configs/$*/*_defconfig)))

$(help-board-dirs): help-%:
	@echo  'Architecture specific targets ($(SRCARCH) $*):'
	@$(if $(boards-per-dir), \
		$(foreach b, $(boards-per-dir), \
		printf "  %-24s - Build for %s\\n" $*/$(b) $(subst _defconfig,,$(b));) \
		echo '')


# Documentation targets
# ---------------------------------------------------------------------------
DOC_TARGETS := xmldocs latexdocs pdfdocs htmldocs epubdocs cleandocs linkcheckdocs
PHONY += $(DOC_TARGETS)
$(DOC_TARGETS): scripts_basic FORCE
	$(Q)$(MAKE) $(build)=Documentation $@

else # KBUILD_EXTMOD

###
# External module support.
# When building external modules the kernel used as basis is considered
# read-only, and no consistency checks are made and the make
# system is not used on the basis kernel. If updates are required
# in the basis kernel ordinary make commands (without M=...) must
# be used.
#
# The following are the only valid targets when building external
# modules.
# make M=dir clean     Delete all automatically generated files
# make M=dir modules   Make all modules in specified dir
# make M=dir	       Same as 'make M=dir modules'
# make M=dir modules_install
#                      Install the modules built in the module directory
#                      Assumes install directory is already created

# We are always building modules
KBUILD_MODULES := 1
PHONY += crmodverdir
crmodverdir:
	$(cmd_crmodverdir)

PHONY += $(objtree)/Module.symvers
$(objtree)/Module.symvers:
	@test -e $(objtree)/Module.symvers || ( \
	echo; \
	echo "  WARNING: Symbol version dump $(objtree)/Module.symvers"; \
	echo "           is missing; modules will have no dependencies and modversions."; \
	echo )

module-dirs := $(addprefix _module_,$(KBUILD_EXTMOD))
PHONY += $(module-dirs) modules
$(module-dirs): crmodverdir $(objtree)/Module.symvers
	$(Q)$(MAKE) $(build)=$(patsubst _module_%,%,$@)

modules: $(module-dirs)
	@$(kecho) '  Building modules, stage 2.';
	$(Q)$(MAKE) -f $(srctree)/scripts/Makefile.modpost

PHONY += modules_install
modules_install: _emodinst_ _emodinst_post

install-dir := $(if $(INSTALL_MOD_DIR),$(INSTALL_MOD_DIR),extra)
PHONY += _emodinst_
_emodinst_:
	$(Q)mkdir -p $(MODLIB)/$(install-dir)
	$(Q)$(MAKE) -f $(srctree)/scripts/Makefile.modinst

PHONY += _emodinst_post
_emodinst_post: _emodinst_
	$(call cmd,depmod)

clean-dirs := $(addprefix _clean_,$(KBUILD_EXTMOD))

PHONY += $(clean-dirs) clean
$(clean-dirs):
	$(Q)$(MAKE) $(clean)=$(patsubst _clean_%,%,$@)

clean:	rm-dirs := $(MODVERDIR)
clean: rm-files := $(KBUILD_EXTMOD)/Module.symvers

PHONY += help
help:
	@echo  '  Building external modules.'
	@echo  '  Syntax: make -C path/to/kernel/src M=$$PWD target'
	@echo  ''
	@echo  '  modules         - default target, build the module(s)'
	@echo  '  modules_install - install the module'
	@echo  '  clean           - remove generated files in module directory only'
	@echo  ''

# Dummies...
PHONY += prepare scripts
prepare: ;
scripts: ;
endif # KBUILD_EXTMOD

clean: $(clean-dirs)
	$(call cmd,rmdirs)
	$(call cmd,rmfiles)
	@find $(if $(KBUILD_EXTMOD), $(KBUILD_EXTMOD), .) $(RCS_FIND_IGNORE) \
		\( -name '*.[oas]' -o -name '*.ko' -o -name '.*.cmd' \
		-o -name '*.ko.*' \
		-o -name '*.dwo'  \
		-o -name '*.su'  \
		-o -name '.*.d' -o -name '.*.tmp' -o -name '*.mod.c' \
		-o -name '*.symtypes' -o -name 'modules.order' \
		-o -name modules.builtin -o -name '.tmp_*.o.*' \
		-o -name '*.c.[012]*.*' \
		-o -name '*.ll' \
		-o -name '*.gcno' \) -type f -print | xargs rm -f

# Generate tags for editors
# ---------------------------------------------------------------------------
quiet_cmd_tags = GEN     $@
      cmd_tags = $(CONFIG_SHELL) $(srctree)/scripts/tags.sh $@

tags TAGS cscope gtags: FORCE
	$(call cmd,tags)

# Scripts to check various things for consistency
# ---------------------------------------------------------------------------

PHONY += includecheck versioncheck coccicheck namespacecheck export_report

includecheck:
	find $(srctree)/* $(RCS_FIND_IGNORE) \
		-name '*.[hcS]' -type f -print | sort \
		| xargs $(PERL) -w $(srctree)/scripts/checkincludes.pl

versioncheck:
	find $(srctree)/* $(RCS_FIND_IGNORE) \
		-name '*.[hcS]' -type f -print | sort \
		| xargs $(PERL) -w $(srctree)/scripts/checkversion.pl

coccicheck:
	$(Q)$(CONFIG_SHELL) $(srctree)/scripts/$@

namespacecheck:
	$(PERL) $(srctree)/scripts/namespace.pl

export_report:
	$(PERL) $(srctree)/scripts/export_report.pl

endif #ifeq ($(config-targets),1)
endif #ifeq ($(mixed-targets),1)

PHONY += checkstack kernelrelease kernelversion image_name

# UML needs a little special treatment here.  It wants to use the host
# toolchain, so needs $(SUBARCH) passed to checkstack.pl.  Everyone
# else wants $(ARCH), including people doing cross-builds, which means
# that $(SUBARCH) doesn't work here.
ifeq ($(ARCH), um)
CHECKSTACK_ARCH := $(SUBARCH)
else
CHECKSTACK_ARCH := $(ARCH)
endif
checkstack:
	$(OBJDUMP) -d vmlinux $$(find . -name '*.ko') | \
	$(PERL) $(src)/scripts/checkstack.pl $(CHECKSTACK_ARCH)

kernelrelease:
	@echo "$(KERNELVERSION)$$($(CONFIG_SHELL) $(srctree)/scripts/setlocalversion $(srctree))"

kernelversion:
	@echo $(KERNELVERSION)

image_name:
	@echo $(KBUILD_IMAGE)

# Clear a bunch of variables before executing the submake
tools/: FORCE
	$(Q)mkdir -p $(objtree)/tools
	$(Q)$(MAKE) LDFLAGS= MAKEFLAGS="$(tools_silent) $(filter --j% -j,$(MAKEFLAGS))" O=$(abspath $(objtree)) subdir=tools -C $(src)/tools/

tools/%: FORCE
	$(Q)mkdir -p $(objtree)/tools
	$(Q)$(MAKE) LDFLAGS= MAKEFLAGS="$(tools_silent) $(filter --j% -j,$(MAKEFLAGS))" O=$(abspath $(objtree)) subdir=tools -C $(src)/tools/ $*

# Single targets
# ---------------------------------------------------------------------------
# Single targets are compatible with:
# - build with mixed source and output
# - build with separate output dir 'make O=...'
# - external modules
#
#  target-dir => where to store outputfile
#  build-dir  => directory in kernel source tree to use

ifeq ($(KBUILD_EXTMOD),)
        build-dir  = $(patsubst %/,%,$(dir $@))
        target-dir = $(dir $@)
else
        zap-slash=$(filter-out .,$(patsubst %/,%,$(dir $@)))
        build-dir  = $(KBUILD_EXTMOD)$(if $(zap-slash),/$(zap-slash))
        target-dir = $(if $(KBUILD_EXTMOD),$(dir $<),$(dir $@))
endif

%.s: %.c prepare scripts FORCE
	$(Q)$(MAKE) $(build)=$(build-dir) $(target-dir)$(notdir $@)
%.i: %.c prepare scripts FORCE
	$(Q)$(MAKE) $(build)=$(build-dir) $(target-dir)$(notdir $@)
%.o: %.c prepare scripts FORCE
	$(Q)$(MAKE) $(build)=$(build-dir) $(target-dir)$(notdir $@)
%.lst: %.c prepare scripts FORCE
	$(Q)$(MAKE) $(build)=$(build-dir) $(target-dir)$(notdir $@)
%.s: %.S prepare scripts FORCE
	$(Q)$(MAKE) $(build)=$(build-dir) $(target-dir)$(notdir $@)
%.o: %.S prepare scripts FORCE
	$(Q)$(MAKE) $(build)=$(build-dir) $(target-dir)$(notdir $@)
%.symtypes: %.c prepare scripts FORCE
	$(Q)$(MAKE) $(build)=$(build-dir) $(target-dir)$(notdir $@)
%.ll: %.c prepare scripts FORCE
	$(Q)$(MAKE) $(build)=$(build-dir) $(target-dir)$(notdir $@)

# Modules
/: prepare scripts FORCE
	$(cmd_crmodverdir)
	$(Q)$(MAKE) KBUILD_MODULES=$(if $(CONFIG_MODULES),1) \
	$(build)=$(build-dir)
# Make sure the latest headers are built for Documentation
Documentation/ samples/: headers_install
%/: prepare scripts FORCE
	$(cmd_crmodverdir)
	$(Q)$(MAKE) KBUILD_MODULES=$(if $(CONFIG_MODULES),1) \
	$(build)=$(build-dir)
%.ko: prepare scripts FORCE
	$(cmd_crmodverdir)
	$(Q)$(MAKE) KBUILD_MODULES=$(if $(CONFIG_MODULES),1)   \
	$(build)=$(build-dir) $(@:.ko=.o)
	$(Q)$(MAKE) -f $(srctree)/scripts/Makefile.modpost

# FIXME Should go into a make.lib or something
# ===========================================================================

quiet_cmd_rmdirs = $(if $(wildcard $(rm-dirs)),CLEAN   $(wildcard $(rm-dirs)))
      cmd_rmdirs = rm -rf $(rm-dirs)

quiet_cmd_rmfiles = $(if $(wildcard $(rm-files)),CLEAN   $(wildcard $(rm-files)))
      cmd_rmfiles = rm -f $(rm-files)

# Run depmod only if we have System.map and depmod is executable
quiet_cmd_depmod = DEPMOD  $(KERNELRELEASE)
      cmd_depmod = $(CONFIG_SHELL) $(srctree)/scripts/depmod.sh $(DEPMOD) \
                   $(KERNELRELEASE) "$(patsubst y,_,$(CONFIG_HAVE_UNDERSCORE_SYMBOL_PREFIX))"

# Create temporary dir for module support files
# clean it up only when building all modules
cmd_crmodverdir = $(Q)mkdir -p $(MODVERDIR) \
                  $(if $(KBUILD_MODULES),; rm -f $(MODVERDIR)/*)

# read all saved command lines

targets := $(wildcard $(sort $(targets)))
cmd_files := $(wildcard .*.cmd $(foreach f,$(targets),$(dir $(f)).$(notdir $(f)).cmd))

ifneq ($(cmd_files),)
  $(cmd_files): ;	# Do not try to update included dependency files
  include $(cmd_files)
endif

endif	# skip-makefile

PHONY += FORCE
FORCE:

# Declare the contents of the .PHONY variable as phony.  We keep that
# information in a variable so we can use it in if_changed and friends.
.PHONY: $(PHONY)<|MERGE_RESOLUTION|>--- conflicted
+++ resolved
@@ -1,15 +1,9 @@
 # SPDX-License-Identifier: GPL-2.0
 VERSION = 4
 PATCHLEVEL = 14
-<<<<<<< HEAD
-SUBLEVEL = 22
+SUBLEVEL = 24
 EXTRAVERSION = -zen
 NAME = My Bodhi is Ready
-=======
-SUBLEVEL = 24
-EXTRAVERSION =
-NAME = Petit Gorille
->>>>>>> 6e4548ea
 
 # *DOCUMENTATION*
 # To see a list of typical targets execute "make help"
