# SPDX-License-Identifier: GPL-2.0
VERSION = 4
PATCHLEVEL = 16
<<<<<<< HEAD
SUBLEVEL = 13
EXTRAVERSION = -zen
NAME = Supercritical Solace
=======
SUBLEVEL = 15
EXTRAVERSION =
NAME = Fearless Coyote
>>>>>>> 9f8fb09b

# *DOCUMENTATION*
# To see a list of typical targets execute "make help"
# More info can be located in ./README
# Comments in this file are targeted only to the developer, do not
# expect to learn how to build the kernel reading this file.

# That's our default target when none is given on the command line
PHONY := _all
_all:

# o Do not use make's built-in rules and variables
#   (this increases performance and avoids hard-to-debug behaviour);
# o Look for make include files relative to root of kernel src
MAKEFLAGS += -rR --include-dir=$(CURDIR)

# Avoid funny character set dependencies
unexport LC_ALL
LC_COLLATE=C
LC_NUMERIC=C
export LC_COLLATE LC_NUMERIC

# Avoid interference with shell env settings
unexport GREP_OPTIONS

# We are using a recursive build, so we need to do a little thinking
# to get the ordering right.
#
# Most importantly: sub-Makefiles should only ever modify files in
# their own directory. If in some directory we have a dependency on
# a file in another dir (which doesn't happen often, but it's often
# unavoidable when linking the built-in.o targets which finally
# turn into vmlinux), we will call a sub make in that other dir, and
# after that we are sure that everything which is in that other dir
# is now up to date.
#
# The only cases where we need to modify files which have global
# effects are thus separated out and done before the recursive
# descending is started. They are now explicitly listed as the
# prepare rule.

# Beautify output
# ---------------------------------------------------------------------------
#
# Normally, we echo the whole command before executing it. By making
# that echo $($(quiet)$(cmd)), we now have the possibility to set
# $(quiet) to choose other forms of output instead, e.g.
#
#         quiet_cmd_cc_o_c = Compiling $(RELDIR)/$@
#         cmd_cc_o_c       = $(CC) $(c_flags) -c -o $@ $<
#
# If $(quiet) is empty, the whole command will be printed.
# If it is set to "quiet_", only the short version will be printed.
# If it is set to "silent_", nothing will be printed at all, since
# the variable $(silent_cmd_cc_o_c) doesn't exist.
#
# A simple variant is to prefix commands with $(Q) - that's useful
# for commands that shall be hidden in non-verbose mode.
#
#	$(Q)ln $@ :<
#
# If KBUILD_VERBOSE equals 0 then the above command will be hidden.
# If KBUILD_VERBOSE equals 1 then the above command is displayed.
#
# To put more focus on warnings, be less verbose as default
# Use 'make V=1' to see the full commands

ifeq ("$(origin V)", "command line")
  KBUILD_VERBOSE = $(V)
endif
ifndef KBUILD_VERBOSE
  KBUILD_VERBOSE = 0
endif

ifeq ($(KBUILD_VERBOSE),1)
  quiet =
  Q =
else
  quiet=quiet_
  Q = @
endif

# If the user is running make -s (silent mode), suppress echoing of
# commands

ifneq ($(findstring s,$(filter-out --%,$(MAKEFLAGS))),)
  quiet=silent_
  tools_silent=s
endif

export quiet Q KBUILD_VERBOSE

# kbuild supports saving output files in a separate directory.
# To locate output files in a separate directory two syntaxes are supported.
# In both cases the working directory must be the root of the kernel src.
# 1) O=
# Use "make O=dir/to/store/output/files/"
#
# 2) Set KBUILD_OUTPUT
# Set the environment variable KBUILD_OUTPUT to point to the directory
# where the output files shall be placed.
# export KBUILD_OUTPUT=dir/to/store/output/files/
# make
#
# The O= assignment takes precedence over the KBUILD_OUTPUT environment
# variable.

# KBUILD_SRC is not intended to be used by the regular user (for now),
# it is set on invocation of make with KBUILD_OUTPUT or O= specified.
ifeq ($(KBUILD_SRC),)

# OK, Make called in directory where kernel src resides
# Do we want to locate output files in a separate directory?
ifeq ("$(origin O)", "command line")
  KBUILD_OUTPUT := $(O)
endif

# Cancel implicit rules on top Makefile
$(CURDIR)/Makefile Makefile: ;

ifneq ($(words $(subst :, ,$(CURDIR))), 1)
  $(error main directory cannot contain spaces nor colons)
endif

ifneq ($(KBUILD_OUTPUT),)
# check that the output directory actually exists
saved-output := $(KBUILD_OUTPUT)
KBUILD_OUTPUT := $(shell mkdir -p $(KBUILD_OUTPUT) && cd $(KBUILD_OUTPUT) \
								&& pwd)
$(if $(KBUILD_OUTPUT),, \
     $(error failed to create output directory "$(saved-output)"))

PHONY += $(MAKECMDGOALS) sub-make

$(filter-out _all sub-make $(CURDIR)/Makefile, $(MAKECMDGOALS)) _all: sub-make
	@:

# Invoke a second make in the output directory, passing relevant variables
sub-make:
	$(Q)$(MAKE) -C $(KBUILD_OUTPUT) KBUILD_SRC=$(CURDIR) \
	-f $(CURDIR)/Makefile $(filter-out _all sub-make,$(MAKECMDGOALS))

# Leave processing to above invocation of make
skip-makefile := 1
endif # ifneq ($(KBUILD_OUTPUT),)
endif # ifeq ($(KBUILD_SRC),)

# We process the rest of the Makefile if this is the final invocation of make
ifeq ($(skip-makefile),)

# Do not print "Entering directory ...",
# but we want to display it when entering to the output directory
# so that IDEs/editors are able to understand relative filenames.
MAKEFLAGS += --no-print-directory

# Call a source code checker (by default, "sparse") as part of the
# C compilation.
#
# Use 'make C=1' to enable checking of only re-compiled files.
# Use 'make C=2' to enable checking of *all* source files, regardless
# of whether they are re-compiled or not.
#
# See the file "Documentation/dev-tools/sparse.rst" for more details,
# including where to get the "sparse" utility.

ifeq ("$(origin C)", "command line")
  KBUILD_CHECKSRC = $(C)
endif
ifndef KBUILD_CHECKSRC
  KBUILD_CHECKSRC = 0
endif

# Use make M=dir to specify directory of external module to build
# Old syntax make ... SUBDIRS=$PWD is still supported
# Setting the environment variable KBUILD_EXTMOD take precedence
ifdef SUBDIRS
  KBUILD_EXTMOD ?= $(SUBDIRS)
endif

ifeq ("$(origin M)", "command line")
  KBUILD_EXTMOD := $(M)
endif

ifeq ($(KBUILD_SRC),)
        # building in the source tree
        srctree := .
else
        ifeq ($(KBUILD_SRC)/,$(dir $(CURDIR)))
                # building in a subdirectory of the source tree
                srctree := ..
        else
                srctree := $(KBUILD_SRC)
        endif
endif

export KBUILD_CHECKSRC KBUILD_EXTMOD KBUILD_SRC

objtree		:= .
src		:= $(srctree)
obj		:= $(objtree)

VPATH		:= $(srctree)$(if $(KBUILD_EXTMOD),:$(KBUILD_EXTMOD))

export srctree objtree VPATH

# To make sure we do not include .config for any of the *config targets
# catch them early, and hand them over to scripts/kconfig/Makefile
# It is allowed to specify more targets when calling make, including
# mixing *config targets and build targets.
# For example 'make oldconfig all'.
# Detect when mixed targets is specified, and make a second invocation
# of make so .config is not included in this case either (for *config).

version_h := include/generated/uapi/linux/version.h
old_version_h := include/linux/version.h

no-dot-config-targets := clean mrproper distclean \
			 cscope gtags TAGS tags help% %docs check% coccicheck \
			 $(version_h) headers_% archheaders archscripts \
			 kernelversion %src-pkg

config-targets := 0
mixed-targets  := 0
dot-config     := 1

ifneq ($(filter $(no-dot-config-targets), $(MAKECMDGOALS)),)
	ifeq ($(filter-out $(no-dot-config-targets), $(MAKECMDGOALS)),)
		dot-config := 0
	endif
endif

ifeq ($(KBUILD_EXTMOD),)
        ifneq ($(filter config %config,$(MAKECMDGOALS)),)
                config-targets := 1
                ifneq ($(words $(MAKECMDGOALS)),1)
                        mixed-targets := 1
                endif
        endif
endif
# install and modules_install need also be processed one by one
ifneq ($(filter install,$(MAKECMDGOALS)),)
        ifneq ($(filter modules_install,$(MAKECMDGOALS)),)
	        mixed-targets := 1
        endif
endif

ifeq ($(mixed-targets),1)
# ===========================================================================
# We're called with mixed targets (*config and build targets).
# Handle them one by one.

PHONY += $(MAKECMDGOALS) __build_one_by_one

$(filter-out __build_one_by_one, $(MAKECMDGOALS)): __build_one_by_one
	@:

__build_one_by_one:
	$(Q)set -e; \
	for i in $(MAKECMDGOALS); do \
		$(MAKE) -f $(srctree)/Makefile $$i; \
	done

else

# We need some generic definitions (do not try to remake the file).
scripts/Kbuild.include: ;
include scripts/Kbuild.include

# Read KERNELRELEASE from include/config/kernel.release (if it exists)
KERNELRELEASE = $(shell cat include/config/kernel.release 2> /dev/null)
KERNELVERSION = $(VERSION)$(if $(PATCHLEVEL),.$(PATCHLEVEL)$(if $(SUBLEVEL),.$(SUBLEVEL)))$(EXTRAVERSION)
export VERSION PATCHLEVEL SUBLEVEL KERNELRELEASE KERNELVERSION

# SUBARCH tells the usermode build what the underlying arch is.  That is set
# first, and if a usermode build is happening, the "ARCH=um" on the command
# line overrides the setting of ARCH below.  If a native build is happening,
# then ARCH is assigned, getting whatever value it gets normally, and
# SUBARCH is subsequently ignored.

SUBARCH := $(shell uname -m | sed -e s/i.86/x86/ -e s/x86_64/x86/ \
				  -e s/sun4u/sparc64/ \
				  -e s/arm.*/arm/ -e s/sa110/arm/ \
				  -e s/s390x/s390/ -e s/parisc64/parisc/ \
				  -e s/ppc.*/powerpc/ -e s/mips.*/mips/ \
				  -e s/sh[234].*/sh/ -e s/aarch64.*/arm64/ \
				  -e s/riscv.*/riscv/)

# Cross compiling and selecting different set of gcc/bin-utils
# ---------------------------------------------------------------------------
#
# When performing cross compilation for other architectures ARCH shall be set
# to the target architecture. (See arch/* for the possibilities).
# ARCH can be set during invocation of make:
# make ARCH=ia64
# Another way is to have ARCH set in the environment.
# The default ARCH is the host where make is executed.

# CROSS_COMPILE specify the prefix used for all executables used
# during compilation. Only gcc and related bin-utils executables
# are prefixed with $(CROSS_COMPILE).
# CROSS_COMPILE can be set on the command line
# make CROSS_COMPILE=ia64-linux-
# Alternatively CROSS_COMPILE can be set in the environment.
# A third alternative is to store a setting in .config so that plain
# "make" in the configured kernel build directory always uses that.
# Default value for CROSS_COMPILE is not to prefix executables
# Note: Some architectures assign CROSS_COMPILE in their arch/*/Makefile
ARCH		?= $(SUBARCH)
CROSS_COMPILE	?= $(CONFIG_CROSS_COMPILE:"%"=%)

# Architecture as present in compile.h
UTS_MACHINE 	:= $(ARCH)
SRCARCH 	:= $(ARCH)

# Additional ARCH settings for x86
ifeq ($(ARCH),i386)
        SRCARCH := x86
endif
ifeq ($(ARCH),x86_64)
        SRCARCH := x86
endif

# Additional ARCH settings for sparc
ifeq ($(ARCH),sparc32)
       SRCARCH := sparc
endif
ifeq ($(ARCH),sparc64)
       SRCARCH := sparc
endif

# Additional ARCH settings for sh
ifeq ($(ARCH),sh64)
       SRCARCH := sh
endif

# Additional ARCH settings for tile
ifeq ($(ARCH),tilepro)
       SRCARCH := tile
endif
ifeq ($(ARCH),tilegx)
       SRCARCH := tile
endif

KCONFIG_CONFIG	?= .config
export KCONFIG_CONFIG

# SHELL used by kbuild
CONFIG_SHELL := $(shell if [ -x "$$BASH" ]; then echo $$BASH; \
	  else if [ -x /bin/bash ]; then echo /bin/bash; \
	  else echo sh; fi ; fi)

HOST_LFS_CFLAGS := $(shell getconf LFS_CFLAGS)
HOST_LFS_LDFLAGS := $(shell getconf LFS_LDFLAGS)
HOST_LFS_LIBS := $(shell getconf LFS_LIBS)

HOSTCC       = gcc
HOSTCXX      = g++
HOSTCFLAGS   := -Wall -Wmissing-prototypes -Wstrict-prototypes -O2 \
		-fomit-frame-pointer -std=gnu89 $(HOST_LFS_CFLAGS)
HOSTCXXFLAGS := -O2 $(HOST_LFS_CFLAGS)
HOSTLDFLAGS  := $(HOST_LFS_LDFLAGS)
HOST_LOADLIBES := $(HOST_LFS_LIBS)

# Make variables (CC, etc...)
AS		= $(CROSS_COMPILE)as
LD		= $(CROSS_COMPILE)ld
CC		= $(CROSS_COMPILE)gcc
CPP		= $(CC) -E
AR		= $(CROSS_COMPILE)ar
NM		= $(CROSS_COMPILE)nm
STRIP		= $(CROSS_COMPILE)strip
OBJCOPY		= $(CROSS_COMPILE)objcopy
OBJDUMP		= $(CROSS_COMPILE)objdump
LEX		= flex
YACC		= bison
AWK		= awk
GENKSYMS	= scripts/genksyms/genksyms
INSTALLKERNEL  := installkernel
DEPMOD		= /sbin/depmod
PERL		= perl
PYTHON		= python
CHECK		= sparse

CHECKFLAGS     := -D__linux__ -Dlinux -D__STDC__ -Dunix -D__unix__ \
		  -Wbitwise -Wno-return-void -Wno-unknown-attribute $(CF)
NOSTDINC_FLAGS  =
CFLAGS_MODULE   =
AFLAGS_MODULE   =
LDFLAGS_MODULE  =
CFLAGS_KERNEL	=
AFLAGS_KERNEL	=
LDFLAGS_vmlinux =

# Use USERINCLUDE when you must reference the UAPI directories only.
USERINCLUDE    := \
		-I$(srctree)/arch/$(SRCARCH)/include/uapi \
		-I$(objtree)/arch/$(SRCARCH)/include/generated/uapi \
		-I$(srctree)/include/uapi \
		-I$(objtree)/include/generated/uapi \
                -include $(srctree)/include/linux/kconfig.h

# Use LINUXINCLUDE when you must reference the include/ directory.
# Needed to be compatible with the O= option
LINUXINCLUDE    := \
		-I$(srctree)/arch/$(SRCARCH)/include \
		-I$(objtree)/arch/$(SRCARCH)/include/generated \
		$(if $(KBUILD_SRC), -I$(srctree)/include) \
		-I$(objtree)/include \
		$(USERINCLUDE)

KBUILD_AFLAGS   := -D__ASSEMBLY__
KBUILD_CFLAGS   := -Wall -Wundef -Wstrict-prototypes -Wno-trigraphs \
		   -fno-strict-aliasing -fno-common -fshort-wchar \
		   -Werror-implicit-function-declaration \
		   -Wno-format-security \
		   -std=gnu89
KBUILD_CPPFLAGS := -D__KERNEL__
KBUILD_AFLAGS_KERNEL :=
KBUILD_CFLAGS_KERNEL :=
KBUILD_AFLAGS_MODULE  := -DMODULE
KBUILD_CFLAGS_MODULE  := -DMODULE
KBUILD_LDFLAGS_MODULE := -T $(srctree)/scripts/module-common.lds
GCC_PLUGINS_CFLAGS :=

export ARCH SRCARCH CONFIG_SHELL HOSTCC HOSTCFLAGS CROSS_COMPILE AS LD CC
export CPP AR NM STRIP OBJCOPY OBJDUMP HOSTLDFLAGS HOST_LOADLIBES
export MAKE LEX YACC AWK GENKSYMS INSTALLKERNEL PERL PYTHON UTS_MACHINE
export HOSTCXX HOSTCXXFLAGS LDFLAGS_MODULE CHECK CHECKFLAGS

export KBUILD_CPPFLAGS NOSTDINC_FLAGS LINUXINCLUDE OBJCOPYFLAGS LDFLAGS
export KBUILD_CFLAGS CFLAGS_KERNEL CFLAGS_MODULE
export CFLAGS_KASAN CFLAGS_KASAN_NOSANITIZE CFLAGS_UBSAN
export KBUILD_AFLAGS AFLAGS_KERNEL AFLAGS_MODULE
export KBUILD_AFLAGS_MODULE KBUILD_CFLAGS_MODULE KBUILD_LDFLAGS_MODULE
export KBUILD_AFLAGS_KERNEL KBUILD_CFLAGS_KERNEL
export KBUILD_ARFLAGS

# When compiling out-of-tree modules, put MODVERDIR in the module
# tree rather than in the kernel tree. The kernel tree might
# even be read-only.
export MODVERDIR := $(if $(KBUILD_EXTMOD),$(firstword $(KBUILD_EXTMOD))/).tmp_versions

# Files to ignore in find ... statements

export RCS_FIND_IGNORE := \( -name SCCS -o -name BitKeeper -o -name .svn -o    \
			  -name CVS -o -name .pc -o -name .hg -o -name .git \) \
			  -prune -o
export RCS_TAR_IGNORE := --exclude SCCS --exclude BitKeeper --exclude .svn \
			 --exclude CVS --exclude .pc --exclude .hg --exclude .git

# ===========================================================================
# Rules shared between *config targets and build targets

# Basic helpers built in scripts/basic/
PHONY += scripts_basic
scripts_basic:
	$(Q)$(MAKE) $(build)=scripts/basic
	$(Q)rm -f .tmp_quiet_recordmcount

# To avoid any implicit rule to kick in, define an empty command.
scripts/basic/%: scripts_basic ;

PHONY += outputmakefile
# outputmakefile generates a Makefile in the output directory, if using a
# separate output directory. This allows convenient use of make in the
# output directory.
outputmakefile:
ifneq ($(KBUILD_SRC),)
	$(Q)ln -fsn $(srctree) source
	$(Q)$(CONFIG_SHELL) $(srctree)/scripts/mkmakefile \
	    $(srctree) $(objtree) $(VERSION) $(PATCHLEVEL)
endif

ifeq ($(cc-name),clang)
ifneq ($(CROSS_COMPILE),)
CLANG_TARGET	:= --target=$(notdir $(CROSS_COMPILE:%-=%))
GCC_TOOLCHAIN	:= $(realpath $(dir $(shell which $(LD)))/..)
endif
ifneq ($(GCC_TOOLCHAIN),)
CLANG_GCC_TC	:= --gcc-toolchain=$(GCC_TOOLCHAIN)
endif
KBUILD_CFLAGS += $(CLANG_TARGET) $(CLANG_GCC_TC)
KBUILD_AFLAGS += $(CLANG_TARGET) $(CLANG_GCC_TC)
KBUILD_CFLAGS += $(call cc-option, -no-integrated-as)
KBUILD_AFLAGS += $(call cc-option, -no-integrated-as)
endif

RETPOLINE_CFLAGS_GCC := -mindirect-branch=thunk-extern -mindirect-branch-register
RETPOLINE_CFLAGS_CLANG := -mretpoline-external-thunk
RETPOLINE_CFLAGS := $(call cc-option,$(RETPOLINE_CFLAGS_GCC),$(call cc-option,$(RETPOLINE_CFLAGS_CLANG)))
export RETPOLINE_CFLAGS

ifeq ($(config-targets),1)
# ===========================================================================
# *config targets only - make sure prerequisites are updated, and descend
# in scripts/kconfig to make the *config target

# Read arch specific Makefile to set KBUILD_DEFCONFIG as needed.
# KBUILD_DEFCONFIG may point out an alternative default configuration
# used for 'make defconfig'
include arch/$(SRCARCH)/Makefile
export KBUILD_DEFCONFIG KBUILD_KCONFIG

config: scripts_basic outputmakefile FORCE
	$(Q)$(MAKE) $(build)=scripts/kconfig $@

%config: scripts_basic outputmakefile FORCE
	$(Q)$(MAKE) $(build)=scripts/kconfig $@

else
# ===========================================================================
# Build targets only - this includes vmlinux, arch specific targets, clean
# targets and others. In general all targets except *config targets.

# If building an external module we do not care about the all: rule
# but instead _all depend on modules
PHONY += all
ifeq ($(KBUILD_EXTMOD),)
_all: all
else
_all: modules
endif

# Decide whether to build built-in, modular, or both.
# Normally, just do built-in.

KBUILD_MODULES :=
KBUILD_BUILTIN := 1

# If we have only "make modules", don't compile built-in objects.
# When we're building modules with modversions, we need to consider
# the built-in objects during the descend as well, in order to
# make sure the checksums are up to date before we record them.

ifeq ($(MAKECMDGOALS),modules)
  KBUILD_BUILTIN := $(if $(CONFIG_MODVERSIONS),1)
endif

# If we have "make <whatever> modules", compile modules
# in addition to whatever we do anyway.
# Just "make" or "make all" shall build modules as well

ifneq ($(filter all _all modules,$(MAKECMDGOALS)),)
  KBUILD_MODULES := 1
endif

ifeq ($(MAKECMDGOALS),)
  KBUILD_MODULES := 1
endif

export KBUILD_MODULES KBUILD_BUILTIN

ifeq ($(KBUILD_EXTMOD),)
# Additional helpers built in scripts/
# Carefully list dependencies so we do not try to build scripts twice
# in parallel
PHONY += scripts
scripts: scripts_basic include/config/auto.conf include/config/tristate.conf \
	 asm-generic gcc-plugins
	$(Q)$(MAKE) $(build)=$(@)

# Objects we will link into vmlinux / subdirs we need to visit
init-y		:= init/
drivers-y	:= drivers/ sound/ firmware/
net-y		:= net/
libs-y		:= lib/
core-y		:= usr/
virt-y		:= virt/
endif # KBUILD_EXTMOD

ifeq ($(dot-config),1)
# Read in config
-include include/config/auto.conf

ifeq ($(KBUILD_EXTMOD),)
# Read in dependencies to all Kconfig* files, make sure to run
# oldconfig if changes are detected.
-include include/config/auto.conf.cmd

# To avoid any implicit rule to kick in, define an empty command
$(KCONFIG_CONFIG) include/config/auto.conf.cmd: ;

# The actual configuration files used during the build are stored in
# include/generated/ and include/config/. Update them if .config is newer than
# include/config/auto.conf (which mirrors .config).
include/config/%.conf: $(KCONFIG_CONFIG) include/config/auto.conf.cmd
	$(Q)$(MAKE) -f $(srctree)/Makefile silentoldconfig
else
# external modules needs include/generated/autoconf.h and include/config/auto.conf
# but do not care if they are up-to-date. Use auto.conf to trigger the test
PHONY += include/config/auto.conf

include/config/auto.conf:
	$(Q)test -e include/generated/autoconf.h -a -e $@ || (		\
	echo >&2;							\
	echo >&2 "  ERROR: Kernel configuration is invalid.";		\
	echo >&2 "         include/generated/autoconf.h or $@ are missing.";\
	echo >&2 "         Run 'make oldconfig && make prepare' on kernel src to fix it.";	\
	echo >&2 ;							\
	/bin/false)

endif # KBUILD_EXTMOD

else
# Dummy target needed, because used as prerequisite
include/config/auto.conf: ;
endif # $(dot-config)

# For the kernel to actually contain only the needed exported symbols,
# we have to build modules as well to determine what those symbols are.
# (this can be evaluated only once include/config/auto.conf has been included)
ifdef CONFIG_TRIM_UNUSED_KSYMS
  KBUILD_MODULES := 1
endif

# The all: target is the default when no target is given on the
# command line.
# This allow a user to issue only 'make' to build a kernel including modules
# Defaults to vmlinux, but the arch makefile usually adds further targets
all: vmlinux

KBUILD_CFLAGS	+= $(call cc-option,-fno-PIE)
KBUILD_AFLAGS	+= $(call cc-option,-fno-PIE)
CFLAGS_GCOV	:= -fprofile-arcs -ftest-coverage -fno-tree-loop-im $(call cc-disable-warning,maybe-uninitialized,)
export CFLAGS_GCOV CFLAGS_KCOV

# The arch Makefile can set ARCH_{CPP,A,C}FLAGS to override the default
# values of the respective KBUILD_* variables
ARCH_CPPFLAGS :=
ARCH_AFLAGS :=
ARCH_CFLAGS :=
include arch/$(SRCARCH)/Makefile

KBUILD_CFLAGS	+= $(call cc-option,-fno-delete-null-pointer-checks,)
KBUILD_CFLAGS	+= $(call cc-disable-warning,frame-address,)
KBUILD_CFLAGS	+= $(call cc-disable-warning, format-truncation)
KBUILD_CFLAGS	+= $(call cc-disable-warning, format-overflow)
KBUILD_CFLAGS	+= $(call cc-disable-warning, int-in-bool-context)

ifdef CONFIG_CC_OPTIMIZE_FOR_SIZE
KBUILD_CFLAGS	+= $(call cc-option,-Oz,-Os)
KBUILD_CFLAGS	+= $(call cc-disable-warning,maybe-uninitialized,)
else
ifdef CONFIG_CC_OPTIMIZE_HARDER
KBUILD_CFLAGS	+= -O3 $(call cc-disable-warning,maybe-uninitialized,)
else
ifdef CONFIG_PROFILE_ALL_BRANCHES
KBUILD_CFLAGS	+= -O2 $(call cc-disable-warning,maybe-uninitialized,)
else
KBUILD_CFLAGS   += -O2
endif
endif
endif

KBUILD_CFLAGS += $(call cc-ifversion, -lt, 0409, \
			$(call cc-disable-warning,maybe-uninitialized,))

# Tell gcc to never replace conditional load with a non-conditional one
KBUILD_CFLAGS	+= $(call cc-option,--param=allow-store-data-races=0)

# check for 'asm goto'
ifeq ($(call shell-cached,$(CONFIG_SHELL) $(srctree)/scripts/gcc-goto.sh $(CC) $(KBUILD_CFLAGS)), y)
	KBUILD_CFLAGS += -DCC_HAVE_ASM_GOTO
	KBUILD_AFLAGS += -DCC_HAVE_ASM_GOTO
endif

include scripts/Makefile.kcov
include scripts/Makefile.gcc-plugins

ifdef CONFIG_READABLE_ASM
# Disable optimizations that make assembler listings hard to read.
# reorder blocks reorders the control in the function
# ipa clone creates specialized cloned functions
# partial inlining inlines only parts of functions
KBUILD_CFLAGS += $(call cc-option,-fno-reorder-blocks,) \
                 $(call cc-option,-fno-ipa-cp-clone,) \
                 $(call cc-option,-fno-partial-inlining)
endif

ifneq ($(CONFIG_FRAME_WARN),0)
KBUILD_CFLAGS += $(call cc-option,-Wframe-larger-than=${CONFIG_FRAME_WARN})
endif

# This selects the stack protector compiler flag. Testing it is delayed
# until after .config has been reprocessed, in the prepare-compiler-check
# target.
ifdef CONFIG_CC_STACKPROTECTOR_AUTO
  stackp-flag := $(call cc-option,-fstack-protector-strong,$(call cc-option,-fstack-protector))
  stackp-name := AUTO
else
ifdef CONFIG_CC_STACKPROTECTOR_REGULAR
  stackp-flag := -fstack-protector
  stackp-name := REGULAR
else
ifdef CONFIG_CC_STACKPROTECTOR_STRONG
  stackp-flag := -fstack-protector-strong
  stackp-name := STRONG
else
  # If either there is no stack protector for this architecture or
  # CONFIG_CC_STACKPROTECTOR_NONE is selected, we're done, and $(stackp-name)
  # is empty, skipping all remaining stack protector tests.
  #
  # Force off for distro compilers that enable stack protector by default.
  KBUILD_CFLAGS += $(call cc-option, -fno-stack-protector)
endif
endif
endif
# Find arch-specific stack protector compiler sanity-checking script.
ifdef stackp-name
ifneq ($(stackp-flag),)
  stackp-path := $(srctree)/scripts/gcc-$(SRCARCH)_$(BITS)-has-stack-protector.sh
  stackp-check := $(wildcard $(stackp-path))
  # If the wildcard test matches a test script, run it to check functionality.
  ifdef stackp-check
    ifneq ($(shell $(CONFIG_SHELL) $(stackp-check) $(CC) $(KBUILD_CPPFLAGS) $(biarch)),y)
      stackp-broken := y
    endif
  endif
  ifndef stackp-broken
    # If the stack protector is functional, enable code that depends on it.
    KBUILD_CPPFLAGS += -DCONFIG_CC_STACKPROTECTOR
    # Either we've already detected the flag (for AUTO) or we'll fail the
    # build in the prepare-compiler-check rule (for specific flag).
    KBUILD_CFLAGS += $(stackp-flag)
  else
    # We have to make sure stack protector is unconditionally disabled if
    # the compiler is broken (in case we're going to continue the build in
    # AUTO mode).
    KBUILD_CFLAGS += $(call cc-option, -fno-stack-protector)
  endif
endif
endif

ifeq ($(cc-name),clang)
KBUILD_CPPFLAGS += $(call cc-option,-Qunused-arguments,)
KBUILD_CFLAGS += $(call cc-disable-warning, format-invalid-specifier)
KBUILD_CFLAGS += $(call cc-disable-warning, gnu)
KBUILD_CFLAGS += $(call cc-disable-warning, address-of-packed-member)
# Quiet clang warning: comparison of unsigned expression < 0 is always false
KBUILD_CFLAGS += $(call cc-disable-warning, tautological-compare)
# CLANG uses a _MergedGlobals as optimization, but this breaks modpost, as the
# source of a reference will be _MergedGlobals and not on of the whitelisted names.
# See modpost pattern 2
KBUILD_CFLAGS += $(call cc-option, -mno-global-merge,)
KBUILD_CFLAGS += $(call cc-option, -fcatch-undefined-behavior)
else

# These warnings generated too much noise in a regular build.
# Use make W=1 to enable them (see scripts/Makefile.extrawarn)
KBUILD_CFLAGS += $(call cc-disable-warning, unused-but-set-variable)
endif

KBUILD_CFLAGS += $(call cc-disable-warning, unused-const-variable)
ifdef CONFIG_FRAME_POINTER
KBUILD_CFLAGS	+= -fno-omit-frame-pointer -fno-optimize-sibling-calls
else
# Some targets (ARM with Thumb2, for example), can't be built with frame
# pointers.  For those, we don't have FUNCTION_TRACER automatically
# select FRAME_POINTER.  However, FUNCTION_TRACER adds -pg, and this is
# incompatible with -fomit-frame-pointer with current GCC, so we don't use
# -fomit-frame-pointer with FUNCTION_TRACER.
ifndef CONFIG_FUNCTION_TRACER
KBUILD_CFLAGS	+= -fomit-frame-pointer
endif
endif

KBUILD_CFLAGS   += $(call cc-option, -fno-var-tracking-assignments)

ifdef CONFIG_DEBUG_INFO
ifdef CONFIG_DEBUG_INFO_SPLIT
KBUILD_CFLAGS   += $(call cc-option, -gsplit-dwarf, -g)
else
KBUILD_CFLAGS	+= -g
endif
KBUILD_AFLAGS	+= -Wa,-gdwarf-2
endif
ifdef CONFIG_DEBUG_INFO_DWARF4
KBUILD_CFLAGS	+= $(call cc-option, -gdwarf-4,)
endif

ifdef CONFIG_DEBUG_INFO_REDUCED
KBUILD_CFLAGS 	+= $(call cc-option, -femit-struct-debug-baseonly) \
		   $(call cc-option,-fno-var-tracking)
endif

ifdef CONFIG_FUNCTION_TRACER
ifndef CC_FLAGS_FTRACE
CC_FLAGS_FTRACE := -pg
endif
export CC_FLAGS_FTRACE
ifdef CONFIG_HAVE_FENTRY
CC_USING_FENTRY	:= $(call cc-option, -mfentry -DCC_USING_FENTRY)
endif
KBUILD_CFLAGS	+= $(CC_FLAGS_FTRACE) $(CC_USING_FENTRY)
KBUILD_AFLAGS	+= $(CC_USING_FENTRY)
ifdef CONFIG_DYNAMIC_FTRACE
	ifdef CONFIG_HAVE_C_RECORDMCOUNT
		BUILD_C_RECORDMCOUNT := y
		export BUILD_C_RECORDMCOUNT
	endif
endif
endif

# We trigger additional mismatches with less inlining
ifdef CONFIG_DEBUG_SECTION_MISMATCH
KBUILD_CFLAGS += $(call cc-option, -fno-inline-functions-called-once)
endif

ifdef CONFIG_LD_DEAD_CODE_DATA_ELIMINATION
KBUILD_CFLAGS	+= $(call cc-option,-ffunction-sections,)
KBUILD_CFLAGS	+= $(call cc-option,-fdata-sections,)
endif

# arch Makefile may override CC so keep this after arch Makefile is included
NOSTDINC_FLAGS += -nostdinc -isystem $(call shell-cached,$(CC) -print-file-name=include)
CHECKFLAGS     += $(NOSTDINC_FLAGS)

# warn about C99 declaration after statement
KBUILD_CFLAGS += $(call cc-option,-Wdeclaration-after-statement,)

# disable pointer signed / unsigned warnings in gcc 4.0
KBUILD_CFLAGS += $(call cc-disable-warning, pointer-sign)

# disable invalid "can't wrap" optimizations for signed / pointers
KBUILD_CFLAGS	+= $(call cc-option,-fno-strict-overflow)

# clang sets -fmerge-all-constants by default as optimization, but this
# is non-conforming behavior for C and in fact breaks the kernel, so we
# need to disable it here generally.
KBUILD_CFLAGS	+= $(call cc-option,-fno-merge-all-constants)

# for gcc -fno-merge-all-constants disables everything, but it is fine
# to have actual conforming behavior enabled.
KBUILD_CFLAGS	+= $(call cc-option,-fmerge-constants)

# Make sure -fstack-check isn't enabled (like gentoo apparently did)
KBUILD_CFLAGS  += $(call cc-option,-fno-stack-check,)

# conserve stack if available
KBUILD_CFLAGS   += $(call cc-option,-fconserve-stack)

# disallow errors like 'EXPORT_GPL(foo);' with missing header
KBUILD_CFLAGS   += $(call cc-option,-Werror=implicit-int)

# require functions to have arguments in prototypes, not empty 'int foo()'
KBUILD_CFLAGS   += $(call cc-option,-Werror=strict-prototypes)

# Prohibit date/time macros, which would make the build non-deterministic
KBUILD_CFLAGS   += $(call cc-option,-Werror=date-time)

# enforce correct pointer usage
KBUILD_CFLAGS   += $(call cc-option,-Werror=incompatible-pointer-types)

# Require designated initializers for all marked structures
KBUILD_CFLAGS   += $(call cc-option,-Werror=designated-init)

# use the deterministic mode of AR if available
KBUILD_ARFLAGS := $(call ar-option,D)

include scripts/Makefile.kasan
include scripts/Makefile.extrawarn
include scripts/Makefile.ubsan

# Add any arch overrides and user supplied CPPFLAGS, AFLAGS and CFLAGS as the
# last assignments
KBUILD_CPPFLAGS += $(ARCH_CPPFLAGS) $(KCPPFLAGS)
KBUILD_AFLAGS   += $(ARCH_AFLAGS)   $(KAFLAGS)
KBUILD_CFLAGS   += $(ARCH_CFLAGS)   $(KCFLAGS)

# Use --build-id when available.
LDFLAGS_BUILD_ID := $(call ld-option, --build-id)
KBUILD_LDFLAGS_MODULE += $(LDFLAGS_BUILD_ID)
LDFLAGS_vmlinux += $(LDFLAGS_BUILD_ID)

ifdef CONFIG_LD_DEAD_CODE_DATA_ELIMINATION
LDFLAGS_vmlinux	+= $(call ld-option, --gc-sections,)
endif

ifeq ($(CONFIG_STRIP_ASM_SYMS),y)
LDFLAGS_vmlinux	+= $(call ld-option, -X,)
endif

# Default kernel image to build when no specific target is given.
# KBUILD_IMAGE may be overruled on the command line or
# set in the environment
# Also any assignments in arch/$(ARCH)/Makefile take precedence over
# this default value
export KBUILD_IMAGE ?= vmlinux

#
# INSTALL_PATH specifies where to place the updated kernel and system map
# images. Default is /boot, but you can set it to other values
export	INSTALL_PATH ?= /boot

#
# INSTALL_DTBS_PATH specifies a prefix for relocations required by build roots.
# Like INSTALL_MOD_PATH, it isn't defined in the Makefile, but can be passed as
# an argument if needed. Otherwise it defaults to the kernel install path
#
export INSTALL_DTBS_PATH ?= $(INSTALL_PATH)/dtbs/$(KERNELRELEASE)

#
# INSTALL_MOD_PATH specifies a prefix to MODLIB for module directory
# relocations required by build roots.  This is not defined in the
# makefile but the argument can be passed to make if needed.
#

MODLIB	= $(INSTALL_MOD_PATH)/lib/modules/$(KERNELRELEASE)
export MODLIB

#
# INSTALL_MOD_STRIP, if defined, will cause modules to be
# stripped after they are installed.  If INSTALL_MOD_STRIP is '1', then
# the default option --strip-debug will be used.  Otherwise,
# INSTALL_MOD_STRIP value will be used as the options to the strip command.

ifdef INSTALL_MOD_STRIP
ifeq ($(INSTALL_MOD_STRIP),1)
mod_strip_cmd = $(STRIP) --strip-debug
else
mod_strip_cmd = $(STRIP) $(INSTALL_MOD_STRIP)
endif # INSTALL_MOD_STRIP=1
else
mod_strip_cmd = true
endif # INSTALL_MOD_STRIP
export mod_strip_cmd

# CONFIG_MODULE_COMPRESS, if defined, will cause module to be compressed
# after they are installed in agreement with CONFIG_MODULE_COMPRESS_GZIP
# or CONFIG_MODULE_COMPRESS_XZ.

mod_compress_cmd = true
ifdef CONFIG_MODULE_COMPRESS
  ifdef CONFIG_MODULE_COMPRESS_GZIP
    mod_compress_cmd = gzip -n -f
  endif # CONFIG_MODULE_COMPRESS_GZIP
  ifdef CONFIG_MODULE_COMPRESS_XZ
    mod_compress_cmd = xz -f
  endif # CONFIG_MODULE_COMPRESS_XZ
endif # CONFIG_MODULE_COMPRESS
export mod_compress_cmd

# Select initial ramdisk compression format, default is gzip(1).
# This shall be used by the dracut(8) tool while creating an initramfs image.
#
INITRD_COMPRESS-y                  := gzip
INITRD_COMPRESS-$(CONFIG_RD_BZIP2) := bzip2
INITRD_COMPRESS-$(CONFIG_RD_LZMA)  := lzma
INITRD_COMPRESS-$(CONFIG_RD_XZ)    := xz
INITRD_COMPRESS-$(CONFIG_RD_LZO)   := lzo
INITRD_COMPRESS-$(CONFIG_RD_LZ4)   := lz4
# do not export INITRD_COMPRESS, since we didn't actually
# choose a sane default compression above.
# export INITRD_COMPRESS := $(INITRD_COMPRESS-y)

ifdef CONFIG_MODULE_SIG_ALL
$(eval $(call config_filename,MODULE_SIG_KEY))

mod_sign_cmd = scripts/sign-file $(CONFIG_MODULE_SIG_HASH) $(MODULE_SIG_KEY_SRCPREFIX)$(CONFIG_MODULE_SIG_KEY) certs/signing_key.x509
else
mod_sign_cmd = true
endif
export mod_sign_cmd

ifdef CONFIG_STACK_VALIDATION
  has_libelf := $(call try-run,\
		echo "int main() {}" | $(HOSTCC) -xc -o /dev/null -lelf -,1,0)
  ifeq ($(has_libelf),1)
    objtool_target := tools/objtool FORCE
  else
    ifdef CONFIG_UNWINDER_ORC
      $(error "Cannot generate ORC metadata for CONFIG_UNWINDER_ORC=y, please install libelf-dev, libelf-devel or elfutils-libelf-devel")
    else
      $(warning "Cannot use CONFIG_STACK_VALIDATION=y, please install libelf-dev, libelf-devel or elfutils-libelf-devel")
    endif
    SKIP_STACK_VALIDATION := 1
    export SKIP_STACK_VALIDATION
  endif
endif


ifeq ($(KBUILD_EXTMOD),)
core-y		+= kernel/ certs/ mm/ fs/ ipc/ security/ crypto/ block/

vmlinux-dirs	:= $(patsubst %/,%,$(filter %/, $(init-y) $(init-m) \
		     $(core-y) $(core-m) $(drivers-y) $(drivers-m) \
		     $(net-y) $(net-m) $(libs-y) $(libs-m) $(virt-y)))

vmlinux-alldirs	:= $(sort $(vmlinux-dirs) $(patsubst %/,%,$(filter %/, \
		     $(init-) $(core-) $(drivers-) $(net-) $(libs-) $(virt-))))

init-y		:= $(patsubst %/, %/built-in.o, $(init-y))
core-y		:= $(patsubst %/, %/built-in.o, $(core-y))
drivers-y	:= $(patsubst %/, %/built-in.o, $(drivers-y))
net-y		:= $(patsubst %/, %/built-in.o, $(net-y))
libs-y1		:= $(patsubst %/, %/lib.a, $(libs-y))
libs-y2		:= $(filter-out %.a, $(patsubst %/, %/built-in.o, $(libs-y)))
virt-y		:= $(patsubst %/, %/built-in.o, $(virt-y))

# Externally visible symbols (used by link-vmlinux.sh)
export KBUILD_VMLINUX_INIT := $(head-y) $(init-y)
export KBUILD_VMLINUX_MAIN := $(core-y) $(libs-y2) $(drivers-y) $(net-y) $(virt-y)
export KBUILD_VMLINUX_LIBS := $(libs-y1)
export KBUILD_LDS          := arch/$(SRCARCH)/kernel/vmlinux.lds
export LDFLAGS_vmlinux
# used by scripts/package/Makefile
export KBUILD_ALLDIRS := $(sort $(filter-out arch/%,$(vmlinux-alldirs)) arch Documentation include samples scripts tools)

vmlinux-deps := $(KBUILD_LDS) $(KBUILD_VMLINUX_INIT) $(KBUILD_VMLINUX_MAIN) $(KBUILD_VMLINUX_LIBS)

# Include targets which we want to execute sequentially if the rest of the
# kernel build went well. If CONFIG_TRIM_UNUSED_KSYMS is set, this might be
# evaluated more than once.
PHONY += vmlinux_prereq
vmlinux_prereq: $(vmlinux-deps) FORCE
ifdef CONFIG_HEADERS_CHECK
	$(Q)$(MAKE) -f $(srctree)/Makefile headers_check
endif
ifdef CONFIG_GDB_SCRIPTS
	$(Q)ln -fsn $(abspath $(srctree)/scripts/gdb/vmlinux-gdb.py)
endif
ifdef CONFIG_TRIM_UNUSED_KSYMS
	$(Q)$(CONFIG_SHELL) $(srctree)/scripts/adjust_autoksyms.sh \
	  "$(MAKE) -f $(srctree)/Makefile vmlinux"
endif

# standalone target for easier testing
include/generated/autoksyms.h: FORCE
	$(Q)$(CONFIG_SHELL) $(srctree)/scripts/adjust_autoksyms.sh true

ARCH_POSTLINK := $(wildcard $(srctree)/arch/$(SRCARCH)/Makefile.postlink)

# Final link of vmlinux with optional arch pass after final link
cmd_link-vmlinux =                                                 \
	$(CONFIG_SHELL) $< $(LD) $(LDFLAGS) $(LDFLAGS_vmlinux) ;    \
	$(if $(ARCH_POSTLINK), $(MAKE) -f $(ARCH_POSTLINK) $@, true)

vmlinux: scripts/link-vmlinux.sh vmlinux_prereq $(vmlinux-deps) FORCE
	+$(call if_changed,link-vmlinux)

# Build samples along the rest of the kernel
ifdef CONFIG_SAMPLES
vmlinux-dirs += samples
endif

# The actual objects are generated when descending,
# make sure no implicit rule kicks in
$(sort $(vmlinux-deps)): $(vmlinux-dirs) ;

# Handle descending into subdirectories listed in $(vmlinux-dirs)
# Preset locale variables to speed up the build process. Limit locale
# tweaks to this spot to avoid wrong language settings when running
# make menuconfig etc.
# Error messages still appears in the original language

PHONY += $(vmlinux-dirs)
$(vmlinux-dirs): prepare scripts
	$(Q)$(MAKE) $(build)=$@ need-builtin=1

define filechk_kernel.release
	echo "$(KERNELVERSION)$$($(CONFIG_SHELL) $(srctree)/scripts/setlocalversion $(srctree))"
endef

# Store (new) KERNELRELEASE string in include/config/kernel.release
include/config/kernel.release: include/config/auto.conf FORCE
	$(call filechk,kernel.release)


# Things we need to do before we recursively start building the kernel
# or the modules are listed in "prepare".
# A multi level approach is used. prepareN is processed before prepareN-1.
# archprepare is used in arch Makefiles and when processed asm symlink,
# version.h and scripts_basic is processed / created.

# Listed in dependency order
PHONY += prepare archprepare prepare0 prepare1 prepare2 prepare3

# prepare3 is used to check if we are building in a separate output directory,
# and if so do:
# 1) Check that make has not been executed in the kernel src $(srctree)
prepare3: include/config/kernel.release
ifneq ($(KBUILD_SRC),)
	@$(kecho) '  Using $(srctree) as source for kernel'
	$(Q)if [ -f $(srctree)/.config -o -d $(srctree)/include/config ]; then \
		echo >&2 "  $(srctree) is not clean, please run 'make mrproper'"; \
		echo >&2 "  in the '$(srctree)' directory.";\
		/bin/false; \
	fi;
endif

# prepare2 creates a makefile if using a separate output directory.
# From this point forward, .config has been reprocessed, so any rules
# that need to depend on updated CONFIG_* values can be checked here.
prepare2: prepare3 prepare-compiler-check outputmakefile asm-generic

prepare1: prepare2 $(version_h) include/generated/utsrelease.h \
                   include/config/auto.conf
	$(cmd_crmodverdir)

archprepare: archheaders archscripts prepare1 scripts_basic

prepare0: archprepare gcc-plugins
	$(Q)$(MAKE) $(build)=.

# All the preparing..
prepare: prepare0 prepare-objtool

# Support for using generic headers in asm-generic
PHONY += asm-generic uapi-asm-generic
asm-generic: uapi-asm-generic
	$(Q)$(MAKE) -f $(srctree)/scripts/Makefile.asm-generic \
	            src=asm obj=arch/$(SRCARCH)/include/generated/asm
uapi-asm-generic:
	$(Q)$(MAKE) -f $(srctree)/scripts/Makefile.asm-generic \
	            src=uapi/asm obj=arch/$(SRCARCH)/include/generated/uapi/asm

PHONY += prepare-objtool
prepare-objtool: $(objtool_target)

# Check for CONFIG flags that require compiler support. Abort the build
# after .config has been processed, but before the kernel build starts.
#
# For security-sensitive CONFIG options, we don't want to fallback and/or
# silently change which compiler flags will be used, since that leads to
# producing kernels with different security feature characteristics
# depending on the compiler used. (For example, "But I selected
# CC_STACKPROTECTOR_STRONG! Why did it build with _REGULAR?!")
PHONY += prepare-compiler-check
prepare-compiler-check: FORCE
# Make sure compiler supports requested stack protector flag.
ifdef stackp-name
  # Warn about CONFIG_CC_STACKPROTECTOR_AUTO having found no option.
  ifeq ($(stackp-flag),)
	@echo CONFIG_CC_STACKPROTECTOR_$(stackp-name): \
		  Compiler does not support any known stack-protector >&2
  else
  # Fail if specifically requested stack protector is missing.
  ifeq ($(call cc-option, $(stackp-flag)),)
	@echo Cannot use CONFIG_CC_STACKPROTECTOR_$(stackp-name): \
		  $(stackp-flag) not supported by compiler >&2 && exit 1
  endif
  endif
endif
# Make sure compiler does not have buggy stack-protector support. If a
# specific stack-protector was requested, fail the build, otherwise warn.
ifdef stackp-broken
  ifeq ($(stackp-name),AUTO)
	@echo CONFIG_CC_STACKPROTECTOR_$(stackp-name): \
                  $(stackp-flag) available but compiler is broken: disabling >&2
  else
	@echo Cannot use CONFIG_CC_STACKPROTECTOR_$(stackp-name): \
                  $(stackp-flag) available but compiler is broken >&2 && exit 1
  endif
endif
	@:

# Generate some files
# ---------------------------------------------------------------------------

# KERNELRELEASE can change from a few different places, meaning version.h
# needs to be updated, so this check is forced on all builds

uts_len := 64
define filechk_utsrelease.h
	if [ `echo -n "$(KERNELRELEASE)" | wc -c ` -gt $(uts_len) ]; then \
	  echo '"$(KERNELRELEASE)" exceeds $(uts_len) characters' >&2;    \
	  exit 1;                                                         \
	fi;                                                               \
	(echo \#define UTS_RELEASE \"$(KERNELRELEASE)\";)
endef

define filechk_version.h
	(echo \#define LINUX_VERSION_CODE $(shell                         \
	expr $(VERSION) \* 65536 + 0$(PATCHLEVEL) \* 256 + 0$(SUBLEVEL)); \
	echo '#define KERNEL_VERSION(a,b,c) (((a) << 16) + ((b) << 8) + (c))';)
endef

$(version_h): $(srctree)/Makefile FORCE
	$(call filechk,version.h)
	$(Q)rm -f $(old_version_h)

include/generated/utsrelease.h: include/config/kernel.release FORCE
	$(call filechk,utsrelease.h)

PHONY += headerdep
headerdep:
	$(Q)find $(srctree)/include/ -name '*.h' | xargs --max-args 1 \
	$(srctree)/scripts/headerdep.pl -I$(srctree)/include

# ---------------------------------------------------------------------------
# Kernel headers

#Default location for installed headers
export INSTALL_HDR_PATH = $(objtree)/usr

# If we do an all arch process set dst to include/arch-$(SRCARCH)
hdr-dst = $(if $(KBUILD_HEADERS), dst=include/arch-$(SRCARCH), dst=include)

PHONY += archheaders
archheaders:

PHONY += archscripts
archscripts:

PHONY += __headers
__headers: $(version_h) scripts_basic uapi-asm-generic archheaders archscripts
	$(Q)$(MAKE) $(build)=scripts build_unifdef

PHONY += headers_install_all
headers_install_all:
	$(Q)$(CONFIG_SHELL) $(srctree)/scripts/headers.sh install

PHONY += headers_install
headers_install: __headers
	$(if $(wildcard $(srctree)/arch/$(SRCARCH)/include/uapi/asm/Kbuild),, \
	  $(error Headers not exportable for the $(SRCARCH) architecture))
	$(Q)$(MAKE) $(hdr-inst)=include/uapi dst=include
	$(Q)$(MAKE) $(hdr-inst)=arch/$(SRCARCH)/include/uapi $(hdr-dst)

PHONY += headers_check_all
headers_check_all: headers_install_all
	$(Q)$(CONFIG_SHELL) $(srctree)/scripts/headers.sh check

PHONY += headers_check
headers_check: headers_install
	$(Q)$(MAKE) $(hdr-inst)=include/uapi dst=include HDRCHECK=1
	$(Q)$(MAKE) $(hdr-inst)=arch/$(SRCARCH)/include/uapi $(hdr-dst) HDRCHECK=1

# ---------------------------------------------------------------------------
# Kernel selftest

PHONY += kselftest
kselftest:
	$(Q)$(MAKE) -C $(srctree)/tools/testing/selftests run_tests

PHONY += kselftest-clean
kselftest-clean:
	$(Q)$(MAKE) -C $(srctree)/tools/testing/selftests clean

PHONY += kselftest-merge
kselftest-merge:
	$(if $(wildcard $(objtree)/.config),, $(error No .config exists, config your kernel first!))
	$(Q)$(CONFIG_SHELL) $(srctree)/scripts/kconfig/merge_config.sh \
		-m $(objtree)/.config \
		$(srctree)/tools/testing/selftests/*/config
	+$(Q)$(MAKE) -f $(srctree)/Makefile olddefconfig

# ---------------------------------------------------------------------------
# Modules

ifdef CONFIG_MODULES

# By default, build modules as well

all: modules

# Build modules
#
# A module can be listed more than once in obj-m resulting in
# duplicate lines in modules.order files.  Those are removed
# using awk while concatenating to the final file.

PHONY += modules
modules: $(vmlinux-dirs) $(if $(KBUILD_BUILTIN),vmlinux) modules.builtin
	$(Q)$(AWK) '!x[$$0]++' $(vmlinux-dirs:%=$(objtree)/%/modules.order) > $(objtree)/modules.order
	@$(kecho) '  Building modules, stage 2.';
	$(Q)$(MAKE) -f $(srctree)/scripts/Makefile.modpost

modules.builtin: $(vmlinux-dirs:%=%/modules.builtin)
	$(Q)$(AWK) '!x[$$0]++' $^ > $(objtree)/modules.builtin

%/modules.builtin: include/config/auto.conf
	$(Q)$(MAKE) $(modbuiltin)=$*


# Target to prepare building external modules
PHONY += modules_prepare
modules_prepare: prepare scripts

# Target to install modules
PHONY += modules_install
modules_install: _modinst_ _modinst_post

PHONY += _modinst_
_modinst_:
	@rm -rf $(MODLIB)/kernel
	@rm -f $(MODLIB)/source
	@mkdir -p $(MODLIB)/kernel
	@ln -s $(abspath $(srctree)) $(MODLIB)/source
	@if [ ! $(objtree) -ef  $(MODLIB)/build ]; then \
		rm -f $(MODLIB)/build ; \
		ln -s $(CURDIR) $(MODLIB)/build ; \
	fi
	@cp -f $(objtree)/modules.order $(MODLIB)/
	@cp -f $(objtree)/modules.builtin $(MODLIB)/
	$(Q)$(MAKE) -f $(srctree)/scripts/Makefile.modinst

# This depmod is only for convenience to give the initial
# boot a modules.dep even before / is mounted read-write.  However the
# boot script depmod is the master version.
PHONY += _modinst_post
_modinst_post: _modinst_
	$(call cmd,depmod)

ifeq ($(CONFIG_MODULE_SIG), y)
PHONY += modules_sign
modules_sign:
	$(Q)$(MAKE) -f $(srctree)/scripts/Makefile.modsign
endif

else # CONFIG_MODULES

# Modules not configured
# ---------------------------------------------------------------------------

PHONY += modules modules_install
modules modules_install:
	@echo >&2
	@echo >&2 "The present kernel configuration has modules disabled."
	@echo >&2 "Type 'make config' and enable loadable module support."
	@echo >&2 "Then build a kernel with module support enabled."
	@echo >&2
	@exit 1

endif # CONFIG_MODULES

###
# Cleaning is done on three levels.
# make clean     Delete most generated files
#                Leave enough to build external modules
# make mrproper  Delete the current configuration, and all generated files
# make distclean Remove editor backup files, patch leftover files and the like

# Directories & files removed with 'make clean'
CLEAN_DIRS  += $(MODVERDIR)

# Directories & files removed with 'make mrproper'
MRPROPER_DIRS  += include/config usr/include include/generated          \
		  arch/*/include/generated .tmp_objdiff
MRPROPER_FILES += .config .config.old .version \
		  Module.symvers tags TAGS cscope* GPATH GTAGS GRTAGS GSYMS \
		  signing_key.pem signing_key.priv signing_key.x509	\
		  x509.genkey extra_certificates signing_key.x509.keyid	\
		  signing_key.x509.signer vmlinux-gdb.py

# clean - Delete most, but leave enough to build external modules
#
clean: rm-dirs  := $(CLEAN_DIRS)
clean: rm-files := $(CLEAN_FILES)
clean-dirs      := $(addprefix _clean_, . $(vmlinux-alldirs) Documentation samples)

PHONY += $(clean-dirs) clean archclean vmlinuxclean
$(clean-dirs):
	$(Q)$(MAKE) $(clean)=$(patsubst _clean_%,%,$@)

vmlinuxclean:
	$(Q)$(CONFIG_SHELL) $(srctree)/scripts/link-vmlinux.sh clean
	$(Q)$(if $(ARCH_POSTLINK), $(MAKE) -f $(ARCH_POSTLINK) clean)

clean: archclean vmlinuxclean

# mrproper - Delete all generated files, including .config
#
mrproper: rm-dirs  := $(wildcard $(MRPROPER_DIRS))
mrproper: rm-files := $(wildcard $(MRPROPER_FILES))
mrproper-dirs      := $(addprefix _mrproper_,scripts)

PHONY += $(mrproper-dirs) mrproper archmrproper
$(mrproper-dirs):
	$(Q)$(MAKE) $(clean)=$(patsubst _mrproper_%,%,$@)

mrproper: clean archmrproper $(mrproper-dirs)
	$(call cmd,rmdirs)
	$(call cmd,rmfiles)

# distclean
#
PHONY += distclean

distclean: mrproper
	@find $(srctree) $(RCS_FIND_IGNORE) \
		\( -name '*.orig' -o -name '*.rej' -o -name '*~' \
		-o -name '*.bak' -o -name '#*#' -o -name '*%' \
		-o -name 'core' \) \
		-type f -print | xargs rm -f


# Packaging of the kernel to various formats
# ---------------------------------------------------------------------------
# rpm target kept for backward compatibility
package-dir	:= scripts/package

%src-pkg: FORCE
	$(Q)$(MAKE) $(build)=$(package-dir) $@
%pkg: include/config/kernel.release FORCE
	$(Q)$(MAKE) $(build)=$(package-dir) $@
rpm: rpm-pkg
	@echo "  WARNING: \"rpm\" target will be removed after Linux 4.18"
	@echo "           Please use \"rpm-pkg\" instead."


# Brief documentation of the typical targets used
# ---------------------------------------------------------------------------

boards := $(wildcard $(srctree)/arch/$(SRCARCH)/configs/*_defconfig)
boards := $(sort $(notdir $(boards)))
board-dirs := $(dir $(wildcard $(srctree)/arch/$(SRCARCH)/configs/*/*_defconfig))
board-dirs := $(sort $(notdir $(board-dirs:/=)))

PHONY += help
help:
	@echo  'Cleaning targets:'
	@echo  '  clean		  - Remove most generated files but keep the config and'
	@echo  '                    enough build support to build external modules'
	@echo  '  mrproper	  - Remove all generated files + config + various backup files'
	@echo  '  distclean	  - mrproper + remove editor backup and patch files'
	@echo  ''
	@echo  'Configuration targets:'
	@$(MAKE) -f $(srctree)/scripts/kconfig/Makefile help
	@echo  ''
	@echo  'Other generic targets:'
	@echo  '  all		  - Build all targets marked with [*]'
	@echo  '* vmlinux	  - Build the bare kernel'
	@echo  '* modules	  - Build all modules'
	@echo  '  modules_install - Install all modules to INSTALL_MOD_PATH (default: /)'
	@echo  '  dir/            - Build all files in dir and below'
	@echo  '  dir/file.[ois]  - Build specified target only'
	@echo  '  dir/file.ll     - Build the LLVM assembly file'
	@echo  '                    (requires compiler support for LLVM assembly generation)'
	@echo  '  dir/file.lst    - Build specified mixed source/assembly target only'
	@echo  '                    (requires a recent binutils and recent build (System.map))'
	@echo  '  dir/file.ko     - Build module including final link'
	@echo  '  modules_prepare - Set up for building external modules'
	@echo  '  tags/TAGS	  - Generate tags file for editors'
	@echo  '  cscope	  - Generate cscope index'
	@echo  '  gtags           - Generate GNU GLOBAL index'
	@echo  '  kernelrelease	  - Output the release version string (use with make -s)'
	@echo  '  kernelversion	  - Output the version stored in Makefile (use with make -s)'
	@echo  '  image_name	  - Output the image name (use with make -s)'
	@echo  '  headers_install - Install sanitised kernel headers to INSTALL_HDR_PATH'; \
	 echo  '                    (default: $(INSTALL_HDR_PATH))'; \
	 echo  ''
	@echo  'Static analysers:'
	@echo  '  checkstack      - Generate a list of stack hogs'
	@echo  '  namespacecheck  - Name space analysis on compiled kernel'
	@echo  '  versioncheck    - Sanity check on version.h usage'
	@echo  '  includecheck    - Check for duplicate included header files'
	@echo  '  export_report   - List the usages of all exported symbols'
	@echo  '  headers_check   - Sanity check on exported headers'
	@echo  '  headerdep       - Detect inclusion cycles in headers'
	@echo  '  coccicheck      - Check with Coccinelle'
	@echo  ''
	@echo  'Kernel selftest:'
	@echo  '  kselftest       - Build and run kernel selftest (run as root)'
	@echo  '                    Build, install, and boot kernel before'
	@echo  '                    running kselftest on it'
	@echo  '  kselftest-clean - Remove all generated kselftest files'
	@echo  '  kselftest-merge - Merge all the config dependencies of kselftest to existing'
	@echo  '                    .config.'
	@echo  ''
	@echo 'Userspace tools targets:'
	@echo '  use "make tools/help"'
	@echo '  or  "cd tools; make help"'
	@echo  ''
	@echo  'Kernel packaging:'
	@$(MAKE) $(build)=$(package-dir) help
	@echo  ''
	@echo  'Documentation targets:'
	@$(MAKE) -f $(srctree)/Documentation/Makefile dochelp
	@echo  ''
	@echo  'Architecture specific targets ($(SRCARCH)):'
	@$(if $(archhelp),$(archhelp),\
		echo '  No architecture specific help defined for $(SRCARCH)')
	@echo  ''
	@$(if $(boards), \
		$(foreach b, $(boards), \
		printf "  %-24s - Build for %s\\n" $(b) $(subst _defconfig,,$(b));) \
		echo '')
	@$(if $(board-dirs), \
		$(foreach b, $(board-dirs), \
		printf "  %-16s - Show %s-specific targets\\n" help-$(b) $(b);) \
		printf "  %-16s - Show all of the above\\n" help-boards; \
		echo '')

	@echo  '  make V=0|1 [targets] 0 => quiet build (default), 1 => verbose build'
	@echo  '  make V=2   [targets] 2 => give reason for rebuild of target'
	@echo  '  make O=dir [targets] Locate all output files in "dir", including .config'
	@echo  '  make C=1   [targets] Check re-compiled c source with $$CHECK (sparse by default)'
	@echo  '  make C=2   [targets] Force check of all c source with $$CHECK'
	@echo  '  make RECORDMCOUNT_WARN=1 [targets] Warn about ignored mcount sections'
	@echo  '  make W=n   [targets] Enable extra gcc checks, n=1,2,3 where'
	@echo  '		1: warnings which may be relevant and do not occur too often'
	@echo  '		2: warnings which occur quite often but may still be relevant'
	@echo  '		3: more obscure warnings, can most likely be ignored'
	@echo  '		Multiple levels can be combined with W=12 or W=123'
	@echo  ''
	@echo  'Execute "make" or "make all" to build all targets marked with [*] '
	@echo  'For further info see the ./README file'


help-board-dirs := $(addprefix help-,$(board-dirs))

help-boards: $(help-board-dirs)

boards-per-dir = $(sort $(notdir $(wildcard $(srctree)/arch/$(SRCARCH)/configs/$*/*_defconfig)))

$(help-board-dirs): help-%:
	@echo  'Architecture specific targets ($(SRCARCH) $*):'
	@$(if $(boards-per-dir), \
		$(foreach b, $(boards-per-dir), \
		printf "  %-24s - Build for %s\\n" $*/$(b) $(subst _defconfig,,$(b));) \
		echo '')


# Documentation targets
# ---------------------------------------------------------------------------
DOC_TARGETS := xmldocs latexdocs pdfdocs htmldocs epubdocs cleandocs \
	       linkcheckdocs dochelp refcheckdocs
PHONY += $(DOC_TARGETS)
$(DOC_TARGETS): scripts_basic FORCE
	$(Q)$(MAKE) $(build)=Documentation $@

else # KBUILD_EXTMOD

###
# External module support.
# When building external modules the kernel used as basis is considered
# read-only, and no consistency checks are made and the make
# system is not used on the basis kernel. If updates are required
# in the basis kernel ordinary make commands (without M=...) must
# be used.
#
# The following are the only valid targets when building external
# modules.
# make M=dir clean     Delete all automatically generated files
# make M=dir modules   Make all modules in specified dir
# make M=dir	       Same as 'make M=dir modules'
# make M=dir modules_install
#                      Install the modules built in the module directory
#                      Assumes install directory is already created

# We are always building modules
KBUILD_MODULES := 1
PHONY += crmodverdir
crmodverdir:
	$(cmd_crmodverdir)

PHONY += $(objtree)/Module.symvers
$(objtree)/Module.symvers:
	@test -e $(objtree)/Module.symvers || ( \
	echo; \
	echo "  WARNING: Symbol version dump $(objtree)/Module.symvers"; \
	echo "           is missing; modules will have no dependencies and modversions."; \
	echo )

module-dirs := $(addprefix _module_,$(KBUILD_EXTMOD))
PHONY += $(module-dirs) modules
$(module-dirs): crmodverdir $(objtree)/Module.symvers
	$(Q)$(MAKE) $(build)=$(patsubst _module_%,%,$@)

modules: $(module-dirs)
	@$(kecho) '  Building modules, stage 2.';
	$(Q)$(MAKE) -f $(srctree)/scripts/Makefile.modpost

PHONY += modules_install
modules_install: _emodinst_ _emodinst_post

install-dir := $(if $(INSTALL_MOD_DIR),$(INSTALL_MOD_DIR),extra)
PHONY += _emodinst_
_emodinst_:
	$(Q)mkdir -p $(MODLIB)/$(install-dir)
	$(Q)$(MAKE) -f $(srctree)/scripts/Makefile.modinst

PHONY += _emodinst_post
_emodinst_post: _emodinst_
	$(call cmd,depmod)

clean-dirs := $(addprefix _clean_,$(KBUILD_EXTMOD))

PHONY += $(clean-dirs) clean
$(clean-dirs):
	$(Q)$(MAKE) $(clean)=$(patsubst _clean_%,%,$@)

clean:	rm-dirs := $(MODVERDIR)
clean: rm-files := $(KBUILD_EXTMOD)/Module.symvers

PHONY += help
help:
	@echo  '  Building external modules.'
	@echo  '  Syntax: make -C path/to/kernel/src M=$$PWD target'
	@echo  ''
	@echo  '  modules         - default target, build the module(s)'
	@echo  '  modules_install - install the module'
	@echo  '  clean           - remove generated files in module directory only'
	@echo  ''

# Dummies...
PHONY += prepare scripts
prepare: ;
scripts: ;
endif # KBUILD_EXTMOD

clean: $(clean-dirs)
	$(call cmd,rmdirs)
	$(call cmd,rmfiles)
	@find $(if $(KBUILD_EXTMOD), $(KBUILD_EXTMOD), .) $(RCS_FIND_IGNORE) \
		\( -name '*.[aios]' -o -name '*.ko' -o -name '.*.cmd' \
		-o -name '*.ko.*' -o -name '*.dtb' -o -name '*.dtb.S' \
		-o -name '*.dwo' -o -name '*.lst' \
		-o -name '*.su'  \
		-o -name '.*.d' -o -name '.*.tmp' -o -name '*.mod.c' \
		-o -name '*.symtypes' -o -name 'modules.order' \
		-o -name modules.builtin -o -name '.tmp_*.o.*' \
		-o -name .cache.mk \
		-o -name '*.c.[012]*.*' \
		-o -name '*.ll' \
		-o -name '*.gcno' \) -type f -print | xargs rm -f

# Generate tags for editors
# ---------------------------------------------------------------------------
quiet_cmd_tags = GEN     $@
      cmd_tags = $(CONFIG_SHELL) $(srctree)/scripts/tags.sh $@

tags TAGS cscope gtags: FORCE
	$(call cmd,tags)

# Scripts to check various things for consistency
# ---------------------------------------------------------------------------

PHONY += includecheck versioncheck coccicheck namespacecheck export_report

includecheck:
	find $(srctree)/* $(RCS_FIND_IGNORE) \
		-name '*.[hcS]' -type f -print | sort \
		| xargs $(PERL) -w $(srctree)/scripts/checkincludes.pl

versioncheck:
	find $(srctree)/* $(RCS_FIND_IGNORE) \
		-name '*.[hcS]' -type f -print | sort \
		| xargs $(PERL) -w $(srctree)/scripts/checkversion.pl

coccicheck:
	$(Q)$(CONFIG_SHELL) $(srctree)/scripts/$@

namespacecheck:
	$(PERL) $(srctree)/scripts/namespace.pl

export_report:
	$(PERL) $(srctree)/scripts/export_report.pl

endif #ifeq ($(config-targets),1)
endif #ifeq ($(mixed-targets),1)

PHONY += checkstack kernelrelease kernelversion image_name

# UML needs a little special treatment here.  It wants to use the host
# toolchain, so needs $(SUBARCH) passed to checkstack.pl.  Everyone
# else wants $(ARCH), including people doing cross-builds, which means
# that $(SUBARCH) doesn't work here.
ifeq ($(ARCH), um)
CHECKSTACK_ARCH := $(SUBARCH)
else
CHECKSTACK_ARCH := $(ARCH)
endif
checkstack:
	$(OBJDUMP) -d vmlinux $$(find . -name '*.ko') | \
	$(PERL) $(src)/scripts/checkstack.pl $(CHECKSTACK_ARCH)

kernelrelease:
	@echo "$(KERNELVERSION)$$($(CONFIG_SHELL) $(srctree)/scripts/setlocalversion $(srctree))"

kernelversion:
	@echo $(KERNELVERSION)

image_name:
	@echo $(KBUILD_IMAGE)

# Clear a bunch of variables before executing the submake
tools/: FORCE
	$(Q)mkdir -p $(objtree)/tools
	$(Q)$(MAKE) LDFLAGS= MAKEFLAGS="$(tools_silent) $(filter --j% -j,$(MAKEFLAGS))" O=$(abspath $(objtree)) subdir=tools -C $(src)/tools/

tools/%: FORCE
	$(Q)mkdir -p $(objtree)/tools
	$(Q)$(MAKE) LDFLAGS= MAKEFLAGS="$(tools_silent) $(filter --j% -j,$(MAKEFLAGS))" O=$(abspath $(objtree)) subdir=tools -C $(src)/tools/ $*

# Single targets
# ---------------------------------------------------------------------------
# Single targets are compatible with:
# - build with mixed source and output
# - build with separate output dir 'make O=...'
# - external modules
#
#  target-dir => where to store outputfile
#  build-dir  => directory in kernel source tree to use

ifeq ($(KBUILD_EXTMOD),)
        build-dir  = $(patsubst %/,%,$(dir $@))
        target-dir = $(dir $@)
else
        zap-slash=$(filter-out .,$(patsubst %/,%,$(dir $@)))
        build-dir  = $(KBUILD_EXTMOD)$(if $(zap-slash),/$(zap-slash))
        target-dir = $(if $(KBUILD_EXTMOD),$(dir $<),$(dir $@))
endif

%.s: %.c prepare scripts FORCE
	$(Q)$(MAKE) $(build)=$(build-dir) $(target-dir)$(notdir $@)
%.i: %.c prepare scripts FORCE
	$(Q)$(MAKE) $(build)=$(build-dir) $(target-dir)$(notdir $@)
%.o: %.c prepare scripts FORCE
	$(Q)$(MAKE) $(build)=$(build-dir) $(target-dir)$(notdir $@)
%.lst: %.c prepare scripts FORCE
	$(Q)$(MAKE) $(build)=$(build-dir) $(target-dir)$(notdir $@)
%.s: %.S prepare scripts FORCE
	$(Q)$(MAKE) $(build)=$(build-dir) $(target-dir)$(notdir $@)
%.o: %.S prepare scripts FORCE
	$(Q)$(MAKE) $(build)=$(build-dir) $(target-dir)$(notdir $@)
%.symtypes: %.c prepare scripts FORCE
	$(Q)$(MAKE) $(build)=$(build-dir) $(target-dir)$(notdir $@)
%.ll: %.c prepare scripts FORCE
	$(Q)$(MAKE) $(build)=$(build-dir) $(target-dir)$(notdir $@)

# Modules
/: prepare scripts FORCE
	$(cmd_crmodverdir)
	$(Q)$(MAKE) KBUILD_MODULES=$(if $(CONFIG_MODULES),1) \
	$(build)=$(build-dir)
# Make sure the latest headers are built for Documentation
Documentation/ samples/: headers_install
%/: prepare scripts FORCE
	$(cmd_crmodverdir)
	$(Q)$(MAKE) KBUILD_MODULES=$(if $(CONFIG_MODULES),1) \
	$(build)=$(build-dir)
%.ko: prepare scripts FORCE
	$(cmd_crmodverdir)
	$(Q)$(MAKE) KBUILD_MODULES=$(if $(CONFIG_MODULES),1)   \
	$(build)=$(build-dir) $(@:.ko=.o)
	$(Q)$(MAKE) -f $(srctree)/scripts/Makefile.modpost

# FIXME Should go into a make.lib or something
# ===========================================================================

quiet_cmd_rmdirs = $(if $(wildcard $(rm-dirs)),CLEAN   $(wildcard $(rm-dirs)))
      cmd_rmdirs = rm -rf $(rm-dirs)

quiet_cmd_rmfiles = $(if $(wildcard $(rm-files)),CLEAN   $(wildcard $(rm-files)))
      cmd_rmfiles = rm -f $(rm-files)

# Run depmod only if we have System.map and depmod is executable
quiet_cmd_depmod = DEPMOD  $(KERNELRELEASE)
      cmd_depmod = $(CONFIG_SHELL) $(srctree)/scripts/depmod.sh $(DEPMOD) \
                   $(KERNELRELEASE) "$(patsubst y,_,$(CONFIG_HAVE_UNDERSCORE_SYMBOL_PREFIX))"

# Create temporary dir for module support files
# clean it up only when building all modules
cmd_crmodverdir = $(Q)mkdir -p $(MODVERDIR) \
                  $(if $(KBUILD_MODULES),; rm -f $(MODVERDIR)/*)

# read all saved command lines

cmd_files := $(wildcard .*.cmd $(foreach f,$(sort $(targets)),$(dir $(f)).$(notdir $(f)).cmd))

ifneq ($(cmd_files),)
  $(cmd_files): ;	# Do not try to update included dependency files
  include $(cmd_files)
endif

endif	# skip-makefile

PHONY += FORCE
FORCE:

# Declare the contents of the .PHONY variable as phony.  We keep that
# information in a variable so we can use it in if_changed and friends.
.PHONY: $(PHONY)<|MERGE_RESOLUTION|>--- conflicted
+++ resolved
@@ -1,15 +1,9 @@
 # SPDX-License-Identifier: GPL-2.0
 VERSION = 4
 PATCHLEVEL = 16
-<<<<<<< HEAD
-SUBLEVEL = 13
+SUBLEVEL = 15
 EXTRAVERSION = -zen
 NAME = Supercritical Solace
-=======
-SUBLEVEL = 15
-EXTRAVERSION =
-NAME = Fearless Coyote
->>>>>>> 9f8fb09b
 
 # *DOCUMENTATION*
 # To see a list of typical targets execute "make help"
