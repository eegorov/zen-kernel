# SPDX-License-Identifier: GPL-2.0
VERSION = 4
PATCHLEVEL = 15
<<<<<<< HEAD
SUBLEVEL = 11
EXTRAVERSION = -zen
NAME = Supercritical Solace
=======
SUBLEVEL = 12
EXTRAVERSION =
NAME = Fearless Coyote
>>>>>>> cfc8d40b

# *DOCUMENTATION*
# To see a list of typical targets execute "make help"
# More info can be located in ./README
# Comments in this file are targeted only to the developer, do not
# expect to learn how to build the kernel reading this file.

# That's our default target when none is given on the command line
PHONY := _all
_all:

# o Do not use make's built-in rules and variables
#   (this increases performance and avoids hard-to-debug behaviour);
# o Look for make include files relative to root of kernel src
MAKEFLAGS += -rR --include-dir=$(CURDIR)

# Avoid funny character set dependencies
unexport LC_ALL
LC_COLLATE=C
LC_NUMERIC=C
export LC_COLLATE LC_NUMERIC

# Avoid interference with shell env settings
unexport GREP_OPTIONS

# We are using a recursive build, so we need to do a little thinking
# to get the ordering right.
#
# Most importantly: sub-Makefiles should only ever modify files in
# their own directory. If in some directory we have a dependency on
# a file in another dir (which doesn't happen often, but it's often
# unavoidable when linking the built-in.o targets which finally
# turn into vmlinux), we will call a sub make in that other dir, and
# after that we are sure that everything which is in that other dir
# is now up to date.
#
# The only cases where we need to modify files which have global
# effects are thus separated out and done before the recursive
# descending is started. They are now explicitly listed as the
# prepare rule.

# Beautify output
# ---------------------------------------------------------------------------
#
# Normally, we echo the whole command before executing it. By making
# that echo $($(quiet)$(cmd)), we now have the possibility to set
# $(quiet) to choose other forms of output instead, e.g.
#
#         quiet_cmd_cc_o_c = Compiling $(RELDIR)/$@
#         cmd_cc_o_c       = $(CC) $(c_flags) -c -o $@ $<
#
# If $(quiet) is empty, the whole command will be printed.
# If it is set to "quiet_", only the short version will be printed.
# If it is set to "silent_", nothing will be printed at all, since
# the variable $(silent_cmd_cc_o_c) doesn't exist.
#
# A simple variant is to prefix commands with $(Q) - that's useful
# for commands that shall be hidden in non-verbose mode.
#
#	$(Q)ln $@ :<
#
# If KBUILD_VERBOSE equals 0 then the above command will be hidden.
# If KBUILD_VERBOSE equals 1 then the above command is displayed.
#
# To put more focus on warnings, be less verbose as default
# Use 'make V=1' to see the full commands

ifeq ("$(origin V)", "command line")
  KBUILD_VERBOSE = $(V)
endif
ifndef KBUILD_VERBOSE
  KBUILD_VERBOSE = 0
endif

ifeq ($(KBUILD_VERBOSE),1)
  quiet =
  Q =
else
  quiet=quiet_
  Q = @
endif

# If the user is running make -s (silent mode), suppress echoing of
# commands

ifneq ($(findstring s,$(filter-out --%,$(MAKEFLAGS))),)
  quiet=silent_
  tools_silent=s
endif

export quiet Q KBUILD_VERBOSE

# kbuild supports saving output files in a separate directory.
# To locate output files in a separate directory two syntaxes are supported.
# In both cases the working directory must be the root of the kernel src.
# 1) O=
# Use "make O=dir/to/store/output/files/"
#
# 2) Set KBUILD_OUTPUT
# Set the environment variable KBUILD_OUTPUT to point to the directory
# where the output files shall be placed.
# export KBUILD_OUTPUT=dir/to/store/output/files/
# make
#
# The O= assignment takes precedence over the KBUILD_OUTPUT environment
# variable.

# KBUILD_SRC is not intended to be used by the regular user (for now),
# it is set on invocation of make with KBUILD_OUTPUT or O= specified.
ifeq ($(KBUILD_SRC),)

# OK, Make called in directory where kernel src resides
# Do we want to locate output files in a separate directory?
ifeq ("$(origin O)", "command line")
  KBUILD_OUTPUT := $(O)
endif

# Cancel implicit rules on top Makefile
$(CURDIR)/Makefile Makefile: ;

ifneq ($(words $(subst :, ,$(CURDIR))), 1)
  $(error main directory cannot contain spaces nor colons)
endif

ifneq ($(KBUILD_OUTPUT),)
# check that the output directory actually exists
saved-output := $(KBUILD_OUTPUT)
KBUILD_OUTPUT := $(shell mkdir -p $(KBUILD_OUTPUT) && cd $(KBUILD_OUTPUT) \
								&& pwd)
$(if $(KBUILD_OUTPUT),, \
     $(error failed to create output directory "$(saved-output)"))

PHONY += $(MAKECMDGOALS) sub-make

$(filter-out _all sub-make $(CURDIR)/Makefile, $(MAKECMDGOALS)) _all: sub-make
	@:

# Invoke a second make in the output directory, passing relevant variables
sub-make:
	$(Q)$(MAKE) -C $(KBUILD_OUTPUT) KBUILD_SRC=$(CURDIR) \
	-f $(CURDIR)/Makefile $(filter-out _all sub-make,$(MAKECMDGOALS))

# Leave processing to above invocation of make
skip-makefile := 1
endif # ifneq ($(KBUILD_OUTPUT),)
endif # ifeq ($(KBUILD_SRC),)

# We process the rest of the Makefile if this is the final invocation of make
ifeq ($(skip-makefile),)

# Do not print "Entering directory ...",
# but we want to display it when entering to the output directory
# so that IDEs/editors are able to understand relative filenames.
MAKEFLAGS += --no-print-directory

# Call a source code checker (by default, "sparse") as part of the
# C compilation.
#
# Use 'make C=1' to enable checking of only re-compiled files.
# Use 'make C=2' to enable checking of *all* source files, regardless
# of whether they are re-compiled or not.
#
# See the file "Documentation/dev-tools/sparse.rst" for more details,
# including where to get the "sparse" utility.

ifeq ("$(origin C)", "command line")
  KBUILD_CHECKSRC = $(C)
endif
ifndef KBUILD_CHECKSRC
  KBUILD_CHECKSRC = 0
endif

# Use make M=dir to specify directory of external module to build
# Old syntax make ... SUBDIRS=$PWD is still supported
# Setting the environment variable KBUILD_EXTMOD take precedence
ifdef SUBDIRS
  KBUILD_EXTMOD ?= $(SUBDIRS)
endif

ifeq ("$(origin M)", "command line")
  KBUILD_EXTMOD := $(M)
endif

ifeq ($(KBUILD_SRC),)
        # building in the source tree
        srctree := .
else
        ifeq ($(KBUILD_SRC)/,$(dir $(CURDIR)))
                # building in a subdirectory of the source tree
                srctree := ..
        else
                srctree := $(KBUILD_SRC)
        endif
endif

export KBUILD_CHECKSRC KBUILD_EXTMOD KBUILD_SRC

objtree		:= .
src		:= $(srctree)
obj		:= $(objtree)

VPATH		:= $(srctree)$(if $(KBUILD_EXTMOD),:$(KBUILD_EXTMOD))

export srctree objtree VPATH

# To make sure we do not include .config for any of the *config targets
# catch them early, and hand them over to scripts/kconfig/Makefile
# It is allowed to specify more targets when calling make, including
# mixing *config targets and build targets.
# For example 'make oldconfig all'.
# Detect when mixed targets is specified, and make a second invocation
# of make so .config is not included in this case either (for *config).

version_h := include/generated/uapi/linux/version.h
old_version_h := include/linux/version.h

no-dot-config-targets := clean mrproper distclean \
			 cscope gtags TAGS tags help% %docs check% coccicheck \
			 $(version_h) headers_% archheaders archscripts \
			 kernelversion %src-pkg

config-targets := 0
mixed-targets  := 0
dot-config     := 1

ifneq ($(filter $(no-dot-config-targets), $(MAKECMDGOALS)),)
	ifeq ($(filter-out $(no-dot-config-targets), $(MAKECMDGOALS)),)
		dot-config := 0
	endif
endif

ifeq ($(KBUILD_EXTMOD),)
        ifneq ($(filter config %config,$(MAKECMDGOALS)),)
                config-targets := 1
                ifneq ($(words $(MAKECMDGOALS)),1)
                        mixed-targets := 1
                endif
        endif
endif
# install and modules_install need also be processed one by one
ifneq ($(filter install,$(MAKECMDGOALS)),)
        ifneq ($(filter modules_install,$(MAKECMDGOALS)),)
	        mixed-targets := 1
        endif
endif

ifeq ($(mixed-targets),1)
# ===========================================================================
# We're called with mixed targets (*config and build targets).
# Handle them one by one.

PHONY += $(MAKECMDGOALS) __build_one_by_one

$(filter-out __build_one_by_one, $(MAKECMDGOALS)): __build_one_by_one
	@:

__build_one_by_one:
	$(Q)set -e; \
	for i in $(MAKECMDGOALS); do \
		$(MAKE) -f $(srctree)/Makefile $$i; \
	done

else

# We need some generic definitions (do not try to remake the file).
scripts/Kbuild.include: ;
include scripts/Kbuild.include

# Read KERNELRELEASE from include/config/kernel.release (if it exists)
KERNELRELEASE = $(shell cat include/config/kernel.release 2> /dev/null)
KERNELVERSION = $(VERSION)$(if $(PATCHLEVEL),.$(PATCHLEVEL)$(if $(SUBLEVEL),.$(SUBLEVEL)))$(EXTRAVERSION)
export VERSION PATCHLEVEL SUBLEVEL KERNELRELEASE KERNELVERSION

# SUBARCH tells the usermode build what the underlying arch is.  That is set
# first, and if a usermode build is happening, the "ARCH=um" on the command
# line overrides the setting of ARCH below.  If a native build is happening,
# then ARCH is assigned, getting whatever value it gets normally, and
# SUBARCH is subsequently ignored.

SUBARCH := $(shell uname -m | sed -e s/i.86/x86/ -e s/x86_64/x86/ \
				  -e s/sun4u/sparc64/ \
				  -e s/arm.*/arm/ -e s/sa110/arm/ \
				  -e s/s390x/s390/ -e s/parisc64/parisc/ \
				  -e s/ppc.*/powerpc/ -e s/mips.*/mips/ \
				  -e s/sh[234].*/sh/ -e s/aarch64.*/arm64/ \
				  -e s/riscv.*/riscv/)

# Cross compiling and selecting different set of gcc/bin-utils
# ---------------------------------------------------------------------------
#
# When performing cross compilation for other architectures ARCH shall be set
# to the target architecture. (See arch/* for the possibilities).
# ARCH can be set during invocation of make:
# make ARCH=ia64
# Another way is to have ARCH set in the environment.
# The default ARCH is the host where make is executed.

# CROSS_COMPILE specify the prefix used for all executables used
# during compilation. Only gcc and related bin-utils executables
# are prefixed with $(CROSS_COMPILE).
# CROSS_COMPILE can be set on the command line
# make CROSS_COMPILE=ia64-linux-
# Alternatively CROSS_COMPILE can be set in the environment.
# A third alternative is to store a setting in .config so that plain
# "make" in the configured kernel build directory always uses that.
# Default value for CROSS_COMPILE is not to prefix executables
# Note: Some architectures assign CROSS_COMPILE in their arch/*/Makefile
ARCH		?= $(SUBARCH)
CROSS_COMPILE	?= $(CONFIG_CROSS_COMPILE:"%"=%)

# Architecture as present in compile.h
UTS_MACHINE 	:= $(ARCH)
SRCARCH 	:= $(ARCH)

# Additional ARCH settings for x86
ifeq ($(ARCH),i386)
        SRCARCH := x86
endif
ifeq ($(ARCH),x86_64)
        SRCARCH := x86
endif

# Additional ARCH settings for sparc
ifeq ($(ARCH),sparc32)
       SRCARCH := sparc
endif
ifeq ($(ARCH),sparc64)
       SRCARCH := sparc
endif

# Additional ARCH settings for sh
ifeq ($(ARCH),sh64)
       SRCARCH := sh
endif

# Additional ARCH settings for tile
ifeq ($(ARCH),tilepro)
       SRCARCH := tile
endif
ifeq ($(ARCH),tilegx)
       SRCARCH := tile
endif

KCONFIG_CONFIG	?= .config
export KCONFIG_CONFIG

# SHELL used by kbuild
CONFIG_SHELL := $(shell if [ -x "$$BASH" ]; then echo $$BASH; \
	  else if [ -x /bin/bash ]; then echo /bin/bash; \
	  else echo sh; fi ; fi)

HOST_LFS_CFLAGS := $(shell getconf LFS_CFLAGS)
HOST_LFS_LDFLAGS := $(shell getconf LFS_LDFLAGS)
HOST_LFS_LIBS := $(shell getconf LFS_LIBS)

HOSTCC       = gcc
HOSTCXX      = g++
HOSTCFLAGS   := -Wall -Wmissing-prototypes -Wstrict-prototypes -O2 \
		-fomit-frame-pointer -std=gnu89 $(HOST_LFS_CFLAGS)
HOSTCXXFLAGS := -O2 $(HOST_LFS_CFLAGS)
HOSTLDFLAGS  := $(HOST_LFS_LDFLAGS)
HOST_LOADLIBES := $(HOST_LFS_LIBS)

# Make variables (CC, etc...)
AS		= $(CROSS_COMPILE)as
LD		= $(CROSS_COMPILE)ld
CC		= $(CROSS_COMPILE)gcc
CPP		= $(CC) -E
AR		= $(CROSS_COMPILE)ar
NM		= $(CROSS_COMPILE)nm
STRIP		= $(CROSS_COMPILE)strip
OBJCOPY		= $(CROSS_COMPILE)objcopy
OBJDUMP		= $(CROSS_COMPILE)objdump
AWK		= awk
GENKSYMS	= scripts/genksyms/genksyms
INSTALLKERNEL  := installkernel
DEPMOD		= /sbin/depmod
PERL		= perl
PYTHON		= python
CHECK		= sparse

CHECKFLAGS     := -D__linux__ -Dlinux -D__STDC__ -Dunix -D__unix__ \
		  -Wbitwise -Wno-return-void $(CF)
NOSTDINC_FLAGS  =
CFLAGS_MODULE   =
AFLAGS_MODULE   =
LDFLAGS_MODULE  =
CFLAGS_KERNEL	=
AFLAGS_KERNEL	=
LDFLAGS_vmlinux =

# Use USERINCLUDE when you must reference the UAPI directories only.
USERINCLUDE    := \
		-I$(srctree)/arch/$(SRCARCH)/include/uapi \
		-I$(objtree)/arch/$(SRCARCH)/include/generated/uapi \
		-I$(srctree)/include/uapi \
		-I$(objtree)/include/generated/uapi \
                -include $(srctree)/include/linux/kconfig.h

# Use LINUXINCLUDE when you must reference the include/ directory.
# Needed to be compatible with the O= option
LINUXINCLUDE    := \
		-I$(srctree)/arch/$(SRCARCH)/include \
		-I$(objtree)/arch/$(SRCARCH)/include/generated \
		$(if $(KBUILD_SRC), -I$(srctree)/include) \
		-I$(objtree)/include \
		$(USERINCLUDE)

KBUILD_AFLAGS   := -D__ASSEMBLY__
KBUILD_CFLAGS   := -Wall -Wundef -Wstrict-prototypes -Wno-trigraphs \
		   -fno-strict-aliasing -fno-common -fshort-wchar \
		   -Werror-implicit-function-declaration \
		   -Wno-format-security \
		   -std=gnu89
KBUILD_CPPFLAGS := -D__KERNEL__
KBUILD_AFLAGS_KERNEL :=
KBUILD_CFLAGS_KERNEL :=
KBUILD_AFLAGS_MODULE  := -DMODULE
KBUILD_CFLAGS_MODULE  := -DMODULE
KBUILD_LDFLAGS_MODULE := -T $(srctree)/scripts/module-common.lds
GCC_PLUGINS_CFLAGS :=

export ARCH SRCARCH CONFIG_SHELL HOSTCC HOSTCFLAGS CROSS_COMPILE AS LD CC
export CPP AR NM STRIP OBJCOPY OBJDUMP HOSTLDFLAGS HOST_LOADLIBES
export MAKE AWK GENKSYMS INSTALLKERNEL PERL PYTHON UTS_MACHINE
export HOSTCXX HOSTCXXFLAGS LDFLAGS_MODULE CHECK CHECKFLAGS

export KBUILD_CPPFLAGS NOSTDINC_FLAGS LINUXINCLUDE OBJCOPYFLAGS LDFLAGS
export KBUILD_CFLAGS CFLAGS_KERNEL CFLAGS_MODULE
export CFLAGS_KASAN CFLAGS_KASAN_NOSANITIZE CFLAGS_UBSAN
export KBUILD_AFLAGS AFLAGS_KERNEL AFLAGS_MODULE
export KBUILD_AFLAGS_MODULE KBUILD_CFLAGS_MODULE KBUILD_LDFLAGS_MODULE
export KBUILD_AFLAGS_KERNEL KBUILD_CFLAGS_KERNEL
export KBUILD_ARFLAGS

# When compiling out-of-tree modules, put MODVERDIR in the module
# tree rather than in the kernel tree. The kernel tree might
# even be read-only.
export MODVERDIR := $(if $(KBUILD_EXTMOD),$(firstword $(KBUILD_EXTMOD))/).tmp_versions

# Files to ignore in find ... statements

export RCS_FIND_IGNORE := \( -name SCCS -o -name BitKeeper -o -name .svn -o    \
			  -name CVS -o -name .pc -o -name .hg -o -name .git \) \
			  -prune -o
export RCS_TAR_IGNORE := --exclude SCCS --exclude BitKeeper --exclude .svn \
			 --exclude CVS --exclude .pc --exclude .hg --exclude .git

# ===========================================================================
# Rules shared between *config targets and build targets

# Basic helpers built in scripts/basic/
PHONY += scripts_basic
scripts_basic:
	$(Q)$(MAKE) $(build)=scripts/basic
	$(Q)rm -f .tmp_quiet_recordmcount

# To avoid any implicit rule to kick in, define an empty command.
scripts/basic/%: scripts_basic ;

PHONY += outputmakefile
# outputmakefile generates a Makefile in the output directory, if using a
# separate output directory. This allows convenient use of make in the
# output directory.
outputmakefile:
ifneq ($(KBUILD_SRC),)
	$(Q)ln -fsn $(srctree) source
	$(Q)$(CONFIG_SHELL) $(srctree)/scripts/mkmakefile \
	    $(srctree) $(objtree) $(VERSION) $(PATCHLEVEL)
endif

ifeq ($(cc-name),clang)
ifneq ($(CROSS_COMPILE),)
CLANG_TARGET	:= --target=$(notdir $(CROSS_COMPILE:%-=%))
GCC_TOOLCHAIN	:= $(realpath $(dir $(shell which $(LD)))/..)
endif
ifneq ($(GCC_TOOLCHAIN),)
CLANG_GCC_TC	:= --gcc-toolchain=$(GCC_TOOLCHAIN)
endif
KBUILD_CFLAGS += $(CLANG_TARGET) $(CLANG_GCC_TC)
KBUILD_AFLAGS += $(CLANG_TARGET) $(CLANG_GCC_TC)
endif

RETPOLINE_CFLAGS_GCC := -mindirect-branch=thunk-extern -mindirect-branch-register
RETPOLINE_CFLAGS_CLANG := -mretpoline-external-thunk
RETPOLINE_CFLAGS := $(call cc-option,$(RETPOLINE_CFLAGS_GCC),$(call cc-option,$(RETPOLINE_CFLAGS_CLANG)))
export RETPOLINE_CFLAGS

ifeq ($(config-targets),1)
# ===========================================================================
# *config targets only - make sure prerequisites are updated, and descend
# in scripts/kconfig to make the *config target

# Read arch specific Makefile to set KBUILD_DEFCONFIG as needed.
# KBUILD_DEFCONFIG may point out an alternative default configuration
# used for 'make defconfig'
include arch/$(SRCARCH)/Makefile
export KBUILD_DEFCONFIG KBUILD_KCONFIG

config: scripts_basic outputmakefile FORCE
	$(Q)$(MAKE) $(build)=scripts/kconfig $@

%config: scripts_basic outputmakefile FORCE
	$(Q)$(MAKE) $(build)=scripts/kconfig $@

else
# ===========================================================================
# Build targets only - this includes vmlinux, arch specific targets, clean
# targets and others. In general all targets except *config targets.

# If building an external module we do not care about the all: rule
# but instead _all depend on modules
PHONY += all
ifeq ($(KBUILD_EXTMOD),)
_all: all
else
_all: modules
endif

# Decide whether to build built-in, modular, or both.
# Normally, just do built-in.

KBUILD_MODULES :=
KBUILD_BUILTIN := 1

# If we have only "make modules", don't compile built-in objects.
# When we're building modules with modversions, we need to consider
# the built-in objects during the descend as well, in order to
# make sure the checksums are up to date before we record them.

ifeq ($(MAKECMDGOALS),modules)
  KBUILD_BUILTIN := $(if $(CONFIG_MODVERSIONS),1)
endif

# If we have "make <whatever> modules", compile modules
# in addition to whatever we do anyway.
# Just "make" or "make all" shall build modules as well

ifneq ($(filter all _all modules,$(MAKECMDGOALS)),)
  KBUILD_MODULES := 1
endif

ifeq ($(MAKECMDGOALS),)
  KBUILD_MODULES := 1
endif

export KBUILD_MODULES KBUILD_BUILTIN

ifeq ($(KBUILD_EXTMOD),)
# Additional helpers built in scripts/
# Carefully list dependencies so we do not try to build scripts twice
# in parallel
PHONY += scripts
scripts: scripts_basic include/config/auto.conf include/config/tristate.conf \
	 asm-generic gcc-plugins
	$(Q)$(MAKE) $(build)=$(@)

# Objects we will link into vmlinux / subdirs we need to visit
init-y		:= init/
drivers-y	:= drivers/ sound/ firmware/
net-y		:= net/
libs-y		:= lib/
core-y		:= usr/
virt-y		:= virt/
endif # KBUILD_EXTMOD

ifeq ($(dot-config),1)
# Read in config
-include include/config/auto.conf

ifeq ($(KBUILD_EXTMOD),)
# Read in dependencies to all Kconfig* files, make sure to run
# oldconfig if changes are detected.
-include include/config/auto.conf.cmd

# To avoid any implicit rule to kick in, define an empty command
$(KCONFIG_CONFIG) include/config/auto.conf.cmd: ;

# If .config is newer than include/config/auto.conf, someone tinkered
# with it and forgot to run make oldconfig.
# if auto.conf.cmd is missing then we are probably in a cleaned tree so
# we execute the config step to be sure to catch updated Kconfig files
include/config/%.conf: $(KCONFIG_CONFIG) include/config/auto.conf.cmd
	$(Q)$(MAKE) -f $(srctree)/Makefile silentoldconfig
else
# external modules needs include/generated/autoconf.h and include/config/auto.conf
# but do not care if they are up-to-date. Use auto.conf to trigger the test
PHONY += include/config/auto.conf

include/config/auto.conf:
	$(Q)test -e include/generated/autoconf.h -a -e $@ || (		\
	echo >&2;							\
	echo >&2 "  ERROR: Kernel configuration is invalid.";		\
	echo >&2 "         include/generated/autoconf.h or $@ are missing.";\
	echo >&2 "         Run 'make oldconfig && make prepare' on kernel src to fix it.";	\
	echo >&2 ;							\
	/bin/false)

endif # KBUILD_EXTMOD

else
# Dummy target needed, because used as prerequisite
include/config/auto.conf: ;
endif # $(dot-config)

# For the kernel to actually contain only the needed exported symbols,
# we have to build modules as well to determine what those symbols are.
# (this can be evaluated only once include/config/auto.conf has been included)
ifdef CONFIG_TRIM_UNUSED_KSYMS
  KBUILD_MODULES := 1
endif

# The all: target is the default when no target is given on the
# command line.
# This allow a user to issue only 'make' to build a kernel including modules
# Defaults to vmlinux, but the arch makefile usually adds further targets
all: vmlinux

KBUILD_CFLAGS	+= $(call cc-option,-fno-PIE)
KBUILD_AFLAGS	+= $(call cc-option,-fno-PIE)
CFLAGS_GCOV	:= -fprofile-arcs -ftest-coverage -fno-tree-loop-im $(call cc-disable-warning,maybe-uninitialized,)
export CFLAGS_GCOV CFLAGS_KCOV

# The arch Makefile can set ARCH_{CPP,A,C}FLAGS to override the default
# values of the respective KBUILD_* variables
ARCH_CPPFLAGS :=
ARCH_AFLAGS :=
ARCH_CFLAGS :=
include arch/$(SRCARCH)/Makefile

KBUILD_CFLAGS	+= $(call cc-option,-fno-delete-null-pointer-checks,)
KBUILD_CFLAGS	+= $(call cc-disable-warning,frame-address,)
KBUILD_CFLAGS	+= $(call cc-disable-warning, format-truncation)
KBUILD_CFLAGS	+= $(call cc-disable-warning, format-overflow)
KBUILD_CFLAGS	+= $(call cc-disable-warning, int-in-bool-context)

ifdef CONFIG_CC_OPTIMIZE_FOR_SIZE
KBUILD_CFLAGS	+= $(call cc-option,-Oz,-Os)
KBUILD_CFLAGS	+= $(call cc-disable-warning,maybe-uninitialized,)
else
ifdef CONFIG_CC_OPTIMIZE_HARDER
KBUILD_CFLAGS	+= -O3 $(call cc-disable-warning,maybe-uninitialized,)
else
ifdef CONFIG_PROFILE_ALL_BRANCHES
KBUILD_CFLAGS	+= -O2 $(call cc-disable-warning,maybe-uninitialized,)
else
KBUILD_CFLAGS   += -O2
endif
endif
endif

KBUILD_CFLAGS += $(call cc-ifversion, -lt, 0409, \
			$(call cc-disable-warning,maybe-uninitialized,))

# Tell gcc to never replace conditional load with a non-conditional one
KBUILD_CFLAGS	+= $(call cc-option,--param=allow-store-data-races=0)

# check for 'asm goto'
ifeq ($(call shell-cached,$(CONFIG_SHELL) $(srctree)/scripts/gcc-goto.sh $(CC) $(KBUILD_CFLAGS)), y)
	KBUILD_CFLAGS += -DCC_HAVE_ASM_GOTO
	KBUILD_AFLAGS += -DCC_HAVE_ASM_GOTO
endif

include scripts/Makefile.kcov
include scripts/Makefile.gcc-plugins

ifdef CONFIG_READABLE_ASM
# Disable optimizations that make assembler listings hard to read.
# reorder blocks reorders the control in the function
# ipa clone creates specialized cloned functions
# partial inlining inlines only parts of functions
KBUILD_CFLAGS += $(call cc-option,-fno-reorder-blocks,) \
                 $(call cc-option,-fno-ipa-cp-clone,) \
                 $(call cc-option,-fno-partial-inlining)
endif

ifneq ($(CONFIG_FRAME_WARN),0)
KBUILD_CFLAGS += $(call cc-option,-Wframe-larger-than=${CONFIG_FRAME_WARN})
endif

# This selects the stack protector compiler flag. Testing it is delayed
# until after .config has been reprocessed, in the prepare-compiler-check
# target.
ifdef CONFIG_CC_STACKPROTECTOR_REGULAR
  stackp-flag := -fstack-protector
  stackp-name := REGULAR
else
ifdef CONFIG_CC_STACKPROTECTOR_STRONG
  stackp-flag := -fstack-protector-strong
  stackp-name := STRONG
else
  # Force off for distro compilers that enable stack protector by default.
  stackp-flag := $(call cc-option, -fno-stack-protector)
endif
endif
# Find arch-specific stack protector compiler sanity-checking script.
ifdef CONFIG_CC_STACKPROTECTOR
  stackp-path := $(srctree)/scripts/gcc-$(SRCARCH)_$(BITS)-has-stack-protector.sh
  stackp-check := $(wildcard $(stackp-path))
endif
KBUILD_CFLAGS += $(stackp-flag)

ifeq ($(cc-name),clang)
KBUILD_CPPFLAGS += $(call cc-option,-Qunused-arguments,)
KBUILD_CFLAGS += $(call cc-disable-warning, unused-variable)
KBUILD_CFLAGS += $(call cc-disable-warning, format-invalid-specifier)
KBUILD_CFLAGS += $(call cc-disable-warning, gnu)
KBUILD_CFLAGS += $(call cc-disable-warning, address-of-packed-member)
# Quiet clang warning: comparison of unsigned expression < 0 is always false
KBUILD_CFLAGS += $(call cc-disable-warning, tautological-compare)
# CLANG uses a _MergedGlobals as optimization, but this breaks modpost, as the
# source of a reference will be _MergedGlobals and not on of the whitelisted names.
# See modpost pattern 2
KBUILD_CFLAGS += $(call cc-option, -mno-global-merge,)
KBUILD_CFLAGS += $(call cc-option, -fcatch-undefined-behavior)
KBUILD_CFLAGS += $(call cc-option, -no-integrated-as)
KBUILD_AFLAGS += $(call cc-option, -no-integrated-as)
else

# These warnings generated too much noise in a regular build.
# Use make W=1 to enable them (see scripts/Makefile.extrawarn)
KBUILD_CFLAGS += $(call cc-disable-warning, unused-but-set-variable)
KBUILD_CFLAGS += $(call cc-disable-warning, unused-const-variable)
endif

ifdef CONFIG_FRAME_POINTER
KBUILD_CFLAGS	+= -fno-omit-frame-pointer -fno-optimize-sibling-calls
else
# Some targets (ARM with Thumb2, for example), can't be built with frame
# pointers.  For those, we don't have FUNCTION_TRACER automatically
# select FRAME_POINTER.  However, FUNCTION_TRACER adds -pg, and this is
# incompatible with -fomit-frame-pointer with current GCC, so we don't use
# -fomit-frame-pointer with FUNCTION_TRACER.
ifndef CONFIG_FUNCTION_TRACER
KBUILD_CFLAGS	+= -fomit-frame-pointer
endif
endif

KBUILD_CFLAGS   += $(call cc-option, -fno-var-tracking-assignments)

ifdef CONFIG_DEBUG_INFO
ifdef CONFIG_DEBUG_INFO_SPLIT
KBUILD_CFLAGS   += $(call cc-option, -gsplit-dwarf, -g)
else
KBUILD_CFLAGS	+= -g
endif
KBUILD_AFLAGS	+= -Wa,-gdwarf-2
endif
ifdef CONFIG_DEBUG_INFO_DWARF4
KBUILD_CFLAGS	+= $(call cc-option, -gdwarf-4,)
endif

ifdef CONFIG_DEBUG_INFO_REDUCED
KBUILD_CFLAGS 	+= $(call cc-option, -femit-struct-debug-baseonly) \
		   $(call cc-option,-fno-var-tracking)
endif

ifdef CONFIG_FUNCTION_TRACER
ifndef CC_FLAGS_FTRACE
CC_FLAGS_FTRACE := -pg
endif
export CC_FLAGS_FTRACE
ifdef CONFIG_HAVE_FENTRY
CC_USING_FENTRY	:= $(call cc-option, -mfentry -DCC_USING_FENTRY)
endif
KBUILD_CFLAGS	+= $(CC_FLAGS_FTRACE) $(CC_USING_FENTRY)
KBUILD_AFLAGS	+= $(CC_USING_FENTRY)
ifdef CONFIG_DYNAMIC_FTRACE
	ifdef CONFIG_HAVE_C_RECORDMCOUNT
		BUILD_C_RECORDMCOUNT := y
		export BUILD_C_RECORDMCOUNT
	endif
endif
endif

# We trigger additional mismatches with less inlining
ifdef CONFIG_DEBUG_SECTION_MISMATCH
KBUILD_CFLAGS += $(call cc-option, -fno-inline-functions-called-once)
endif

ifdef CONFIG_LD_DEAD_CODE_DATA_ELIMINATION
KBUILD_CFLAGS	+= $(call cc-option,-ffunction-sections,)
KBUILD_CFLAGS	+= $(call cc-option,-fdata-sections,)
endif

# arch Makefile may override CC so keep this after arch Makefile is included
NOSTDINC_FLAGS += -nostdinc -isystem $(call shell-cached,$(CC) -print-file-name=include)
CHECKFLAGS     += $(NOSTDINC_FLAGS)

# warn about C99 declaration after statement
KBUILD_CFLAGS += $(call cc-option,-Wdeclaration-after-statement,)

# disable pointer signed / unsigned warnings in gcc 4.0
KBUILD_CFLAGS += $(call cc-disable-warning, pointer-sign)

# disable invalid "can't wrap" optimizations for signed / pointers
KBUILD_CFLAGS	+= $(call cc-option,-fno-strict-overflow)

# Make sure -fstack-check isn't enabled (like gentoo apparently did)
KBUILD_CFLAGS  += $(call cc-option,-fno-stack-check,)

# conserve stack if available
KBUILD_CFLAGS   += $(call cc-option,-fconserve-stack)

# disallow errors like 'EXPORT_GPL(foo);' with missing header
KBUILD_CFLAGS   += $(call cc-option,-Werror=implicit-int)

# require functions to have arguments in prototypes, not empty 'int foo()'
KBUILD_CFLAGS   += $(call cc-option,-Werror=strict-prototypes)

# Prohibit date/time macros, which would make the build non-deterministic
KBUILD_CFLAGS   += $(call cc-option,-Werror=date-time)

# enforce correct pointer usage
KBUILD_CFLAGS   += $(call cc-option,-Werror=incompatible-pointer-types)

# Require designated initializers for all marked structures
KBUILD_CFLAGS   += $(call cc-option,-Werror=designated-init)

# use the deterministic mode of AR if available
KBUILD_ARFLAGS := $(call ar-option,D)

include scripts/Makefile.kasan
include scripts/Makefile.extrawarn
include scripts/Makefile.ubsan

# Add any arch overrides and user supplied CPPFLAGS, AFLAGS and CFLAGS as the
# last assignments
KBUILD_CPPFLAGS += $(ARCH_CPPFLAGS) $(KCPPFLAGS)
KBUILD_AFLAGS   += $(ARCH_AFLAGS)   $(KAFLAGS)
KBUILD_CFLAGS   += $(ARCH_CFLAGS)   $(KCFLAGS)

# Use --build-id when available.
LDFLAGS_BUILD_ID := $(patsubst -Wl$(comma)%,%,\
			      $(call cc-ldoption, -Wl$(comma)--build-id,))
KBUILD_LDFLAGS_MODULE += $(LDFLAGS_BUILD_ID)
LDFLAGS_vmlinux += $(LDFLAGS_BUILD_ID)

ifdef CONFIG_LD_DEAD_CODE_DATA_ELIMINATION
LDFLAGS_vmlinux	+= $(call ld-option, --gc-sections,)
endif

ifeq ($(CONFIG_STRIP_ASM_SYMS),y)
LDFLAGS_vmlinux	+= $(call ld-option, -X,)
endif

# Default kernel image to build when no specific target is given.
# KBUILD_IMAGE may be overruled on the command line or
# set in the environment
# Also any assignments in arch/$(ARCH)/Makefile take precedence over
# this default value
export KBUILD_IMAGE ?= vmlinux

#
# INSTALL_PATH specifies where to place the updated kernel and system map
# images. Default is /boot, but you can set it to other values
export	INSTALL_PATH ?= /boot

#
# INSTALL_DTBS_PATH specifies a prefix for relocations required by build roots.
# Like INSTALL_MOD_PATH, it isn't defined in the Makefile, but can be passed as
# an argument if needed. Otherwise it defaults to the kernel install path
#
export INSTALL_DTBS_PATH ?= $(INSTALL_PATH)/dtbs/$(KERNELRELEASE)

#
# INSTALL_MOD_PATH specifies a prefix to MODLIB for module directory
# relocations required by build roots.  This is not defined in the
# makefile but the argument can be passed to make if needed.
#

MODLIB	= $(INSTALL_MOD_PATH)/lib/modules/$(KERNELRELEASE)
export MODLIB

#
# INSTALL_MOD_STRIP, if defined, will cause modules to be
# stripped after they are installed.  If INSTALL_MOD_STRIP is '1', then
# the default option --strip-debug will be used.  Otherwise,
# INSTALL_MOD_STRIP value will be used as the options to the strip command.

ifdef INSTALL_MOD_STRIP
ifeq ($(INSTALL_MOD_STRIP),1)
mod_strip_cmd = $(STRIP) --strip-debug
else
mod_strip_cmd = $(STRIP) $(INSTALL_MOD_STRIP)
endif # INSTALL_MOD_STRIP=1
else
mod_strip_cmd = true
endif # INSTALL_MOD_STRIP
export mod_strip_cmd

# CONFIG_MODULE_COMPRESS, if defined, will cause module to be compressed
# after they are installed in agreement with CONFIG_MODULE_COMPRESS_GZIP
# or CONFIG_MODULE_COMPRESS_XZ.

mod_compress_cmd = true
ifdef CONFIG_MODULE_COMPRESS
  ifdef CONFIG_MODULE_COMPRESS_GZIP
    mod_compress_cmd = gzip -n -f
  endif # CONFIG_MODULE_COMPRESS_GZIP
  ifdef CONFIG_MODULE_COMPRESS_XZ
    mod_compress_cmd = xz -f
  endif # CONFIG_MODULE_COMPRESS_XZ
endif # CONFIG_MODULE_COMPRESS
export mod_compress_cmd

# Select initial ramdisk compression format, default is gzip(1).
# This shall be used by the dracut(8) tool while creating an initramfs image.
#
INITRD_COMPRESS-y                  := gzip
INITRD_COMPRESS-$(CONFIG_RD_BZIP2) := bzip2
INITRD_COMPRESS-$(CONFIG_RD_LZMA)  := lzma
INITRD_COMPRESS-$(CONFIG_RD_XZ)    := xz
INITRD_COMPRESS-$(CONFIG_RD_LZO)   := lzo
INITRD_COMPRESS-$(CONFIG_RD_LZ4)   := lz4
# do not export INITRD_COMPRESS, since we didn't actually
# choose a sane default compression above.
# export INITRD_COMPRESS := $(INITRD_COMPRESS-y)

ifdef CONFIG_MODULE_SIG_ALL
$(eval $(call config_filename,MODULE_SIG_KEY))

mod_sign_cmd = scripts/sign-file $(CONFIG_MODULE_SIG_HASH) $(MODULE_SIG_KEY_SRCPREFIX)$(CONFIG_MODULE_SIG_KEY) certs/signing_key.x509
else
mod_sign_cmd = true
endif
export mod_sign_cmd

ifdef CONFIG_STACK_VALIDATION
  has_libelf := $(call try-run,\
		echo "int main() {}" | $(HOSTCC) -xc -o /dev/null -lelf -,1,0)
  ifeq ($(has_libelf),1)
    objtool_target := tools/objtool FORCE
  else
    ifdef CONFIG_UNWINDER_ORC
      $(error "Cannot generate ORC metadata for CONFIG_UNWINDER_ORC=y, please install libelf-dev, libelf-devel or elfutils-libelf-devel")
    else
      $(warning "Cannot use CONFIG_STACK_VALIDATION=y, please install libelf-dev, libelf-devel or elfutils-libelf-devel")
    endif
    SKIP_STACK_VALIDATION := 1
    export SKIP_STACK_VALIDATION
  endif
endif


ifeq ($(KBUILD_EXTMOD),)
core-y		+= kernel/ certs/ mm/ fs/ ipc/ security/ crypto/ block/

vmlinux-dirs	:= $(patsubst %/,%,$(filter %/, $(init-y) $(init-m) \
		     $(core-y) $(core-m) $(drivers-y) $(drivers-m) \
		     $(net-y) $(net-m) $(libs-y) $(libs-m) $(virt-y)))

vmlinux-alldirs	:= $(sort $(vmlinux-dirs) $(patsubst %/,%,$(filter %/, \
		     $(init-) $(core-) $(drivers-) $(net-) $(libs-) $(virt-))))

init-y		:= $(patsubst %/, %/built-in.o, $(init-y))
core-y		:= $(patsubst %/, %/built-in.o, $(core-y))
drivers-y	:= $(patsubst %/, %/built-in.o, $(drivers-y))
net-y		:= $(patsubst %/, %/built-in.o, $(net-y))
libs-y1		:= $(patsubst %/, %/lib.a, $(libs-y))
libs-y2		:= $(filter-out %.a, $(patsubst %/, %/built-in.o, $(libs-y)))
virt-y		:= $(patsubst %/, %/built-in.o, $(virt-y))

# Externally visible symbols (used by link-vmlinux.sh)
export KBUILD_VMLINUX_INIT := $(head-y) $(init-y)
export KBUILD_VMLINUX_MAIN := $(core-y) $(libs-y2) $(drivers-y) $(net-y) $(virt-y)
export KBUILD_VMLINUX_LIBS := $(libs-y1)
export KBUILD_LDS          := arch/$(SRCARCH)/kernel/vmlinux.lds
export LDFLAGS_vmlinux
# used by scripts/package/Makefile
export KBUILD_ALLDIRS := $(sort $(filter-out arch/%,$(vmlinux-alldirs)) arch Documentation include samples scripts tools)

vmlinux-deps := $(KBUILD_LDS) $(KBUILD_VMLINUX_INIT) $(KBUILD_VMLINUX_MAIN) $(KBUILD_VMLINUX_LIBS)

# Include targets which we want to execute sequentially if the rest of the
# kernel build went well. If CONFIG_TRIM_UNUSED_KSYMS is set, this might be
# evaluated more than once.
PHONY += vmlinux_prereq
vmlinux_prereq: $(vmlinux-deps) FORCE
ifdef CONFIG_HEADERS_CHECK
	$(Q)$(MAKE) -f $(srctree)/Makefile headers_check
endif
ifdef CONFIG_GDB_SCRIPTS
	$(Q)ln -fsn $(abspath $(srctree)/scripts/gdb/vmlinux-gdb.py)
endif
ifdef CONFIG_TRIM_UNUSED_KSYMS
	$(Q)$(CONFIG_SHELL) $(srctree)/scripts/adjust_autoksyms.sh \
	  "$(MAKE) -f $(srctree)/Makefile vmlinux"
endif

# standalone target for easier testing
include/generated/autoksyms.h: FORCE
	$(Q)$(CONFIG_SHELL) $(srctree)/scripts/adjust_autoksyms.sh true

ARCH_POSTLINK := $(wildcard $(srctree)/arch/$(SRCARCH)/Makefile.postlink)

# Final link of vmlinux with optional arch pass after final link
cmd_link-vmlinux =                                                 \
	$(CONFIG_SHELL) $< $(LD) $(LDFLAGS) $(LDFLAGS_vmlinux) ;    \
	$(if $(ARCH_POSTLINK), $(MAKE) -f $(ARCH_POSTLINK) $@, true)

vmlinux: scripts/link-vmlinux.sh vmlinux_prereq $(vmlinux-deps) FORCE
	+$(call if_changed,link-vmlinux)

# Build samples along the rest of the kernel
ifdef CONFIG_SAMPLES
vmlinux-dirs += samples
endif

# The actual objects are generated when descending,
# make sure no implicit rule kicks in
$(sort $(vmlinux-deps)): $(vmlinux-dirs) ;

# Handle descending into subdirectories listed in $(vmlinux-dirs)
# Preset locale variables to speed up the build process. Limit locale
# tweaks to this spot to avoid wrong language settings when running
# make menuconfig etc.
# Error messages still appears in the original language

PHONY += $(vmlinux-dirs)
$(vmlinux-dirs): prepare scripts
	$(Q)$(MAKE) $(build)=$@ need-builtin=1

define filechk_kernel.release
	echo "$(KERNELVERSION)$$($(CONFIG_SHELL) $(srctree)/scripts/setlocalversion $(srctree))"
endef

# Store (new) KERNELRELEASE string in include/config/kernel.release
include/config/kernel.release: include/config/auto.conf FORCE
	$(call filechk,kernel.release)


# Things we need to do before we recursively start building the kernel
# or the modules are listed in "prepare".
# A multi level approach is used. prepareN is processed before prepareN-1.
# archprepare is used in arch Makefiles and when processed asm symlink,
# version.h and scripts_basic is processed / created.

# Listed in dependency order
PHONY += prepare archprepare prepare0 prepare1 prepare2 prepare3

# prepare3 is used to check if we are building in a separate output directory,
# and if so do:
# 1) Check that make has not been executed in the kernel src $(srctree)
prepare3: include/config/kernel.release
ifneq ($(KBUILD_SRC),)
	@$(kecho) '  Using $(srctree) as source for kernel'
	$(Q)if [ -f $(srctree)/.config -o -d $(srctree)/include/config ]; then \
		echo >&2 "  $(srctree) is not clean, please run 'make mrproper'"; \
		echo >&2 "  in the '$(srctree)' directory.";\
		/bin/false; \
	fi;
endif

# prepare2 creates a makefile if using a separate output directory.
# From this point forward, .config has been reprocessed, so any rules
# that need to depend on updated CONFIG_* values can be checked here.
prepare2: prepare3 prepare-compiler-check outputmakefile asm-generic

prepare1: prepare2 $(version_h) include/generated/utsrelease.h \
                   include/config/auto.conf
	$(cmd_crmodverdir)

archprepare: archheaders archscripts prepare1 scripts_basic

prepare0: archprepare gcc-plugins
	$(Q)$(MAKE) $(build)=.

# All the preparing..
prepare: prepare0 prepare-objtool

# Support for using generic headers in asm-generic
PHONY += asm-generic uapi-asm-generic
asm-generic: uapi-asm-generic
	$(Q)$(MAKE) -f $(srctree)/scripts/Makefile.asm-generic \
	            src=asm obj=arch/$(SRCARCH)/include/generated/asm
uapi-asm-generic:
	$(Q)$(MAKE) -f $(srctree)/scripts/Makefile.asm-generic \
	            src=uapi/asm obj=arch/$(SRCARCH)/include/generated/uapi/asm

PHONY += prepare-objtool
prepare-objtool: $(objtool_target)

# Check for CONFIG flags that require compiler support. Abort the build
# after .config has been processed, but before the kernel build starts.
#
# For security-sensitive CONFIG options, we don't want to fallback and/or
# silently change which compiler flags will be used, since that leads to
# producing kernels with different security feature characteristics
# depending on the compiler used. (For example, "But I selected
# CC_STACKPROTECTOR_STRONG! Why did it build with _REGULAR?!")
PHONY += prepare-compiler-check
prepare-compiler-check: FORCE
# Make sure compiler supports requested stack protector flag.
ifdef stackp-name
  ifeq ($(call cc-option, $(stackp-flag)),)
	@echo Cannot use CONFIG_CC_STACKPROTECTOR_$(stackp-name): \
		  $(stackp-flag) not supported by compiler >&2 && exit 1
  endif
endif
# Make sure compiler does not have buggy stack-protector support.
ifdef stackp-check
  ifneq ($(shell $(CONFIG_SHELL) $(stackp-check) $(CC) $(KBUILD_CPPFLAGS) $(biarch)),y)
	@echo Cannot use CONFIG_CC_STACKPROTECTOR_$(stackp-name): \
                  $(stackp-flag) available but compiler is broken >&2 && exit 1
  endif
endif
	@:

# Generate some files
# ---------------------------------------------------------------------------

# KERNELRELEASE can change from a few different places, meaning version.h
# needs to be updated, so this check is forced on all builds

uts_len := 64
define filechk_utsrelease.h
	if [ `echo -n "$(KERNELRELEASE)" | wc -c ` -gt $(uts_len) ]; then \
	  echo '"$(KERNELRELEASE)" exceeds $(uts_len) characters' >&2;    \
	  exit 1;                                                         \
	fi;                                                               \
	(echo \#define UTS_RELEASE \"$(KERNELRELEASE)\";)
endef

define filechk_version.h
	(echo \#define LINUX_VERSION_CODE $(shell                         \
	expr $(VERSION) \* 65536 + 0$(PATCHLEVEL) \* 256 + 0$(SUBLEVEL)); \
	echo '#define KERNEL_VERSION(a,b,c) (((a) << 16) + ((b) << 8) + (c))';)
endef

$(version_h): $(srctree)/Makefile FORCE
	$(call filechk,version.h)
	$(Q)rm -f $(old_version_h)

include/generated/utsrelease.h: include/config/kernel.release FORCE
	$(call filechk,utsrelease.h)

PHONY += headerdep
headerdep:
	$(Q)find $(srctree)/include/ -name '*.h' | xargs --max-args 1 \
	$(srctree)/scripts/headerdep.pl -I$(srctree)/include

# ---------------------------------------------------------------------------
# Kernel headers

#Default location for installed headers
export INSTALL_HDR_PATH = $(objtree)/usr

# If we do an all arch process set dst to include/arch-$(SRCARCH)
hdr-dst = $(if $(KBUILD_HEADERS), dst=include/arch-$(SRCARCH), dst=include)

PHONY += archheaders
archheaders:

PHONY += archscripts
archscripts:

PHONY += __headers
__headers: $(version_h) scripts_basic uapi-asm-generic archheaders archscripts
	$(Q)$(MAKE) $(build)=scripts build_unifdef

PHONY += headers_install_all
headers_install_all:
	$(Q)$(CONFIG_SHELL) $(srctree)/scripts/headers.sh install

PHONY += headers_install
headers_install: __headers
	$(if $(wildcard $(srctree)/arch/$(SRCARCH)/include/uapi/asm/Kbuild),, \
	  $(error Headers not exportable for the $(SRCARCH) architecture))
	$(Q)$(MAKE) $(hdr-inst)=include/uapi dst=include
	$(Q)$(MAKE) $(hdr-inst)=arch/$(SRCARCH)/include/uapi $(hdr-dst)

PHONY += headers_check_all
headers_check_all: headers_install_all
	$(Q)$(CONFIG_SHELL) $(srctree)/scripts/headers.sh check

PHONY += headers_check
headers_check: headers_install
	$(Q)$(MAKE) $(hdr-inst)=include/uapi dst=include HDRCHECK=1
	$(Q)$(MAKE) $(hdr-inst)=arch/$(SRCARCH)/include/uapi $(hdr-dst) HDRCHECK=1

# ---------------------------------------------------------------------------
# Kernel selftest

PHONY += kselftest
kselftest:
	$(Q)$(MAKE) -C $(srctree)/tools/testing/selftests run_tests

PHONY += kselftest-clean
kselftest-clean:
	$(Q)$(MAKE) -C $(srctree)/tools/testing/selftests clean

PHONY += kselftest-merge
kselftest-merge:
	$(if $(wildcard $(objtree)/.config),, $(error No .config exists, config your kernel first!))
	$(Q)$(CONFIG_SHELL) $(srctree)/scripts/kconfig/merge_config.sh \
		-m $(objtree)/.config \
		$(srctree)/tools/testing/selftests/*/config
	+$(Q)$(MAKE) -f $(srctree)/Makefile olddefconfig

# ---------------------------------------------------------------------------
# Modules

ifdef CONFIG_MODULES

# By default, build modules as well

all: modules

# Build modules
#
# A module can be listed more than once in obj-m resulting in
# duplicate lines in modules.order files.  Those are removed
# using awk while concatenating to the final file.

PHONY += modules
modules: $(vmlinux-dirs) $(if $(KBUILD_BUILTIN),vmlinux) modules.builtin
	$(Q)$(AWK) '!x[$$0]++' $(vmlinux-dirs:%=$(objtree)/%/modules.order) > $(objtree)/modules.order
	@$(kecho) '  Building modules, stage 2.';
	$(Q)$(MAKE) -f $(srctree)/scripts/Makefile.modpost

modules.builtin: $(vmlinux-dirs:%=%/modules.builtin)
	$(Q)$(AWK) '!x[$$0]++' $^ > $(objtree)/modules.builtin

%/modules.builtin: include/config/auto.conf
	$(Q)$(MAKE) $(modbuiltin)=$*


# Target to prepare building external modules
PHONY += modules_prepare
modules_prepare: prepare scripts

# Target to install modules
PHONY += modules_install
modules_install: _modinst_ _modinst_post

PHONY += _modinst_
_modinst_:
	@rm -rf $(MODLIB)/kernel
	@rm -f $(MODLIB)/source
	@mkdir -p $(MODLIB)/kernel
	@ln -s $(abspath $(srctree)) $(MODLIB)/source
	@if [ ! $(objtree) -ef  $(MODLIB)/build ]; then \
		rm -f $(MODLIB)/build ; \
		ln -s $(CURDIR) $(MODLIB)/build ; \
	fi
	@cp -f $(objtree)/modules.order $(MODLIB)/
	@cp -f $(objtree)/modules.builtin $(MODLIB)/
	$(Q)$(MAKE) -f $(srctree)/scripts/Makefile.modinst

# This depmod is only for convenience to give the initial
# boot a modules.dep even before / is mounted read-write.  However the
# boot script depmod is the master version.
PHONY += _modinst_post
_modinst_post: _modinst_
	$(call cmd,depmod)

ifeq ($(CONFIG_MODULE_SIG), y)
PHONY += modules_sign
modules_sign:
	$(Q)$(MAKE) -f $(srctree)/scripts/Makefile.modsign
endif

else # CONFIG_MODULES

# Modules not configured
# ---------------------------------------------------------------------------

PHONY += modules modules_install
modules modules_install:
	@echo >&2
	@echo >&2 "The present kernel configuration has modules disabled."
	@echo >&2 "Type 'make config' and enable loadable module support."
	@echo >&2 "Then build a kernel with module support enabled."
	@echo >&2
	@exit 1

endif # CONFIG_MODULES

###
# Cleaning is done on three levels.
# make clean     Delete most generated files
#                Leave enough to build external modules
# make mrproper  Delete the current configuration, and all generated files
# make distclean Remove editor backup files, patch leftover files and the like

# Directories & files removed with 'make clean'
CLEAN_DIRS  += $(MODVERDIR)

# Directories & files removed with 'make mrproper'
MRPROPER_DIRS  += include/config usr/include include/generated          \
		  arch/*/include/generated .tmp_objdiff
MRPROPER_FILES += .config .config.old .version \
		  Module.symvers tags TAGS cscope* GPATH GTAGS GRTAGS GSYMS \
		  signing_key.pem signing_key.priv signing_key.x509	\
		  x509.genkey extra_certificates signing_key.x509.keyid	\
		  signing_key.x509.signer vmlinux-gdb.py

# clean - Delete most, but leave enough to build external modules
#
clean: rm-dirs  := $(CLEAN_DIRS)
clean: rm-files := $(CLEAN_FILES)
clean-dirs      := $(addprefix _clean_, . $(vmlinux-alldirs) Documentation samples)

PHONY += $(clean-dirs) clean archclean vmlinuxclean
$(clean-dirs):
	$(Q)$(MAKE) $(clean)=$(patsubst _clean_%,%,$@)

vmlinuxclean:
	$(Q)$(CONFIG_SHELL) $(srctree)/scripts/link-vmlinux.sh clean
	$(Q)$(if $(ARCH_POSTLINK), $(MAKE) -f $(ARCH_POSTLINK) clean)

clean: archclean vmlinuxclean

# mrproper - Delete all generated files, including .config
#
mrproper: rm-dirs  := $(wildcard $(MRPROPER_DIRS))
mrproper: rm-files := $(wildcard $(MRPROPER_FILES))
mrproper-dirs      := $(addprefix _mrproper_,scripts)

PHONY += $(mrproper-dirs) mrproper archmrproper
$(mrproper-dirs):
	$(Q)$(MAKE) $(clean)=$(patsubst _mrproper_%,%,$@)

mrproper: clean archmrproper $(mrproper-dirs)
	$(call cmd,rmdirs)
	$(call cmd,rmfiles)

# distclean
#
PHONY += distclean

distclean: mrproper
	@find $(srctree) $(RCS_FIND_IGNORE) \
		\( -name '*.orig' -o -name '*.rej' -o -name '*~' \
		-o -name '*.bak' -o -name '#*#' -o -name '*%' \
		-o -name 'core' \) \
		-type f -print | xargs rm -f


# Packaging of the kernel to various formats
# ---------------------------------------------------------------------------
# rpm target kept for backward compatibility
package-dir	:= scripts/package

%src-pkg: FORCE
	$(Q)$(MAKE) $(build)=$(package-dir) $@
%pkg: include/config/kernel.release FORCE
	$(Q)$(MAKE) $(build)=$(package-dir) $@
rpm: rpm-pkg
	@echo "  WARNING: \"rpm\" target will be removed after Linux 4.18"
	@echo "           Please use \"rpm-pkg\" instead."


# Brief documentation of the typical targets used
# ---------------------------------------------------------------------------

boards := $(wildcard $(srctree)/arch/$(SRCARCH)/configs/*_defconfig)
boards := $(sort $(notdir $(boards)))
board-dirs := $(dir $(wildcard $(srctree)/arch/$(SRCARCH)/configs/*/*_defconfig))
board-dirs := $(sort $(notdir $(board-dirs:/=)))

PHONY += help
help:
	@echo  'Cleaning targets:'
	@echo  '  clean		  - Remove most generated files but keep the config and'
	@echo  '                    enough build support to build external modules'
	@echo  '  mrproper	  - Remove all generated files + config + various backup files'
	@echo  '  distclean	  - mrproper + remove editor backup and patch files'
	@echo  ''
	@echo  'Configuration targets:'
	@$(MAKE) -f $(srctree)/scripts/kconfig/Makefile help
	@echo  ''
	@echo  'Other generic targets:'
	@echo  '  all		  - Build all targets marked with [*]'
	@echo  '* vmlinux	  - Build the bare kernel'
	@echo  '* modules	  - Build all modules'
	@echo  '  modules_install - Install all modules to INSTALL_MOD_PATH (default: /)'
	@echo  '  dir/            - Build all files in dir and below'
	@echo  '  dir/file.[ois]  - Build specified target only'
	@echo  '  dir/file.ll     - Build the LLVM assembly file'
	@echo  '                    (requires compiler support for LLVM assembly generation)'
	@echo  '  dir/file.lst    - Build specified mixed source/assembly target only'
	@echo  '                    (requires a recent binutils and recent build (System.map))'
	@echo  '  dir/file.ko     - Build module including final link'
	@echo  '  modules_prepare - Set up for building external modules'
	@echo  '  tags/TAGS	  - Generate tags file for editors'
	@echo  '  cscope	  - Generate cscope index'
	@echo  '  gtags           - Generate GNU GLOBAL index'
	@echo  '  kernelrelease	  - Output the release version string (use with make -s)'
	@echo  '  kernelversion	  - Output the version stored in Makefile (use with make -s)'
	@echo  '  image_name	  - Output the image name (use with make -s)'
	@echo  '  headers_install - Install sanitised kernel headers to INSTALL_HDR_PATH'; \
	 echo  '                    (default: $(INSTALL_HDR_PATH))'; \
	 echo  ''
	@echo  'Static analysers:'
	@echo  '  checkstack      - Generate a list of stack hogs'
	@echo  '  namespacecheck  - Name space analysis on compiled kernel'
	@echo  '  versioncheck    - Sanity check on version.h usage'
	@echo  '  includecheck    - Check for duplicate included header files'
	@echo  '  export_report   - List the usages of all exported symbols'
	@echo  '  headers_check   - Sanity check on exported headers'
	@echo  '  headerdep       - Detect inclusion cycles in headers'
	@echo  '  coccicheck      - Check with Coccinelle'
	@echo  ''
	@echo  'Kernel selftest:'
	@echo  '  kselftest       - Build and run kernel selftest (run as root)'
	@echo  '                    Build, install, and boot kernel before'
	@echo  '                    running kselftest on it'
	@echo  '  kselftest-clean - Remove all generated kselftest files'
	@echo  '  kselftest-merge - Merge all the config dependencies of kselftest to existing'
	@echo  '                    .config.'
	@echo  ''
	@echo 'Userspace tools targets:'
	@echo '  use "make tools/help"'
	@echo '  or  "cd tools; make help"'
	@echo  ''
	@echo  'Kernel packaging:'
	@$(MAKE) $(build)=$(package-dir) help
	@echo  ''
	@echo  'Documentation targets:'
	@$(MAKE) -f $(srctree)/Documentation/Makefile dochelp
	@echo  ''
	@echo  'Architecture specific targets ($(SRCARCH)):'
	@$(if $(archhelp),$(archhelp),\
		echo '  No architecture specific help defined for $(SRCARCH)')
	@echo  ''
	@$(if $(boards), \
		$(foreach b, $(boards), \
		printf "  %-24s - Build for %s\\n" $(b) $(subst _defconfig,,$(b));) \
		echo '')
	@$(if $(board-dirs), \
		$(foreach b, $(board-dirs), \
		printf "  %-16s - Show %s-specific targets\\n" help-$(b) $(b);) \
		printf "  %-16s - Show all of the above\\n" help-boards; \
		echo '')

	@echo  '  make V=0|1 [targets] 0 => quiet build (default), 1 => verbose build'
	@echo  '  make V=2   [targets] 2 => give reason for rebuild of target'
	@echo  '  make O=dir [targets] Locate all output files in "dir", including .config'
	@echo  '  make C=1   [targets] Check re-compiled c source with $$CHECK (sparse by default)'
	@echo  '  make C=2   [targets] Force check of all c source with $$CHECK'
	@echo  '  make RECORDMCOUNT_WARN=1 [targets] Warn about ignored mcount sections'
	@echo  '  make W=n   [targets] Enable extra gcc checks, n=1,2,3 where'
	@echo  '		1: warnings which may be relevant and do not occur too often'
	@echo  '		2: warnings which occur quite often but may still be relevant'
	@echo  '		3: more obscure warnings, can most likely be ignored'
	@echo  '		Multiple levels can be combined with W=12 or W=123'
	@echo  ''
	@echo  'Execute "make" or "make all" to build all targets marked with [*] '
	@echo  'For further info see the ./README file'


help-board-dirs := $(addprefix help-,$(board-dirs))

help-boards: $(help-board-dirs)

boards-per-dir = $(sort $(notdir $(wildcard $(srctree)/arch/$(SRCARCH)/configs/$*/*_defconfig)))

$(help-board-dirs): help-%:
	@echo  'Architecture specific targets ($(SRCARCH) $*):'
	@$(if $(boards-per-dir), \
		$(foreach b, $(boards-per-dir), \
		printf "  %-24s - Build for %s\\n" $*/$(b) $(subst _defconfig,,$(b));) \
		echo '')


# Documentation targets
# ---------------------------------------------------------------------------
DOC_TARGETS := xmldocs latexdocs pdfdocs htmldocs epubdocs cleandocs \
	       linkcheckdocs dochelp refcheckdocs
PHONY += $(DOC_TARGETS)
$(DOC_TARGETS): scripts_basic FORCE
	$(Q)$(MAKE) $(build)=Documentation $@

else # KBUILD_EXTMOD

###
# External module support.
# When building external modules the kernel used as basis is considered
# read-only, and no consistency checks are made and the make
# system is not used on the basis kernel. If updates are required
# in the basis kernel ordinary make commands (without M=...) must
# be used.
#
# The following are the only valid targets when building external
# modules.
# make M=dir clean     Delete all automatically generated files
# make M=dir modules   Make all modules in specified dir
# make M=dir	       Same as 'make M=dir modules'
# make M=dir modules_install
#                      Install the modules built in the module directory
#                      Assumes install directory is already created

# We are always building modules
KBUILD_MODULES := 1
PHONY += crmodverdir
crmodverdir:
	$(cmd_crmodverdir)

PHONY += $(objtree)/Module.symvers
$(objtree)/Module.symvers:
	@test -e $(objtree)/Module.symvers || ( \
	echo; \
	echo "  WARNING: Symbol version dump $(objtree)/Module.symvers"; \
	echo "           is missing; modules will have no dependencies and modversions."; \
	echo )

module-dirs := $(addprefix _module_,$(KBUILD_EXTMOD))
PHONY += $(module-dirs) modules
$(module-dirs): crmodverdir $(objtree)/Module.symvers
	$(Q)$(MAKE) $(build)=$(patsubst _module_%,%,$@)

modules: $(module-dirs)
	@$(kecho) '  Building modules, stage 2.';
	$(Q)$(MAKE) -f $(srctree)/scripts/Makefile.modpost

PHONY += modules_install
modules_install: _emodinst_ _emodinst_post

install-dir := $(if $(INSTALL_MOD_DIR),$(INSTALL_MOD_DIR),extra)
PHONY += _emodinst_
_emodinst_:
	$(Q)mkdir -p $(MODLIB)/$(install-dir)
	$(Q)$(MAKE) -f $(srctree)/scripts/Makefile.modinst

PHONY += _emodinst_post
_emodinst_post: _emodinst_
	$(call cmd,depmod)

clean-dirs := $(addprefix _clean_,$(KBUILD_EXTMOD))

PHONY += $(clean-dirs) clean
$(clean-dirs):
	$(Q)$(MAKE) $(clean)=$(patsubst _clean_%,%,$@)

clean:	rm-dirs := $(MODVERDIR)
clean: rm-files := $(KBUILD_EXTMOD)/Module.symvers

PHONY += help
help:
	@echo  '  Building external modules.'
	@echo  '  Syntax: make -C path/to/kernel/src M=$$PWD target'
	@echo  ''
	@echo  '  modules         - default target, build the module(s)'
	@echo  '  modules_install - install the module'
	@echo  '  clean           - remove generated files in module directory only'
	@echo  ''

# Dummies...
PHONY += prepare scripts
prepare: ;
scripts: ;
endif # KBUILD_EXTMOD

clean: $(clean-dirs)
	$(call cmd,rmdirs)
	$(call cmd,rmfiles)
	@find $(if $(KBUILD_EXTMOD), $(KBUILD_EXTMOD), .) $(RCS_FIND_IGNORE) \
		\( -name '*.[aios]' -o -name '*.ko' -o -name '.*.cmd' \
		-o -name '*.ko.*' -o -name '*.dtb' -o -name '*.dtb.S' \
		-o -name '*.dwo' -o -name '*.lst' \
		-o -name '*.su'  \
		-o -name '.*.d' -o -name '.*.tmp' -o -name '*.mod.c' \
		-o -name '*.symtypes' -o -name 'modules.order' \
		-o -name modules.builtin -o -name '.tmp_*.o.*' \
		-o -name .cache.mk \
		-o -name '*.c.[012]*.*' \
		-o -name '*.ll' \
		-o -name '*.gcno' \) -type f -print | xargs rm -f

# Generate tags for editors
# ---------------------------------------------------------------------------
quiet_cmd_tags = GEN     $@
      cmd_tags = $(CONFIG_SHELL) $(srctree)/scripts/tags.sh $@

tags TAGS cscope gtags: FORCE
	$(call cmd,tags)

# Scripts to check various things for consistency
# ---------------------------------------------------------------------------

PHONY += includecheck versioncheck coccicheck namespacecheck export_report

includecheck:
	find $(srctree)/* $(RCS_FIND_IGNORE) \
		-name '*.[hcS]' -type f -print | sort \
		| xargs $(PERL) -w $(srctree)/scripts/checkincludes.pl

versioncheck:
	find $(srctree)/* $(RCS_FIND_IGNORE) \
		-name '*.[hcS]' -type f -print | sort \
		| xargs $(PERL) -w $(srctree)/scripts/checkversion.pl

coccicheck:
	$(Q)$(CONFIG_SHELL) $(srctree)/scripts/$@

namespacecheck:
	$(PERL) $(srctree)/scripts/namespace.pl

export_report:
	$(PERL) $(srctree)/scripts/export_report.pl

endif #ifeq ($(config-targets),1)
endif #ifeq ($(mixed-targets),1)

PHONY += checkstack kernelrelease kernelversion image_name

# UML needs a little special treatment here.  It wants to use the host
# toolchain, so needs $(SUBARCH) passed to checkstack.pl.  Everyone
# else wants $(ARCH), including people doing cross-builds, which means
# that $(SUBARCH) doesn't work here.
ifeq ($(ARCH), um)
CHECKSTACK_ARCH := $(SUBARCH)
else
CHECKSTACK_ARCH := $(ARCH)
endif
checkstack:
	$(OBJDUMP) -d vmlinux $$(find . -name '*.ko') | \
	$(PERL) $(src)/scripts/checkstack.pl $(CHECKSTACK_ARCH)

kernelrelease:
	@echo "$(KERNELVERSION)$$($(CONFIG_SHELL) $(srctree)/scripts/setlocalversion $(srctree))"

kernelversion:
	@echo $(KERNELVERSION)

image_name:
	@echo $(KBUILD_IMAGE)

# Clear a bunch of variables before executing the submake
tools/: FORCE
	$(Q)mkdir -p $(objtree)/tools
	$(Q)$(MAKE) LDFLAGS= MAKEFLAGS="$(tools_silent) $(filter --j% -j,$(MAKEFLAGS))" O=$(abspath $(objtree)) subdir=tools -C $(src)/tools/

tools/%: FORCE
	$(Q)mkdir -p $(objtree)/tools
	$(Q)$(MAKE) LDFLAGS= MAKEFLAGS="$(tools_silent) $(filter --j% -j,$(MAKEFLAGS))" O=$(abspath $(objtree)) subdir=tools -C $(src)/tools/ $*

# Single targets
# ---------------------------------------------------------------------------
# Single targets are compatible with:
# - build with mixed source and output
# - build with separate output dir 'make O=...'
# - external modules
#
#  target-dir => where to store outputfile
#  build-dir  => directory in kernel source tree to use

ifeq ($(KBUILD_EXTMOD),)
        build-dir  = $(patsubst %/,%,$(dir $@))
        target-dir = $(dir $@)
else
        zap-slash=$(filter-out .,$(patsubst %/,%,$(dir $@)))
        build-dir  = $(KBUILD_EXTMOD)$(if $(zap-slash),/$(zap-slash))
        target-dir = $(if $(KBUILD_EXTMOD),$(dir $<),$(dir $@))
endif

%.s: %.c prepare scripts FORCE
	$(Q)$(MAKE) $(build)=$(build-dir) $(target-dir)$(notdir $@)
%.i: %.c prepare scripts FORCE
	$(Q)$(MAKE) $(build)=$(build-dir) $(target-dir)$(notdir $@)
%.o: %.c prepare scripts FORCE
	$(Q)$(MAKE) $(build)=$(build-dir) $(target-dir)$(notdir $@)
%.lst: %.c prepare scripts FORCE
	$(Q)$(MAKE) $(build)=$(build-dir) $(target-dir)$(notdir $@)
%.s: %.S prepare scripts FORCE
	$(Q)$(MAKE) $(build)=$(build-dir) $(target-dir)$(notdir $@)
%.o: %.S prepare scripts FORCE
	$(Q)$(MAKE) $(build)=$(build-dir) $(target-dir)$(notdir $@)
%.symtypes: %.c prepare scripts FORCE
	$(Q)$(MAKE) $(build)=$(build-dir) $(target-dir)$(notdir $@)
%.ll: %.c prepare scripts FORCE
	$(Q)$(MAKE) $(build)=$(build-dir) $(target-dir)$(notdir $@)

# Modules
/: prepare scripts FORCE
	$(cmd_crmodverdir)
	$(Q)$(MAKE) KBUILD_MODULES=$(if $(CONFIG_MODULES),1) \
	$(build)=$(build-dir)
# Make sure the latest headers are built for Documentation
Documentation/ samples/: headers_install
%/: prepare scripts FORCE
	$(cmd_crmodverdir)
	$(Q)$(MAKE) KBUILD_MODULES=$(if $(CONFIG_MODULES),1) \
	$(build)=$(build-dir)
%.ko: prepare scripts FORCE
	$(cmd_crmodverdir)
	$(Q)$(MAKE) KBUILD_MODULES=$(if $(CONFIG_MODULES),1)   \
	$(build)=$(build-dir) $(@:.ko=.o)
	$(Q)$(MAKE) -f $(srctree)/scripts/Makefile.modpost

# FIXME Should go into a make.lib or something
# ===========================================================================

quiet_cmd_rmdirs = $(if $(wildcard $(rm-dirs)),CLEAN   $(wildcard $(rm-dirs)))
      cmd_rmdirs = rm -rf $(rm-dirs)

quiet_cmd_rmfiles = $(if $(wildcard $(rm-files)),CLEAN   $(wildcard $(rm-files)))
      cmd_rmfiles = rm -f $(rm-files)

# Run depmod only if we have System.map and depmod is executable
quiet_cmd_depmod = DEPMOD  $(KERNELRELEASE)
      cmd_depmod = $(CONFIG_SHELL) $(srctree)/scripts/depmod.sh $(DEPMOD) \
                   $(KERNELRELEASE) "$(patsubst y,_,$(CONFIG_HAVE_UNDERSCORE_SYMBOL_PREFIX))"

# Create temporary dir for module support files
# clean it up only when building all modules
cmd_crmodverdir = $(Q)mkdir -p $(MODVERDIR) \
                  $(if $(KBUILD_MODULES),; rm -f $(MODVERDIR)/*)

# read all saved command lines

cmd_files := $(wildcard .*.cmd $(foreach f,$(sort $(targets)),$(dir $(f)).$(notdir $(f)).cmd))

ifneq ($(cmd_files),)
  $(cmd_files): ;	# Do not try to update included dependency files
  include $(cmd_files)
endif

endif	# skip-makefile

PHONY += FORCE
FORCE:

# Declare the contents of the .PHONY variable as phony.  We keep that
# information in a variable so we can use it in if_changed and friends.
.PHONY: $(PHONY)<|MERGE_RESOLUTION|>--- conflicted
+++ resolved
@@ -1,15 +1,9 @@
 # SPDX-License-Identifier: GPL-2.0
 VERSION = 4
 PATCHLEVEL = 15
-<<<<<<< HEAD
-SUBLEVEL = 11
+SUBLEVEL = 12
 EXTRAVERSION = -zen
 NAME = Supercritical Solace
-=======
-SUBLEVEL = 12
-EXTRAVERSION =
-NAME = Fearless Coyote
->>>>>>> cfc8d40b
 
 # *DOCUMENTATION*
 # To see a list of typical targets execute "make help"
