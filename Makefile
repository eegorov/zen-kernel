# SPDX-License-Identifier: GPL-2.0
VERSION = 5
PATCHLEVEL = 16
<<<<<<< HEAD
SUBLEVEL = 5
EXTRAVERSION = -zen
NAME = Super Popcorn Galaxy
=======
SUBLEVEL = 7
EXTRAVERSION =
NAME = Gobble Gobble
>>>>>>> a8d80f1f

# *DOCUMENTATION*
# To see a list of typical targets execute "make help"
# More info can be located in ./README
# Comments in this file are targeted only to the developer, do not
# expect to learn how to build the kernel reading this file.

$(if $(filter __%, $(MAKECMDGOALS)), \
	$(error targets prefixed with '__' are only for internal use))

# That's our default target when none is given on the command line
PHONY := __all
__all:

# We are using a recursive build, so we need to do a little thinking
# to get the ordering right.
#
# Most importantly: sub-Makefiles should only ever modify files in
# their own directory. If in some directory we have a dependency on
# a file in another dir (which doesn't happen often, but it's often
# unavoidable when linking the built-in.a targets which finally
# turn into vmlinux), we will call a sub make in that other dir, and
# after that we are sure that everything which is in that other dir
# is now up to date.
#
# The only cases where we need to modify files which have global
# effects are thus separated out and done before the recursive
# descending is started. They are now explicitly listed as the
# prepare rule.

ifneq ($(sub_make_done),1)

# Do not use make's built-in rules and variables
# (this increases performance and avoids hard-to-debug behaviour)
MAKEFLAGS += -rR

# Avoid funny character set dependencies
unexport LC_ALL
LC_COLLATE=C
LC_NUMERIC=C
export LC_COLLATE LC_NUMERIC

# Avoid interference with shell env settings
unexport GREP_OPTIONS

# Beautify output
# ---------------------------------------------------------------------------
#
# Normally, we echo the whole command before executing it. By making
# that echo $($(quiet)$(cmd)), we now have the possibility to set
# $(quiet) to choose other forms of output instead, e.g.
#
#         quiet_cmd_cc_o_c = Compiling $(RELDIR)/$@
#         cmd_cc_o_c       = $(CC) $(c_flags) -c -o $@ $<
#
# If $(quiet) is empty, the whole command will be printed.
# If it is set to "quiet_", only the short version will be printed.
# If it is set to "silent_", nothing will be printed at all, since
# the variable $(silent_cmd_cc_o_c) doesn't exist.
#
# A simple variant is to prefix commands with $(Q) - that's useful
# for commands that shall be hidden in non-verbose mode.
#
#	$(Q)ln $@ :<
#
# If KBUILD_VERBOSE equals 0 then the above command will be hidden.
# If KBUILD_VERBOSE equals 1 then the above command is displayed.
# If KBUILD_VERBOSE equals 2 then give the reason why each target is rebuilt.
#
# To put more focus on warnings, be less verbose as default
# Use 'make V=1' to see the full commands

ifeq ("$(origin V)", "command line")
  KBUILD_VERBOSE = $(V)
endif
ifndef KBUILD_VERBOSE
  KBUILD_VERBOSE = 0
endif

ifeq ($(KBUILD_VERBOSE),1)
  quiet =
  Q =
else
  quiet=quiet_
  Q = @
endif

# If the user is running make -s (silent mode), suppress echoing of
# commands

ifneq ($(findstring s,$(filter-out --%,$(MAKEFLAGS))),)
  quiet=silent_
  KBUILD_VERBOSE = 0
endif

export quiet Q KBUILD_VERBOSE

# Call a source code checker (by default, "sparse") as part of the
# C compilation.
#
# Use 'make C=1' to enable checking of only re-compiled files.
# Use 'make C=2' to enable checking of *all* source files, regardless
# of whether they are re-compiled or not.
#
# See the file "Documentation/dev-tools/sparse.rst" for more details,
# including where to get the "sparse" utility.

ifeq ("$(origin C)", "command line")
  KBUILD_CHECKSRC = $(C)
endif
ifndef KBUILD_CHECKSRC
  KBUILD_CHECKSRC = 0
endif

export KBUILD_CHECKSRC

# Use make M=dir or set the environment variable KBUILD_EXTMOD to specify the
# directory of external module to build. Setting M= takes precedence.
ifeq ("$(origin M)", "command line")
  KBUILD_EXTMOD := $(M)
endif

$(if $(word 2, $(KBUILD_EXTMOD)), \
	$(error building multiple external modules is not supported))

# Remove trailing slashes
ifneq ($(filter %/, $(KBUILD_EXTMOD)),)
KBUILD_EXTMOD := $(shell dirname $(KBUILD_EXTMOD).)
endif

export KBUILD_EXTMOD

# Kbuild will save output files in the current working directory.
# This does not need to match to the root of the kernel source tree.
#
# For example, you can do this:
#
#  cd /dir/to/store/output/files; make -f /dir/to/kernel/source/Makefile
#
# If you want to save output files in a different location, there are
# two syntaxes to specify it.
#
# 1) O=
# Use "make O=dir/to/store/output/files/"
#
# 2) Set KBUILD_OUTPUT
# Set the environment variable KBUILD_OUTPUT to point to the output directory.
# export KBUILD_OUTPUT=dir/to/store/output/files/; make
#
# The O= assignment takes precedence over the KBUILD_OUTPUT environment
# variable.

# Do we want to change the working directory?
ifeq ("$(origin O)", "command line")
  KBUILD_OUTPUT := $(O)
endif

ifneq ($(KBUILD_OUTPUT),)
# Make's built-in functions such as $(abspath ...), $(realpath ...) cannot
# expand a shell special character '~'. We use a somewhat tedious way here.
abs_objtree := $(shell mkdir -p $(KBUILD_OUTPUT) && cd $(KBUILD_OUTPUT) && pwd)
$(if $(abs_objtree),, \
     $(error failed to create output directory "$(KBUILD_OUTPUT)"))

# $(realpath ...) resolves symlinks
abs_objtree := $(realpath $(abs_objtree))
else
abs_objtree := $(CURDIR)
endif # ifneq ($(KBUILD_OUTPUT),)

ifeq ($(abs_objtree),$(CURDIR))
# Suppress "Entering directory ..." unless we are changing the work directory.
MAKEFLAGS += --no-print-directory
else
need-sub-make := 1
endif

this-makefile := $(lastword $(MAKEFILE_LIST))
abs_srctree := $(realpath $(dir $(this-makefile)))

ifneq ($(words $(subst :, ,$(abs_srctree))), 1)
$(error source directory cannot contain spaces or colons)
endif

ifneq ($(abs_srctree),$(abs_objtree))
# Look for make include files relative to root of kernel src
#
# --included-dir is added for backward compatibility, but you should not rely on
# it. Please add $(srctree)/ prefix to include Makefiles in the source tree.
MAKEFLAGS += --include-dir=$(abs_srctree)
endif

ifneq ($(filter 3.%,$(MAKE_VERSION)),)
# 'MAKEFLAGS += -rR' does not immediately become effective for GNU Make 3.x
# We need to invoke sub-make to avoid implicit rules in the top Makefile.
need-sub-make := 1
# Cancel implicit rules for this Makefile.
$(this-makefile): ;
endif

export abs_srctree abs_objtree
export sub_make_done := 1

ifeq ($(need-sub-make),1)

PHONY += $(MAKECMDGOALS) __sub-make

$(filter-out $(this-makefile), $(MAKECMDGOALS)) __all: __sub-make
	@:

# Invoke a second make in the output directory, passing relevant variables
__sub-make:
	$(Q)$(MAKE) -C $(abs_objtree) -f $(abs_srctree)/Makefile $(MAKECMDGOALS)

endif # need-sub-make
endif # sub_make_done

# We process the rest of the Makefile if this is the final invocation of make
ifeq ($(need-sub-make),)

# Do not print "Entering directory ...",
# but we want to display it when entering to the output directory
# so that IDEs/editors are able to understand relative filenames.
MAKEFLAGS += --no-print-directory

ifeq ($(abs_srctree),$(abs_objtree))
        # building in the source tree
        srctree := .
	building_out_of_srctree :=
else
        ifeq ($(abs_srctree)/,$(dir $(abs_objtree)))
                # building in a subdirectory of the source tree
                srctree := ..
        else
                srctree := $(abs_srctree)
        endif
	building_out_of_srctree := 1
endif

ifneq ($(KBUILD_ABS_SRCTREE),)
srctree := $(abs_srctree)
endif

objtree		:= .
VPATH		:= $(srctree)

export building_out_of_srctree srctree objtree VPATH

# To make sure we do not include .config for any of the *config targets
# catch them early, and hand them over to scripts/kconfig/Makefile
# It is allowed to specify more targets when calling make, including
# mixing *config targets and build targets.
# For example 'make oldconfig all'.
# Detect when mixed targets is specified, and make a second invocation
# of make so .config is not included in this case either (for *config).

version_h := include/generated/uapi/linux/version.h

clean-targets := %clean mrproper cleandocs
no-dot-config-targets := $(clean-targets) \
			 cscope gtags TAGS tags help% %docs check% coccicheck \
			 $(version_h) headers headers_% archheaders archscripts \
			 %asm-generic kernelversion %src-pkg dt_binding_check \
			 outputmakefile
# Installation targets should not require compiler. Unfortunately, vdso_install
# is an exception where build artifacts may be updated. This must be fixed.
no-compiler-targets := $(no-dot-config-targets) install dtbs_install \
			headers_install modules_install kernelrelease image_name
no-sync-config-targets := $(no-dot-config-targets) %install kernelrelease \
			  image_name
single-targets := %.a %.i %.ko %.lds %.ll %.lst %.mod %.o %.s %.symtypes %/

config-build	:=
mixed-build	:=
need-config	:= 1
need-compiler	:= 1
may-sync-config	:= 1
single-build	:=

ifneq ($(filter $(no-dot-config-targets), $(MAKECMDGOALS)),)
	ifeq ($(filter-out $(no-dot-config-targets), $(MAKECMDGOALS)),)
		need-config :=
	endif
endif

ifneq ($(filter $(no-compiler-targets), $(MAKECMDGOALS)),)
	ifeq ($(filter-out $(no-compiler-targets), $(MAKECMDGOALS)),)
		need-compiler :=
	endif
endif

ifneq ($(filter $(no-sync-config-targets), $(MAKECMDGOALS)),)
	ifeq ($(filter-out $(no-sync-config-targets), $(MAKECMDGOALS)),)
		may-sync-config :=
	endif
endif

ifneq ($(KBUILD_EXTMOD),)
	may-sync-config :=
endif

ifeq ($(KBUILD_EXTMOD),)
        ifneq ($(filter %config,$(MAKECMDGOALS)),)
		config-build := 1
                ifneq ($(words $(MAKECMDGOALS)),1)
			mixed-build := 1
                endif
        endif
endif

# We cannot build single targets and the others at the same time
ifneq ($(filter $(single-targets), $(MAKECMDGOALS)),)
	single-build := 1
	ifneq ($(filter-out $(single-targets), $(MAKECMDGOALS)),)
		mixed-build := 1
	endif
endif

# For "make -j clean all", "make -j mrproper defconfig all", etc.
ifneq ($(filter $(clean-targets),$(MAKECMDGOALS)),)
        ifneq ($(filter-out $(clean-targets),$(MAKECMDGOALS)),)
		mixed-build := 1
        endif
endif

# install and modules_install need also be processed one by one
ifneq ($(filter install,$(MAKECMDGOALS)),)
        ifneq ($(filter modules_install,$(MAKECMDGOALS)),)
		mixed-build := 1
        endif
endif

ifdef mixed-build
# ===========================================================================
# We're called with mixed targets (*config and build targets).
# Handle them one by one.

PHONY += $(MAKECMDGOALS) __build_one_by_one

$(MAKECMDGOALS): __build_one_by_one
	@:

__build_one_by_one:
	$(Q)set -e; \
	for i in $(MAKECMDGOALS); do \
		$(MAKE) -f $(srctree)/Makefile $$i; \
	done

else # !mixed-build

include $(srctree)/scripts/Kbuild.include

# Read KERNELRELEASE from include/config/kernel.release (if it exists)
KERNELRELEASE = $(shell cat include/config/kernel.release 2> /dev/null)
KERNELVERSION = $(VERSION)$(if $(PATCHLEVEL),.$(PATCHLEVEL)$(if $(SUBLEVEL),.$(SUBLEVEL)))$(EXTRAVERSION)
export VERSION PATCHLEVEL SUBLEVEL KERNELRELEASE KERNELVERSION

include $(srctree)/scripts/subarch.include

# Cross compiling and selecting different set of gcc/bin-utils
# ---------------------------------------------------------------------------
#
# When performing cross compilation for other architectures ARCH shall be set
# to the target architecture. (See arch/* for the possibilities).
# ARCH can be set during invocation of make:
# make ARCH=ia64
# Another way is to have ARCH set in the environment.
# The default ARCH is the host where make is executed.

# CROSS_COMPILE specify the prefix used for all executables used
# during compilation. Only gcc and related bin-utils executables
# are prefixed with $(CROSS_COMPILE).
# CROSS_COMPILE can be set on the command line
# make CROSS_COMPILE=ia64-linux-
# Alternatively CROSS_COMPILE can be set in the environment.
# Default value for CROSS_COMPILE is not to prefix executables
# Note: Some architectures assign CROSS_COMPILE in their arch/*/Makefile
ARCH		?= $(SUBARCH)

# Architecture as present in compile.h
UTS_MACHINE 	:= $(ARCH)
SRCARCH 	:= $(ARCH)

# Additional ARCH settings for x86
ifeq ($(ARCH),i386)
        SRCARCH := x86
endif
ifeq ($(ARCH),x86_64)
        SRCARCH := x86
endif

# Additional ARCH settings for sparc
ifeq ($(ARCH),sparc32)
       SRCARCH := sparc
endif
ifeq ($(ARCH),sparc64)
       SRCARCH := sparc
endif

# Additional ARCH settings for parisc
ifeq ($(ARCH),parisc64)
       SRCARCH := parisc
endif

export cross_compiling :=
ifneq ($(SRCARCH),$(SUBARCH))
cross_compiling := 1
endif

KCONFIG_CONFIG	?= .config
export KCONFIG_CONFIG

# SHELL used by kbuild
CONFIG_SHELL := sh

HOST_LFS_CFLAGS := $(shell getconf LFS_CFLAGS 2>/dev/null)
HOST_LFS_LDFLAGS := $(shell getconf LFS_LDFLAGS 2>/dev/null)
HOST_LFS_LIBS := $(shell getconf LFS_LIBS 2>/dev/null)

ifneq ($(LLVM),)
HOSTCC	= clang
HOSTCXX	= clang++
else
HOSTCC	= gcc
HOSTCXX	= g++
endif

export KBUILD_USERCFLAGS := -Wall -Wmissing-prototypes -Wstrict-prototypes \
			      -O2 -fomit-frame-pointer -std=gnu89
export KBUILD_USERLDFLAGS :=

KBUILD_HOSTCFLAGS   := $(KBUILD_USERCFLAGS) $(HOST_LFS_CFLAGS) $(HOSTCFLAGS)
KBUILD_HOSTCXXFLAGS := -Wall -O2 $(HOST_LFS_CFLAGS) $(HOSTCXXFLAGS)
KBUILD_HOSTLDFLAGS  := $(HOST_LFS_LDFLAGS) $(HOSTLDFLAGS)
KBUILD_HOSTLDLIBS   := $(HOST_LFS_LIBS) $(HOSTLDLIBS)

# Make variables (CC, etc...)
CPP		= $(CC) -E
ifneq ($(LLVM),)
CC		= clang
LD		= ld.lld
AR		= llvm-ar
NM		= llvm-nm
OBJCOPY		= llvm-objcopy
OBJDUMP		= llvm-objdump
READELF		= llvm-readelf
STRIP		= llvm-strip
else
CC		= $(CROSS_COMPILE)gcc
LD		= $(CROSS_COMPILE)ld
AR		= $(CROSS_COMPILE)ar
NM		= $(CROSS_COMPILE)nm
OBJCOPY		= $(CROSS_COMPILE)objcopy
OBJDUMP		= $(CROSS_COMPILE)objdump
READELF		= $(CROSS_COMPILE)readelf
STRIP		= $(CROSS_COMPILE)strip
endif
PAHOLE		= pahole
RESOLVE_BTFIDS	= $(objtree)/tools/bpf/resolve_btfids/resolve_btfids
LEX		= flex
YACC		= bison
AWK		= awk
INSTALLKERNEL  := installkernel
DEPMOD		= depmod
PERL		= perl
PYTHON3		= python3
CHECK		= sparse
BASH		= bash
KGZIP		= gzip
KBZIP2		= bzip2
KLZOP		= lzop
LZMA		= lzma
LZ4		= lz4c
XZ		= xz
ZSTD		= zstd

PAHOLE_FLAGS	= $(shell PAHOLE=$(PAHOLE) $(srctree)/scripts/pahole-flags.sh)

CHECKFLAGS     := -D__linux__ -Dlinux -D__STDC__ -Dunix -D__unix__ \
		  -Wbitwise -Wno-return-void -Wno-unknown-attribute $(CF)
NOSTDINC_FLAGS :=
CFLAGS_MODULE   =
AFLAGS_MODULE   =
LDFLAGS_MODULE  =
CFLAGS_KERNEL	=
AFLAGS_KERNEL	=
LDFLAGS_vmlinux =

# Use USERINCLUDE when you must reference the UAPI directories only.
USERINCLUDE    := \
		-I$(srctree)/arch/$(SRCARCH)/include/uapi \
		-I$(objtree)/arch/$(SRCARCH)/include/generated/uapi \
		-I$(srctree)/include/uapi \
		-I$(objtree)/include/generated/uapi \
                -include $(srctree)/include/linux/compiler-version.h \
                -include $(srctree)/include/linux/kconfig.h

# Use LINUXINCLUDE when you must reference the include/ directory.
# Needed to be compatible with the O= option
LINUXINCLUDE    := \
		-I$(srctree)/arch/$(SRCARCH)/include \
		-I$(objtree)/arch/$(SRCARCH)/include/generated \
		$(if $(building_out_of_srctree),-I$(srctree)/include) \
		-I$(objtree)/include \
		$(USERINCLUDE)

KBUILD_AFLAGS   := -D__ASSEMBLY__ -fno-PIE
KBUILD_CFLAGS   := -Wall -Wundef -Werror=strict-prototypes -Wno-trigraphs \
		   -fno-strict-aliasing -fno-common -fshort-wchar -fno-PIE \
		   -Werror=implicit-function-declaration -Werror=implicit-int \
		   -Werror=return-type -Wno-format-security \
		   -std=gnu89
KBUILD_CPPFLAGS := -D__KERNEL__
KBUILD_AFLAGS_KERNEL :=
KBUILD_CFLAGS_KERNEL :=
KBUILD_AFLAGS_MODULE  := -DMODULE
KBUILD_CFLAGS_MODULE  := -DMODULE
KBUILD_LDFLAGS_MODULE :=
KBUILD_LDFLAGS :=
CLANG_FLAGS :=

export ARCH SRCARCH CONFIG_SHELL BASH HOSTCC KBUILD_HOSTCFLAGS CROSS_COMPILE LD CC
export CPP AR NM STRIP OBJCOPY OBJDUMP READELF PAHOLE RESOLVE_BTFIDS LEX YACC AWK INSTALLKERNEL
export PERL PYTHON3 CHECK CHECKFLAGS MAKE UTS_MACHINE HOSTCXX
export KGZIP KBZIP2 KLZOP LZMA LZ4 XZ ZSTD
export KBUILD_HOSTCXXFLAGS KBUILD_HOSTLDFLAGS KBUILD_HOSTLDLIBS LDFLAGS_MODULE

export KBUILD_CPPFLAGS NOSTDINC_FLAGS LINUXINCLUDE OBJCOPYFLAGS KBUILD_LDFLAGS
export KBUILD_CFLAGS CFLAGS_KERNEL CFLAGS_MODULE
export KBUILD_AFLAGS AFLAGS_KERNEL AFLAGS_MODULE
export KBUILD_AFLAGS_MODULE KBUILD_CFLAGS_MODULE KBUILD_LDFLAGS_MODULE
export KBUILD_AFLAGS_KERNEL KBUILD_CFLAGS_KERNEL
export PAHOLE_FLAGS

# Files to ignore in find ... statements

export RCS_FIND_IGNORE := \( -name SCCS -o -name BitKeeper -o -name .svn -o    \
			  -name CVS -o -name .pc -o -name .hg -o -name .git \) \
			  -prune -o
export RCS_TAR_IGNORE := --exclude SCCS --exclude BitKeeper --exclude .svn \
			 --exclude CVS --exclude .pc --exclude .hg --exclude .git

# ===========================================================================
# Rules shared between *config targets and build targets

# Basic helpers built in scripts/basic/
PHONY += scripts_basic
scripts_basic:
	$(Q)$(MAKE) $(build)=scripts/basic

PHONY += outputmakefile
ifdef building_out_of_srctree
# Before starting out-of-tree build, make sure the source tree is clean.
# outputmakefile generates a Makefile in the output directory, if using a
# separate output directory. This allows convenient use of make in the
# output directory.
# At the same time when output Makefile generated, generate .gitignore to
# ignore whole output directory

quiet_cmd_makefile = GEN     Makefile
      cmd_makefile = { \
	echo "\# Automatically generated by $(srctree)/Makefile: don't edit"; \
	echo "include $(srctree)/Makefile"; \
	} > Makefile

outputmakefile:
	$(Q)if [ -f $(srctree)/.config -o \
		 -d $(srctree)/include/config -o \
		 -d $(srctree)/arch/$(SRCARCH)/include/generated ]; then \
		echo >&2 "***"; \
		echo >&2 "*** The source tree is not clean, please run 'make$(if $(findstring command line, $(origin ARCH)), ARCH=$(ARCH)) mrproper'"; \
		echo >&2 "*** in $(abs_srctree)";\
		echo >&2 "***"; \
		false; \
	fi
	$(Q)ln -fsn $(srctree) source
	$(call cmd,makefile)
	$(Q)test -e .gitignore || \
	{ echo "# this is build directory, ignore it"; echo "*"; } > .gitignore
endif

# The expansion should be delayed until arch/$(SRCARCH)/Makefile is included.
# Some architectures define CROSS_COMPILE in arch/$(SRCARCH)/Makefile.
# CC_VERSION_TEXT is referenced from Kconfig (so it needs export),
# and from include/config/auto.conf.cmd to detect the compiler upgrade.
CC_VERSION_TEXT = $(subst $(pound),,$(shell LC_ALL=C $(CC) --version 2>/dev/null | head -n 1))

ifneq ($(findstring clang,$(CC_VERSION_TEXT)),)
include $(srctree)/scripts/Makefile.clang
endif

# Include this also for config targets because some architectures need
# cc-cross-prefix to determine CROSS_COMPILE.
ifdef need-compiler
include $(srctree)/scripts/Makefile.compiler
endif

ifdef config-build
# ===========================================================================
# *config targets only - make sure prerequisites are updated, and descend
# in scripts/kconfig to make the *config target

# Read arch specific Makefile to set KBUILD_DEFCONFIG as needed.
# KBUILD_DEFCONFIG may point out an alternative default configuration
# used for 'make defconfig'
include $(srctree)/arch/$(SRCARCH)/Makefile
export KBUILD_DEFCONFIG KBUILD_KCONFIG CC_VERSION_TEXT

config: outputmakefile scripts_basic FORCE
	$(Q)$(MAKE) $(build)=scripts/kconfig $@

%config: outputmakefile scripts_basic FORCE
	$(Q)$(MAKE) $(build)=scripts/kconfig $@

else #!config-build
# ===========================================================================
# Build targets only - this includes vmlinux, arch specific targets, clean
# targets and others. In general all targets except *config targets.

# If building an external module we do not care about the all: rule
# but instead __all depend on modules
PHONY += all
ifeq ($(KBUILD_EXTMOD),)
__all: all
else
__all: modules
endif

# Decide whether to build built-in, modular, or both.
# Normally, just do built-in.

KBUILD_MODULES :=
KBUILD_BUILTIN := 1

# If we have only "make modules", don't compile built-in objects.
ifeq ($(MAKECMDGOALS),modules)
  KBUILD_BUILTIN :=
endif

# If we have "make <whatever> modules", compile modules
# in addition to whatever we do anyway.
# Just "make" or "make all" shall build modules as well

ifneq ($(filter all modules nsdeps %compile_commands.json clang-%,$(MAKECMDGOALS)),)
  KBUILD_MODULES := 1
endif

ifeq ($(MAKECMDGOALS),)
  KBUILD_MODULES := 1
endif

export KBUILD_MODULES KBUILD_BUILTIN

ifdef need-config
include include/config/auto.conf
endif

ifeq ($(KBUILD_EXTMOD),)
# Objects we will link into vmlinux / subdirs we need to visit
core-y		:= init/ usr/ arch/$(SRCARCH)/
drivers-y	:= drivers/ sound/
drivers-$(CONFIG_SAMPLES) += samples/
drivers-$(CONFIG_NET) += net/
drivers-y	+= virt/
libs-y		:= lib/
endif # KBUILD_EXTMOD

# The all: target is the default when no target is given on the
# command line.
# This allow a user to issue only 'make' to build a kernel including modules
# Defaults to vmlinux, but the arch makefile usually adds further targets
all: vmlinux

CFLAGS_GCOV	:= -fprofile-arcs -ftest-coverage
ifdef CONFIG_CC_IS_GCC
CFLAGS_GCOV	+= -fno-tree-loop-im
endif
export CFLAGS_GCOV

# The arch Makefiles can override CC_FLAGS_FTRACE. We may also append it later.
ifdef CONFIG_FUNCTION_TRACER
  CC_FLAGS_FTRACE := -pg
endif

ifdef CONFIG_CC_IS_GCC
RETPOLINE_CFLAGS	:= $(call cc-option,-mindirect-branch=thunk-extern -mindirect-branch-register)
RETPOLINE_VDSO_CFLAGS	:= $(call cc-option,-mindirect-branch=thunk-inline -mindirect-branch-register)
endif
ifdef CONFIG_CC_IS_CLANG
RETPOLINE_CFLAGS	:= -mretpoline-external-thunk
RETPOLINE_VDSO_CFLAGS	:= -mretpoline
endif
export RETPOLINE_CFLAGS
export RETPOLINE_VDSO_CFLAGS

include $(srctree)/arch/$(SRCARCH)/Makefile

ifdef need-config
ifdef may-sync-config
# Read in dependencies to all Kconfig* files, make sure to run syncconfig if
# changes are detected. This should be included after arch/$(SRCARCH)/Makefile
# because some architectures define CROSS_COMPILE there.
include include/config/auto.conf.cmd

$(KCONFIG_CONFIG):
	@echo >&2 '***'
	@echo >&2 '*** Configuration file "$@" not found!'
	@echo >&2 '***'
	@echo >&2 '*** Please run some configurator (e.g. "make oldconfig" or'
	@echo >&2 '*** "make menuconfig" or "make xconfig").'
	@echo >&2 '***'
	@/bin/false

# The actual configuration files used during the build are stored in
# include/generated/ and include/config/. Update them if .config is newer than
# include/config/auto.conf (which mirrors .config).
#
# This exploits the 'multi-target pattern rule' trick.
# The syncconfig should be executed only once to make all the targets.
# (Note: use the grouped target '&:' when we bump to GNU Make 4.3)
#
# Do not use $(call cmd,...) here. That would suppress prompts from syncconfig,
# so you cannot notice that Kconfig is waiting for the user input.
%/config/auto.conf %/config/auto.conf.cmd %/generated/autoconf.h: $(KCONFIG_CONFIG)
	$(Q)$(kecho) "  SYNC    $@"
	$(Q)$(MAKE) -f $(srctree)/Makefile syncconfig
else # !may-sync-config
# External modules and some install targets need include/generated/autoconf.h
# and include/config/auto.conf but do not care if they are up-to-date.
# Use auto.conf to trigger the test
PHONY += include/config/auto.conf

include/config/auto.conf:
	$(Q)test -e include/generated/autoconf.h -a -e $@ || (		\
	echo >&2;							\
	echo >&2 "  ERROR: Kernel configuration is invalid.";		\
	echo >&2 "         include/generated/autoconf.h or $@ are missing.";\
	echo >&2 "         Run 'make oldconfig && make prepare' on kernel src to fix it.";	\
	echo >&2 ;							\
	/bin/false)

endif # may-sync-config
endif # need-config

KBUILD_CFLAGS	+= -fno-delete-null-pointer-checks
KBUILD_CFLAGS	+= $(call cc-disable-warning,frame-address,)
KBUILD_CFLAGS	+= $(call cc-disable-warning, format-truncation)
KBUILD_CFLAGS	+= $(call cc-disable-warning, format-overflow)
KBUILD_CFLAGS	+= $(call cc-disable-warning, address-of-packed-member)

ifdef CONFIG_CC_OPTIMIZE_FOR_PERFORMANCE
KBUILD_CFLAGS += -O2
else ifdef CONFIG_CC_OPTIMIZE_FOR_PERFORMANCE_O3
KBUILD_CFLAGS += -O3
else ifdef CONFIG_CC_OPTIMIZE_FOR_SIZE
KBUILD_CFLAGS += -Os
endif

# Tell gcc to never replace conditional load with a non-conditional one
ifdef CONFIG_CC_IS_GCC
# gcc-10 renamed --param=allow-store-data-races=0 to
# -fno-allow-store-data-races.
KBUILD_CFLAGS	+= $(call cc-option,--param=allow-store-data-races=0)
KBUILD_CFLAGS	+= $(call cc-option,-fno-allow-store-data-races)
endif

ifdef CONFIG_READABLE_ASM
# Disable optimizations that make assembler listings hard to read.
# reorder blocks reorders the control in the function
# ipa clone creates specialized cloned functions
# partial inlining inlines only parts of functions
KBUILD_CFLAGS += -fno-reorder-blocks -fno-ipa-cp-clone -fno-partial-inlining
endif

ifneq ($(CONFIG_FRAME_WARN),0)
KBUILD_CFLAGS += -Wframe-larger-than=$(CONFIG_FRAME_WARN)
endif

stackp-flags-y                                    := -fno-stack-protector
stackp-flags-$(CONFIG_STACKPROTECTOR)             := -fstack-protector
stackp-flags-$(CONFIG_STACKPROTECTOR_STRONG)      := -fstack-protector-strong

KBUILD_CFLAGS += $(stackp-flags-y)

KBUILD_CFLAGS-$(CONFIG_WERROR) += -Werror
KBUILD_CFLAGS += $(KBUILD_CFLAGS-y) $(CONFIG_CC_IMPLICIT_FALLTHROUGH:"%"=%)

ifdef CONFIG_CC_IS_CLANG
KBUILD_CPPFLAGS += -Qunused-arguments
# The kernel builds with '-std=gnu89' so use of GNU extensions is acceptable.
KBUILD_CFLAGS += -Wno-gnu
# CLANG uses a _MergedGlobals as optimization, but this breaks modpost, as the
# source of a reference will be _MergedGlobals and not on of the whitelisted names.
# See modpost pattern 2
KBUILD_CFLAGS += -mno-global-merge
else

# gcc inanely warns about local variables called 'main'
KBUILD_CFLAGS += -Wno-main
endif

# These warnings generated too much noise in a regular build.
# Use make W=1 to enable them (see scripts/Makefile.extrawarn)
KBUILD_CFLAGS += $(call cc-disable-warning, unused-but-set-variable)
KBUILD_CFLAGS += $(call cc-disable-warning, unused-const-variable)

ifdef CONFIG_FRAME_POINTER
KBUILD_CFLAGS	+= -fno-omit-frame-pointer -fno-optimize-sibling-calls
else
# Some targets (ARM with Thumb2, for example), can't be built with frame
# pointers.  For those, we don't have FUNCTION_TRACER automatically
# select FRAME_POINTER.  However, FUNCTION_TRACER adds -pg, and this is
# incompatible with -fomit-frame-pointer with current GCC, so we don't use
# -fomit-frame-pointer with FUNCTION_TRACER.
ifndef CONFIG_FUNCTION_TRACER
KBUILD_CFLAGS	+= -fomit-frame-pointer
endif
endif

# Initialize all stack variables with a 0xAA pattern.
ifdef CONFIG_INIT_STACK_ALL_PATTERN
KBUILD_CFLAGS	+= -ftrivial-auto-var-init=pattern
endif

# Initialize all stack variables with a zero value.
ifdef CONFIG_INIT_STACK_ALL_ZERO
KBUILD_CFLAGS	+= -ftrivial-auto-var-init=zero
ifdef CONFIG_CC_IS_CLANG
# https://bugs.llvm.org/show_bug.cgi?id=45497
KBUILD_CFLAGS	+= -enable-trivial-auto-var-init-zero-knowing-it-will-be-removed-from-clang
endif
endif

# While VLAs have been removed, GCC produces unreachable stack probes
# for the randomize_kstack_offset feature. Disable it for all compilers.
KBUILD_CFLAGS	+= $(call cc-option, -fno-stack-clash-protection)

# Clear used registers at func exit (to reduce data lifetime and ROP gadgets).
ifdef CONFIG_ZERO_CALL_USED_REGS
KBUILD_CFLAGS	+= -fzero-call-used-regs=used-gpr
endif

ifdef CONFIG_FUNCTION_TRACER
ifdef CONFIG_FTRACE_MCOUNT_USE_CC
  CC_FLAGS_FTRACE	+= -mrecord-mcount
  ifdef CONFIG_HAVE_NOP_MCOUNT
    ifeq ($(call cc-option-yn, -mnop-mcount),y)
      CC_FLAGS_FTRACE	+= -mnop-mcount
      CC_FLAGS_USING	+= -DCC_USING_NOP_MCOUNT
    endif
  endif
endif
ifdef CONFIG_FTRACE_MCOUNT_USE_OBJTOOL
  CC_FLAGS_USING	+= -DCC_USING_NOP_MCOUNT
endif
ifdef CONFIG_FTRACE_MCOUNT_USE_RECORDMCOUNT
  ifdef CONFIG_HAVE_C_RECORDMCOUNT
    BUILD_C_RECORDMCOUNT := y
    export BUILD_C_RECORDMCOUNT
  endif
endif
ifdef CONFIG_HAVE_FENTRY
  # s390-linux-gnu-gcc did not support -mfentry until gcc-9.
  ifeq ($(call cc-option-yn, -mfentry),y)
    CC_FLAGS_FTRACE	+= -mfentry
    CC_FLAGS_USING	+= -DCC_USING_FENTRY
  endif
endif
export CC_FLAGS_FTRACE
KBUILD_CFLAGS	+= $(CC_FLAGS_FTRACE) $(CC_FLAGS_USING)
KBUILD_AFLAGS	+= $(CC_FLAGS_USING)
endif

# We trigger additional mismatches with less inlining
ifdef CONFIG_DEBUG_SECTION_MISMATCH
KBUILD_CFLAGS += -fno-inline-functions-called-once
endif

ifdef CONFIG_LD_DEAD_CODE_DATA_ELIMINATION
KBUILD_CFLAGS_KERNEL += -ffunction-sections -fdata-sections
LDFLAGS_vmlinux += --gc-sections
endif

ifdef CONFIG_SHADOW_CALL_STACK
CC_FLAGS_SCS	:= -fsanitize=shadow-call-stack
KBUILD_CFLAGS	+= $(CC_FLAGS_SCS)
export CC_FLAGS_SCS
endif

ifdef CONFIG_LTO_CLANG
ifdef CONFIG_LTO_CLANG_THIN
CC_FLAGS_LTO	:= -flto=thin -fsplit-lto-unit
KBUILD_LDFLAGS	+= --thinlto-cache-dir=$(extmod_prefix).thinlto-cache
else
CC_FLAGS_LTO	:= -flto
endif
CC_FLAGS_LTO	+= -fvisibility=hidden

# Limit inlining across translation units to reduce binary size
KBUILD_LDFLAGS += -mllvm -import-instr-limit=5

# Check for frame size exceeding threshold during prolog/epilog insertion
# when using lld < 13.0.0.
ifneq ($(CONFIG_FRAME_WARN),0)
ifeq ($(shell test $(CONFIG_LLD_VERSION) -lt 130000; echo $$?),0)
KBUILD_LDFLAGS	+= -plugin-opt=-warn-stack-size=$(CONFIG_FRAME_WARN)
endif
endif
endif

ifdef CONFIG_LTO
KBUILD_CFLAGS	+= -fno-lto $(CC_FLAGS_LTO)
KBUILD_AFLAGS	+= -fno-lto
export CC_FLAGS_LTO
endif

ifdef CONFIG_CFI_CLANG
CC_FLAGS_CFI	:= -fsanitize=cfi \
		   -fsanitize-cfi-cross-dso \
		   -fno-sanitize-cfi-canonical-jump-tables \
		   -fno-sanitize-trap=cfi \
		   -fno-sanitize-blacklist

ifdef CONFIG_CFI_PERMISSIVE
CC_FLAGS_CFI	+= -fsanitize-recover=cfi
endif

# If LTO flags are filtered out, we must also filter out CFI.
CC_FLAGS_LTO	+= $(CC_FLAGS_CFI)
KBUILD_CFLAGS	+= $(CC_FLAGS_CFI)
export CC_FLAGS_CFI
endif

ifdef CONFIG_DEBUG_FORCE_FUNCTION_ALIGN_64B
KBUILD_CFLAGS += -falign-functions=64
endif

# arch Makefile may override CC so keep this after arch Makefile is included
NOSTDINC_FLAGS += -nostdinc

# warn about C99 declaration after statement
KBUILD_CFLAGS += -Wdeclaration-after-statement

# Variable Length Arrays (VLAs) should not be used anywhere in the kernel
KBUILD_CFLAGS += -Wvla

# disable pointer signed / unsigned warnings in gcc 4.0
KBUILD_CFLAGS += -Wno-pointer-sign

# disable stringop warnings in gcc 8+
KBUILD_CFLAGS += $(call cc-disable-warning, stringop-truncation)

# We'll want to enable this eventually, but it's not going away for 5.7 at least
KBUILD_CFLAGS += $(call cc-disable-warning, zero-length-bounds)
KBUILD_CFLAGS += -Wno-array-bounds
KBUILD_CFLAGS += $(call cc-disable-warning, stringop-overflow)

# Another good warning that we'll want to enable eventually
KBUILD_CFLAGS += $(call cc-disable-warning, restrict)

# Enabled with W=2, disabled by default as noisy
ifdef CONFIG_CC_IS_GCC
KBUILD_CFLAGS += -Wno-maybe-uninitialized
endif

ifdef CONFIG_CC_IS_GCC
# The allocators already balk at large sizes, so silence the compiler
# warnings for bounds checks involving those possible values. While
# -Wno-alloc-size-larger-than would normally be used here, earlier versions
# of gcc (<9.1) weirdly don't handle the option correctly when _other_
# warnings are produced (?!). Using -Walloc-size-larger-than=SIZE_MAX
# doesn't work (as it is documented to), silently resolving to "0" prior to
# version 9.1 (and producing an error more recently). Numeric values larger
# than PTRDIFF_MAX also don't work prior to version 9.1, which are silently
# ignored, continuing to default to PTRDIFF_MAX. So, left with no other
# choice, we must perform a versioned check to disable this warning.
# https://lore.kernel.org/lkml/20210824115859.187f272f@canb.auug.org.au
KBUILD_CFLAGS += $(call cc-ifversion, -ge, 0901, -Wno-alloc-size-larger-than)
endif

# disable invalid "can't wrap" optimizations for signed / pointers
KBUILD_CFLAGS	+= -fno-strict-overflow

# Make sure -fstack-check isn't enabled (like gentoo apparently did)
KBUILD_CFLAGS  += -fno-stack-check

# Prohibit date/time macros, which would make the build non-deterministic
KBUILD_CFLAGS   += -Werror=date-time

# enforce correct pointer usage
KBUILD_CFLAGS   += $(call cc-option,-Werror=incompatible-pointer-types)

# Require designated initializers for all marked structures
KBUILD_CFLAGS   += $(call cc-option,-Werror=designated-init)

# change __FILE__ to the relative path from the srctree
KBUILD_CPPFLAGS += $(call cc-option,-fmacro-prefix-map=$(srctree)/=)

# include additional Makefiles when needed
include-y			:= scripts/Makefile.extrawarn
include-$(CONFIG_DEBUG_INFO)	+= scripts/Makefile.debug
include-$(CONFIG_KASAN)		+= scripts/Makefile.kasan
include-$(CONFIG_KCSAN)		+= scripts/Makefile.kcsan
include-$(CONFIG_UBSAN)		+= scripts/Makefile.ubsan
include-$(CONFIG_KCOV)		+= scripts/Makefile.kcov
include-$(CONFIG_GCC_PLUGINS)	+= scripts/Makefile.gcc-plugins

include $(addprefix $(srctree)/, $(include-y))

# scripts/Makefile.gcc-plugins is intentionally included last.
# Do not add $(call cc-option,...) below this line. When you build the kernel
# from the clean source tree, the GCC plugins do not exist at this point.

# Add user supplied CPPFLAGS, AFLAGS and CFLAGS as the last assignments
KBUILD_CPPFLAGS += $(KCPPFLAGS)
KBUILD_AFLAGS   += $(KAFLAGS)
KBUILD_CFLAGS   += $(KCFLAGS)

KBUILD_LDFLAGS_MODULE += --build-id=sha1
LDFLAGS_vmlinux += --build-id=sha1

ifeq ($(CONFIG_STRIP_ASM_SYMS),y)
LDFLAGS_vmlinux	+= $(call ld-option, -X,)
endif

ifeq ($(CONFIG_RELR),y)
LDFLAGS_vmlinux	+= --pack-dyn-relocs=relr --use-android-relr-tags
endif

# We never want expected sections to be placed heuristically by the
# linker. All sections should be explicitly named in the linker script.
ifdef CONFIG_LD_ORPHAN_WARN
LDFLAGS_vmlinux += --orphan-handling=warn
endif

# Align the bit size of userspace programs with the kernel
KBUILD_USERCFLAGS  += $(filter -m32 -m64 --target=%, $(KBUILD_CFLAGS))
KBUILD_USERLDFLAGS += $(filter -m32 -m64 --target=%, $(KBUILD_CFLAGS))

# make the checker run with the right architecture
CHECKFLAGS += --arch=$(ARCH)

# insure the checker run with the right endianness
CHECKFLAGS += $(if $(CONFIG_CPU_BIG_ENDIAN),-mbig-endian,-mlittle-endian)

# the checker needs the correct machine size
CHECKFLAGS += $(if $(CONFIG_64BIT),-m64,-m32)

# Default kernel image to build when no specific target is given.
# KBUILD_IMAGE may be overruled on the command line or
# set in the environment
# Also any assignments in arch/$(ARCH)/Makefile take precedence over
# this default value
export KBUILD_IMAGE ?= vmlinux

#
# INSTALL_PATH specifies where to place the updated kernel and system map
# images. Default is /boot, but you can set it to other values
export	INSTALL_PATH ?= /boot

#
# INSTALL_DTBS_PATH specifies a prefix for relocations required by build roots.
# Like INSTALL_MOD_PATH, it isn't defined in the Makefile, but can be passed as
# an argument if needed. Otherwise it defaults to the kernel install path
#
export INSTALL_DTBS_PATH ?= $(INSTALL_PATH)/dtbs/$(KERNELRELEASE)

#
# INSTALL_MOD_PATH specifies a prefix to MODLIB for module directory
# relocations required by build roots.  This is not defined in the
# makefile but the argument can be passed to make if needed.
#

MODLIB	= $(INSTALL_MOD_PATH)/lib/modules/$(KERNELRELEASE)
export MODLIB

PHONY += prepare0

export extmod_prefix = $(if $(KBUILD_EXTMOD),$(KBUILD_EXTMOD)/)
export MODORDER := $(extmod_prefix)modules.order
export MODULES_NSDEPS := $(extmod_prefix)modules.nsdeps

ifeq ($(KBUILD_EXTMOD),)
core-y			+= kernel/ certs/ mm/ fs/ ipc/ security/ crypto/
core-$(CONFIG_BLOCK)	+= block/

vmlinux-dirs	:= $(patsubst %/,%,$(filter %/, \
		     $(core-y) $(core-m) $(drivers-y) $(drivers-m) \
		     $(libs-y) $(libs-m)))

vmlinux-alldirs	:= $(sort $(vmlinux-dirs) Documentation \
		     $(patsubst %/,%,$(filter %/, $(core-) \
			$(drivers-) $(libs-))))

subdir-modorder := $(addsuffix modules.order,$(filter %/, \
			$(core-y) $(core-m) $(libs-y) $(libs-m) \
			$(drivers-y) $(drivers-m)))

build-dirs	:= $(vmlinux-dirs)
clean-dirs	:= $(vmlinux-alldirs)

# Externally visible symbols (used by link-vmlinux.sh)
KBUILD_VMLINUX_OBJS := $(head-y) $(patsubst %/,%/built-in.a, $(core-y))
KBUILD_VMLINUX_OBJS += $(addsuffix built-in.a, $(filter %/, $(libs-y)))
ifdef CONFIG_MODULES
KBUILD_VMLINUX_OBJS += $(patsubst %/, %/lib.a, $(filter %/, $(libs-y)))
KBUILD_VMLINUX_LIBS := $(filter-out %/, $(libs-y))
else
KBUILD_VMLINUX_LIBS := $(patsubst %/,%/lib.a, $(libs-y))
endif
KBUILD_VMLINUX_OBJS += $(patsubst %/,%/built-in.a, $(drivers-y))

export KBUILD_VMLINUX_OBJS KBUILD_VMLINUX_LIBS
export KBUILD_LDS          := arch/$(SRCARCH)/kernel/vmlinux.lds
# used by scripts/Makefile.package
export KBUILD_ALLDIRS := $(sort $(filter-out arch/%,$(vmlinux-alldirs)) LICENSES arch include scripts tools)

vmlinux-deps := $(KBUILD_LDS) $(KBUILD_VMLINUX_OBJS) $(KBUILD_VMLINUX_LIBS)

# Recurse until adjust_autoksyms.sh is satisfied
PHONY += autoksyms_recursive
ifdef CONFIG_TRIM_UNUSED_KSYMS
# For the kernel to actually contain only the needed exported symbols,
# we have to build modules as well to determine what those symbols are.
# (this can be evaluated only once include/config/auto.conf has been included)
KBUILD_MODULES := 1

autoksyms_recursive: descend modules.order
	$(Q)$(CONFIG_SHELL) $(srctree)/scripts/adjust_autoksyms.sh \
	  "$(MAKE) -f $(srctree)/Makefile vmlinux"
endif

autoksyms_h := $(if $(CONFIG_TRIM_UNUSED_KSYMS), include/generated/autoksyms.h)

quiet_cmd_autoksyms_h = GEN     $@
      cmd_autoksyms_h = mkdir -p $(dir $@); \
			$(CONFIG_SHELL) $(srctree)/scripts/gen_autoksyms.sh $@

$(autoksyms_h):
	$(call cmd,autoksyms_h)

ARCH_POSTLINK := $(wildcard $(srctree)/arch/$(SRCARCH)/Makefile.postlink)

# Final link of vmlinux with optional arch pass after final link
cmd_link-vmlinux =                                                 \
	$(CONFIG_SHELL) $< "$(LD)" "$(KBUILD_LDFLAGS)" "$(LDFLAGS_vmlinux)";    \
	$(if $(ARCH_POSTLINK), $(MAKE) -f $(ARCH_POSTLINK) $@, true)

vmlinux: scripts/link-vmlinux.sh autoksyms_recursive $(vmlinux-deps) FORCE
	+$(call if_changed_dep,link-vmlinux)

targets := vmlinux

# The actual objects are generated when descending,
# make sure no implicit rule kicks in
$(sort $(vmlinux-deps) $(subdir-modorder)): descend ;

filechk_kernel.release = \
	echo "$(KERNELVERSION)$$($(CONFIG_SHELL) $(srctree)/scripts/setlocalversion $(srctree))"

# Store (new) KERNELRELEASE string in include/config/kernel.release
include/config/kernel.release: FORCE
	$(call filechk,kernel.release)

# Additional helpers built in scripts/
# Carefully list dependencies so we do not try to build scripts twice
# in parallel
PHONY += scripts
scripts: scripts_basic scripts_dtc
	$(Q)$(MAKE) $(build)=$(@)

# Things we need to do before we recursively start building the kernel
# or the modules are listed in "prepare".
# A multi level approach is used. prepareN is processed before prepareN-1.
# archprepare is used in arch Makefiles and when processed asm symlink,
# version.h and scripts_basic is processed / created.

PHONY += prepare archprepare

archprepare: outputmakefile archheaders archscripts scripts include/config/kernel.release \
	asm-generic $(version_h) $(autoksyms_h) include/generated/utsrelease.h \
	include/generated/autoconf.h remove-stale-files

prepare0: archprepare
	$(Q)$(MAKE) $(build)=scripts/mod
	$(Q)$(MAKE) $(build)=.

# All the preparing..
prepare: prepare0

PHONY += remove-stale-files
remove-stale-files:
	$(Q)$(srctree)/scripts/remove-stale-files

# Support for using generic headers in asm-generic
asm-generic := -f $(srctree)/scripts/Makefile.asm-generic obj

PHONY += asm-generic uapi-asm-generic
asm-generic: uapi-asm-generic
	$(Q)$(MAKE) $(asm-generic)=arch/$(SRCARCH)/include/generated/asm \
	generic=include/asm-generic
uapi-asm-generic:
	$(Q)$(MAKE) $(asm-generic)=arch/$(SRCARCH)/include/generated/uapi/asm \
	generic=include/uapi/asm-generic

# Generate some files
# ---------------------------------------------------------------------------

# KERNELRELEASE can change from a few different places, meaning version.h
# needs to be updated, so this check is forced on all builds

uts_len := 64
define filechk_utsrelease.h
	if [ `echo -n "$(KERNELRELEASE)" | wc -c ` -gt $(uts_len) ]; then \
	  echo '"$(KERNELRELEASE)" exceeds $(uts_len) characters' >&2;    \
	  exit 1;                                                         \
	fi;                                                               \
	echo \#define UTS_RELEASE \"$(KERNELRELEASE)\"
endef

define filechk_version.h
	if [ $(SUBLEVEL) -gt 255 ]; then                                 \
		echo \#define LINUX_VERSION_CODE $(shell                 \
		expr $(VERSION) \* 65536 + $(PATCHLEVEL) \* 256 + 255); \
	else                                                             \
		echo \#define LINUX_VERSION_CODE $(shell                 \
		expr $(VERSION) \* 65536 + $(PATCHLEVEL) \* 256 + $(SUBLEVEL)); \
	fi;                                                              \
	echo '#define KERNEL_VERSION(a,b,c) (((a) << 16) + ((b) << 8) +  \
	((c) > 255 ? 255 : (c)))';                                       \
	echo \#define LINUX_VERSION_MAJOR $(VERSION);                    \
	echo \#define LINUX_VERSION_PATCHLEVEL $(PATCHLEVEL);            \
	echo \#define LINUX_VERSION_SUBLEVEL $(SUBLEVEL)
endef

$(version_h): PATCHLEVEL := $(if $(PATCHLEVEL), $(PATCHLEVEL), 0)
$(version_h): SUBLEVEL := $(if $(SUBLEVEL), $(SUBLEVEL), 0)
$(version_h): FORCE
	$(call filechk,version.h)

include/generated/utsrelease.h: include/config/kernel.release FORCE
	$(call filechk,utsrelease.h)

PHONY += headerdep
headerdep:
	$(Q)find $(srctree)/include/ -name '*.h' | xargs --max-args 1 \
	$(srctree)/scripts/headerdep.pl -I$(srctree)/include

# ---------------------------------------------------------------------------
# Kernel headers

#Default location for installed headers
export INSTALL_HDR_PATH = $(objtree)/usr

quiet_cmd_headers_install = INSTALL $(INSTALL_HDR_PATH)/include
      cmd_headers_install = \
	mkdir -p $(INSTALL_HDR_PATH); \
	rsync -mrl --include='*/' --include='*\.h' --exclude='*' \
	usr/include $(INSTALL_HDR_PATH)

PHONY += headers_install
headers_install: headers
	$(call cmd,headers_install)

PHONY += archheaders archscripts

hdr-inst := -f $(srctree)/scripts/Makefile.headersinst obj

PHONY += headers
headers: $(version_h) scripts_unifdef uapi-asm-generic archheaders archscripts
	$(if $(wildcard $(srctree)/arch/$(SRCARCH)/include/uapi/asm/Kbuild),, \
	  $(error Headers not exportable for the $(SRCARCH) architecture))
	$(Q)$(MAKE) $(hdr-inst)=include/uapi
	$(Q)$(MAKE) $(hdr-inst)=arch/$(SRCARCH)/include/uapi

# Deprecated. It is no-op now.
PHONY += headers_check
headers_check:
	@echo >&2 "=================== WARNING ==================="
	@echo >&2 "Since Linux 5.5, 'make headers_check' is no-op,"
	@echo >&2 "and will be removed after Linux 5.15 release."
	@echo >&2 "Please remove headers_check from your scripts."
	@echo >&2 "==============================================="

ifdef CONFIG_HEADERS_INSTALL
prepare: headers
endif

PHONY += scripts_unifdef
scripts_unifdef: scripts_basic
	$(Q)$(MAKE) $(build)=scripts scripts/unifdef

# ---------------------------------------------------------------------------
# Install

# Many distributions have the custom install script, /sbin/installkernel.
# If DKMS is installed, 'make install' will eventually recuses back
# to the this Makefile to build and install external modules.
# Cancel sub_make_done so that options such as M=, V=, etc. are parsed.

install: sub_make_done :=

# ---------------------------------------------------------------------------
# Tools

ifdef CONFIG_STACK_VALIDATION
prepare: tools/objtool
endif

ifdef CONFIG_BPF
ifdef CONFIG_DEBUG_INFO_BTF
prepare: tools/bpf/resolve_btfids
endif
endif

PHONY += resolve_btfids_clean

resolve_btfids_O = $(abspath $(objtree))/tools/bpf/resolve_btfids

# tools/bpf/resolve_btfids directory might not exist
# in output directory, skip its clean in that case
resolve_btfids_clean:
ifneq ($(wildcard $(resolve_btfids_O)),)
	$(Q)$(MAKE) -sC $(srctree)/tools/bpf/resolve_btfids O=$(resolve_btfids_O) clean
endif

# Clear a bunch of variables before executing the submake
ifeq ($(quiet),silent_)
tools_silent=s
endif

tools/: FORCE
	$(Q)mkdir -p $(objtree)/tools
	$(Q)$(MAKE) LDFLAGS= MAKEFLAGS="$(tools_silent) $(filter --j% -j,$(MAKEFLAGS))" O=$(abspath $(objtree)) subdir=tools -C $(srctree)/tools/

tools/%: FORCE
	$(Q)mkdir -p $(objtree)/tools
	$(Q)$(MAKE) LDFLAGS= MAKEFLAGS="$(tools_silent) $(filter --j% -j,$(MAKEFLAGS))" O=$(abspath $(objtree)) subdir=tools -C $(srctree)/tools/ $*

# ---------------------------------------------------------------------------
# Kernel selftest

PHONY += kselftest
kselftest:
	$(Q)$(MAKE) -C $(srctree)/tools/testing/selftests run_tests

kselftest-%: FORCE
	$(Q)$(MAKE) -C $(srctree)/tools/testing/selftests $*

PHONY += kselftest-merge
kselftest-merge:
	$(if $(wildcard $(objtree)/.config),, $(error No .config exists, config your kernel first!))
	$(Q)find $(srctree)/tools/testing/selftests -name config | \
		xargs $(srctree)/scripts/kconfig/merge_config.sh -m $(objtree)/.config
	$(Q)$(MAKE) -f $(srctree)/Makefile olddefconfig

# ---------------------------------------------------------------------------
# Devicetree files

ifneq ($(wildcard $(srctree)/arch/$(SRCARCH)/boot/dts/),)
dtstree := arch/$(SRCARCH)/boot/dts
endif

ifneq ($(dtstree),)

%.dtb: include/config/kernel.release scripts_dtc
	$(Q)$(MAKE) $(build)=$(dtstree) $(dtstree)/$@

%.dtbo: include/config/kernel.release scripts_dtc
	$(Q)$(MAKE) $(build)=$(dtstree) $(dtstree)/$@

PHONY += dtbs dtbs_install dtbs_check
dtbs: include/config/kernel.release scripts_dtc
	$(Q)$(MAKE) $(build)=$(dtstree)

ifneq ($(filter dtbs_check, $(MAKECMDGOALS)),)
export CHECK_DTBS=y
dtbs: dt_binding_check
endif

dtbs_check: dtbs

dtbs_install:
	$(Q)$(MAKE) $(dtbinst)=$(dtstree) dst=$(INSTALL_DTBS_PATH)

ifdef CONFIG_OF_EARLY_FLATTREE
all: dtbs
endif

endif

PHONY += scripts_dtc
scripts_dtc: scripts_basic
	$(Q)$(MAKE) $(build)=scripts/dtc

ifneq ($(filter dt_binding_check, $(MAKECMDGOALS)),)
export CHECK_DT_BINDING=y
endif

PHONY += dt_binding_check
dt_binding_check: scripts_dtc
	$(Q)$(MAKE) $(build)=Documentation/devicetree/bindings

# ---------------------------------------------------------------------------
# Modules

ifdef CONFIG_MODULES

# By default, build modules as well

all: modules

# When we're building modules with modversions, we need to consider
# the built-in objects during the descend as well, in order to
# make sure the checksums are up to date before we record them.
ifdef CONFIG_MODVERSIONS
  KBUILD_BUILTIN := 1
endif

# Build modules
#
# A module can be listed more than once in obj-m resulting in
# duplicate lines in modules.order files.  Those are removed
# using awk while concatenating to the final file.

PHONY += modules
modules: $(if $(KBUILD_BUILTIN),vmlinux) modules_check modules_prepare

cmd_modules_order = $(AWK) '!x[$$0]++' $(real-prereqs) > $@

modules.order: $(subdir-modorder) FORCE
	$(call if_changed,modules_order)

targets += modules.order

# Target to prepare building external modules
PHONY += modules_prepare
modules_prepare: prepare
	$(Q)$(MAKE) $(build)=scripts scripts/module.lds

export modules_sign_only :=

ifeq ($(CONFIG_MODULE_SIG),y)
PHONY += modules_sign
modules_sign: modules_install
	@:

# modules_sign is a subset of modules_install.
# 'make modules_install modules_sign' is equivalent to 'make modules_install'.
ifeq ($(filter modules_install,$(MAKECMDGOALS)),)
modules_sign_only := y
endif
endif

modinst_pre :=
ifneq ($(filter modules_install,$(MAKECMDGOALS)),)
modinst_pre := __modinst_pre
endif

modules_install: $(modinst_pre)
PHONY += __modinst_pre
__modinst_pre:
	@rm -rf $(MODLIB)/kernel
	@rm -f $(MODLIB)/source
	@mkdir -p $(MODLIB)/kernel
	@ln -s $(abspath $(srctree)) $(MODLIB)/source
	@if [ ! $(objtree) -ef  $(MODLIB)/build ]; then \
		rm -f $(MODLIB)/build ; \
		ln -s $(CURDIR) $(MODLIB)/build ; \
	fi
	@sed 's:^:kernel/:' modules.order > $(MODLIB)/modules.order
	@cp -f modules.builtin $(MODLIB)/
	@cp -f $(objtree)/modules.builtin.modinfo $(MODLIB)/

endif # CONFIG_MODULES

###
# Cleaning is done on three levels.
# make clean     Delete most generated files
#                Leave enough to build external modules
# make mrproper  Delete the current configuration, and all generated files
# make distclean Remove editor backup files, patch leftover files and the like

# Directories & files removed with 'make clean'
CLEAN_FILES += include/ksym vmlinux.symvers modules-only.symvers \
	       modules.builtin modules.builtin.modinfo modules.nsdeps \
	       compile_commands.json .thinlto-cache

# Directories & files removed with 'make mrproper'
MRPROPER_FILES += include/config include/generated          \
		  arch/$(SRCARCH)/include/generated .tmp_objdiff \
		  debian snap tar-install \
		  .config .config.old .version \
		  Module.symvers \
		  certs/signing_key.pem certs/signing_key.x509 \
		  certs/x509.genkey \
		  vmlinux-gdb.py \
		  *.spec

# clean - Delete most, but leave enough to build external modules
#
clean: rm-files := $(CLEAN_FILES)

PHONY += archclean vmlinuxclean

vmlinuxclean:
	$(Q)$(CONFIG_SHELL) $(srctree)/scripts/link-vmlinux.sh clean
	$(Q)$(if $(ARCH_POSTLINK), $(MAKE) -f $(ARCH_POSTLINK) clean)

clean: archclean vmlinuxclean resolve_btfids_clean

# mrproper - Delete all generated files, including .config
#
mrproper: rm-files := $(wildcard $(MRPROPER_FILES))
mrproper-dirs      := $(addprefix _mrproper_,scripts)

PHONY += $(mrproper-dirs) mrproper
$(mrproper-dirs):
	$(Q)$(MAKE) $(clean)=$(patsubst _mrproper_%,%,$@)

mrproper: clean $(mrproper-dirs)
	$(call cmd,rmfiles)

# distclean
#
PHONY += distclean

distclean: mrproper
	@find . $(RCS_FIND_IGNORE) \
		\( -name '*.orig' -o -name '*.rej' -o -name '*~' \
		-o -name '*.bak' -o -name '#*#' -o -name '*%' \
		-o -name 'core' -o -name tags -o -name TAGS -o -name 'cscope*' \
		-o -name GPATH -o -name GRTAGS -o -name GSYMS -o -name GTAGS \) \
		-type f -print | xargs rm -f


# Packaging of the kernel to various formats
# ---------------------------------------------------------------------------

%src-pkg: FORCE
	$(Q)$(MAKE) -f $(srctree)/scripts/Makefile.package $@
%pkg: include/config/kernel.release FORCE
	$(Q)$(MAKE) -f $(srctree)/scripts/Makefile.package $@

# Brief documentation of the typical targets used
# ---------------------------------------------------------------------------

boards := $(wildcard $(srctree)/arch/$(SRCARCH)/configs/*_defconfig)
boards := $(sort $(notdir $(boards)))
board-dirs := $(dir $(wildcard $(srctree)/arch/$(SRCARCH)/configs/*/*_defconfig))
board-dirs := $(sort $(notdir $(board-dirs:/=)))

PHONY += help
help:
	@echo  'Cleaning targets:'
	@echo  '  clean		  - Remove most generated files but keep the config and'
	@echo  '                    enough build support to build external modules'
	@echo  '  mrproper	  - Remove all generated files + config + various backup files'
	@echo  '  distclean	  - mrproper + remove editor backup and patch files'
	@echo  ''
	@echo  'Configuration targets:'
	@$(MAKE) -f $(srctree)/scripts/kconfig/Makefile help
	@echo  ''
	@echo  'Other generic targets:'
	@echo  '  all		  - Build all targets marked with [*]'
	@echo  '* vmlinux	  - Build the bare kernel'
	@echo  '* modules	  - Build all modules'
	@echo  '  modules_install - Install all modules to INSTALL_MOD_PATH (default: /)'
	@echo  '  dir/            - Build all files in dir and below'
	@echo  '  dir/file.[ois]  - Build specified target only'
	@echo  '  dir/file.ll     - Build the LLVM assembly file'
	@echo  '                    (requires compiler support for LLVM assembly generation)'
	@echo  '  dir/file.lst    - Build specified mixed source/assembly target only'
	@echo  '                    (requires a recent binutils and recent build (System.map))'
	@echo  '  dir/file.ko     - Build module including final link'
	@echo  '  modules_prepare - Set up for building external modules'
	@echo  '  tags/TAGS	  - Generate tags file for editors'
	@echo  '  cscope	  - Generate cscope index'
	@echo  '  gtags           - Generate GNU GLOBAL index'
	@echo  '  kernelrelease	  - Output the release version string (use with make -s)'
	@echo  '  kernelversion	  - Output the version stored in Makefile (use with make -s)'
	@echo  '  image_name	  - Output the image name (use with make -s)'
	@echo  '  headers_install - Install sanitised kernel headers to INSTALL_HDR_PATH'; \
	 echo  '                    (default: $(INSTALL_HDR_PATH))'; \
	 echo  ''
	@echo  'Static analysers:'
	@echo  '  checkstack      - Generate a list of stack hogs'
	@echo  '  versioncheck    - Sanity check on version.h usage'
	@echo  '  includecheck    - Check for duplicate included header files'
	@echo  '  export_report   - List the usages of all exported symbols'
	@echo  '  headerdep       - Detect inclusion cycles in headers'
	@echo  '  coccicheck      - Check with Coccinelle'
	@echo  '  clang-analyzer  - Check with clang static analyzer'
	@echo  '  clang-tidy      - Check with clang-tidy'
	@echo  ''
	@echo  'Tools:'
	@echo  '  nsdeps          - Generate missing symbol namespace dependencies'
	@echo  ''
	@echo  'Kernel selftest:'
	@echo  '  kselftest         - Build and run kernel selftest'
	@echo  '                      Build, install, and boot kernel before'
	@echo  '                      running kselftest on it'
	@echo  '                      Run as root for full coverage'
	@echo  '  kselftest-all     - Build kernel selftest'
	@echo  '  kselftest-install - Build and install kernel selftest'
	@echo  '  kselftest-clean   - Remove all generated kselftest files'
	@echo  '  kselftest-merge   - Merge all the config dependencies of'
	@echo  '		      kselftest to existing .config.'
	@echo  ''
	@$(if $(dtstree), \
		echo 'Devicetree:'; \
		echo '* dtbs             - Build device tree blobs for enabled boards'; \
		echo '  dtbs_install     - Install dtbs to $(INSTALL_DTBS_PATH)'; \
		echo '  dt_binding_check - Validate device tree binding documents'; \
		echo '  dtbs_check       - Validate device tree source files';\
		echo '')

	@echo 'Userspace tools targets:'
	@echo '  use "make tools/help"'
	@echo '  or  "cd tools; make help"'
	@echo  ''
	@echo  'Kernel packaging:'
	@$(MAKE) -f $(srctree)/scripts/Makefile.package help
	@echo  ''
	@echo  'Documentation targets:'
	@$(MAKE) -f $(srctree)/Documentation/Makefile dochelp
	@echo  ''
	@echo  'Architecture specific targets ($(SRCARCH)):'
	@$(if $(archhelp),$(archhelp),\
		echo '  No architecture specific help defined for $(SRCARCH)')
	@echo  ''
	@$(if $(boards), \
		$(foreach b, $(boards), \
		printf "  %-27s - Build for %s\\n" $(b) $(subst _defconfig,,$(b));) \
		echo '')
	@$(if $(board-dirs), \
		$(foreach b, $(board-dirs), \
		printf "  %-16s - Show %s-specific targets\\n" help-$(b) $(b);) \
		printf "  %-16s - Show all of the above\\n" help-boards; \
		echo '')

	@echo  '  make V=0|1 [targets] 0 => quiet build (default), 1 => verbose build'
	@echo  '  make V=2   [targets] 2 => give reason for rebuild of target'
	@echo  '  make O=dir [targets] Locate all output files in "dir", including .config'
	@echo  '  make C=1   [targets] Check re-compiled c source with $$CHECK'
	@echo  '                       (sparse by default)'
	@echo  '  make C=2   [targets] Force check of all c source with $$CHECK'
	@echo  '  make RECORDMCOUNT_WARN=1 [targets] Warn about ignored mcount sections'
	@echo  '  make W=n   [targets] Enable extra build checks, n=1,2,3 where'
	@echo  '		1: warnings which may be relevant and do not occur too often'
	@echo  '		2: warnings which occur quite often but may still be relevant'
	@echo  '		3: more obscure warnings, can most likely be ignored'
	@echo  '		Multiple levels can be combined with W=12 or W=123'
	@echo  ''
	@echo  'Execute "make" or "make all" to build all targets marked with [*] '
	@echo  'For further info see the ./README file'


help-board-dirs := $(addprefix help-,$(board-dirs))

help-boards: $(help-board-dirs)

boards-per-dir = $(sort $(notdir $(wildcard $(srctree)/arch/$(SRCARCH)/configs/$*/*_defconfig)))

$(help-board-dirs): help-%:
	@echo  'Architecture specific targets ($(SRCARCH) $*):'
	@$(if $(boards-per-dir), \
		$(foreach b, $(boards-per-dir), \
		printf "  %-24s - Build for %s\\n" $*/$(b) $(subst _defconfig,,$(b));) \
		echo '')


# Documentation targets
# ---------------------------------------------------------------------------
DOC_TARGETS := xmldocs latexdocs pdfdocs htmldocs epubdocs cleandocs \
	       linkcheckdocs dochelp refcheckdocs
PHONY += $(DOC_TARGETS)
$(DOC_TARGETS):
	$(Q)$(MAKE) $(build)=Documentation $@

# Misc
# ---------------------------------------------------------------------------

PHONY += scripts_gdb
scripts_gdb: prepare0
	$(Q)$(MAKE) $(build)=scripts/gdb
	$(Q)ln -fsn $(abspath $(srctree)/scripts/gdb/vmlinux-gdb.py)

ifdef CONFIG_GDB_SCRIPTS
all: scripts_gdb
endif

else # KBUILD_EXTMOD

###
# External module support.
# When building external modules the kernel used as basis is considered
# read-only, and no consistency checks are made and the make
# system is not used on the basis kernel. If updates are required
# in the basis kernel ordinary make commands (without M=...) must be used.

# We are always building only modules.
KBUILD_BUILTIN :=
KBUILD_MODULES := 1

build-dirs := $(KBUILD_EXTMOD)
$(MODORDER): descend
	@:

compile_commands.json: $(extmod_prefix)compile_commands.json
PHONY += compile_commands.json

clean-dirs := $(KBUILD_EXTMOD)
clean: rm-files := $(KBUILD_EXTMOD)/Module.symvers $(KBUILD_EXTMOD)/modules.nsdeps \
	$(KBUILD_EXTMOD)/compile_commands.json $(KBUILD_EXTMOD)/.thinlto-cache

PHONY += prepare
# now expand this into a simple variable to reduce the cost of shell evaluations
prepare: CC_VERSION_TEXT := $(CC_VERSION_TEXT)
prepare:
	@if [ "$(CC_VERSION_TEXT)" != $(CONFIG_CC_VERSION_TEXT) ]; then \
		echo >&2 "warning: the compiler differs from the one used to build the kernel"; \
		echo >&2 "  The kernel was built by: "$(CONFIG_CC_VERSION_TEXT); \
		echo >&2 "  You are using:           $(CC_VERSION_TEXT)"; \
	fi

PHONY += help
help:
	@echo  '  Building external modules.'
	@echo  '  Syntax: make -C path/to/kernel/src M=$$PWD target'
	@echo  ''
	@echo  '  modules         - default target, build the module(s)'
	@echo  '  modules_install - install the module'
	@echo  '  clean           - remove generated files in module directory only'
	@echo  ''

# no-op for external module builds
PHONY += modules_prepare

endif # KBUILD_EXTMOD

# ---------------------------------------------------------------------------
# Modules

PHONY += modules modules_install

ifdef CONFIG_MODULES

modules: modules_check
	$(Q)$(MAKE) -f $(srctree)/scripts/Makefile.modpost

PHONY += modules_check
modules_check: $(MODORDER)
	$(Q)$(CONFIG_SHELL) $(srctree)/scripts/modules-check.sh $<

quiet_cmd_depmod = DEPMOD  $(MODLIB)
      cmd_depmod = $(CONFIG_SHELL) $(srctree)/scripts/depmod.sh $(DEPMOD) \
                   $(KERNELRELEASE)

modules_install:
	$(Q)$(MAKE) -f $(srctree)/scripts/Makefile.modinst
	$(call cmd,depmod)

else # CONFIG_MODULES

# Modules not configured
# ---------------------------------------------------------------------------

modules modules_install:
	@echo >&2 '***'
	@echo >&2 '*** The present kernel configuration has modules disabled.'
	@echo >&2 '*** To use the module feature, please run "make menuconfig" etc.'
	@echo >&2 '*** to enable CONFIG_MODULES.'
	@echo >&2 '***'
	@exit 1

endif # CONFIG_MODULES

# Single targets
# ---------------------------------------------------------------------------
# To build individual files in subdirectories, you can do like this:
#
#   make foo/bar/baz.s
#
# The supported suffixes for single-target are listed in 'single-targets'
#
# To build only under specific subdirectories, you can do like this:
#
#   make foo/bar/baz/

ifdef single-build

# .ko is special because modpost is needed
single-ko := $(sort $(filter %.ko, $(MAKECMDGOALS)))
single-no-ko := $(sort $(patsubst %.ko,%.mod, $(MAKECMDGOALS)))

$(single-ko): single_modpost
	@:
$(single-no-ko): descend
	@:

ifeq ($(KBUILD_EXTMOD),)
# For the single build of in-tree modules, use a temporary file to avoid
# the situation of modules_install installing an invalid modules.order.
MODORDER := .modules.tmp
endif

PHONY += single_modpost
single_modpost: $(single-no-ko) modules_prepare
	$(Q){ $(foreach m, $(single-ko), echo $(extmod_prefix)$m;) } > $(MODORDER)
	$(Q)$(MAKE) -f $(srctree)/scripts/Makefile.modpost

KBUILD_MODULES := 1

export KBUILD_SINGLE_TARGETS := $(addprefix $(extmod_prefix), $(single-no-ko))

# trim unrelated directories
build-dirs := $(foreach d, $(build-dirs), \
			$(if $(filter $(d)/%, $(KBUILD_SINGLE_TARGETS)), $(d)))

endif

ifndef CONFIG_MODULES
KBUILD_MODULES :=
endif

# Handle descending into subdirectories listed in $(build-dirs)
# Preset locale variables to speed up the build process. Limit locale
# tweaks to this spot to avoid wrong language settings when running
# make menuconfig etc.
# Error messages still appears in the original language
PHONY += descend $(build-dirs)
descend: $(build-dirs)
$(build-dirs): prepare
	$(Q)$(MAKE) $(build)=$@ \
	single-build=$(if $(filter-out $@/, $(filter $@/%, $(KBUILD_SINGLE_TARGETS))),1) \
	need-builtin=1 need-modorder=1

clean-dirs := $(addprefix _clean_, $(clean-dirs))
PHONY += $(clean-dirs) clean
$(clean-dirs):
	$(Q)$(MAKE) $(clean)=$(patsubst _clean_%,%,$@)

clean: $(clean-dirs)
	$(call cmd,rmfiles)
	@find $(if $(KBUILD_EXTMOD), $(KBUILD_EXTMOD), .) $(RCS_FIND_IGNORE) \
		\( -name '*.[aios]' -o -name '*.ko' -o -name '.*.cmd' \
		-o -name '*.ko.*' \
		-o -name '*.dtb' -o -name '*.dtbo' -o -name '*.dtb.S' -o -name '*.dt.yaml' \
		-o -name '*.dwo' -o -name '*.lst' \
		-o -name '*.su' -o -name '*.mod' \
		-o -name '.*.d' -o -name '.*.tmp' -o -name '*.mod.c' \
		-o -name '*.lex.c' -o -name '*.tab.[ch]' \
		-o -name '*.asn1.[ch]' \
		-o -name '*.symtypes' -o -name 'modules.order' \
		-o -name '.tmp_*.o.*' \
		-o -name '*.c.[012]*.*' \
		-o -name '*.ll' \
		-o -name '*.gcno' \
		-o -name '*.*.symversions' \) -type f -print | xargs rm -f

# Generate tags for editors
# ---------------------------------------------------------------------------
quiet_cmd_tags = GEN     $@
      cmd_tags = $(BASH) $(srctree)/scripts/tags.sh $@

tags TAGS cscope gtags: FORCE
	$(call cmd,tags)

# Script to generate missing namespace dependencies
# ---------------------------------------------------------------------------

PHONY += nsdeps
nsdeps: export KBUILD_NSDEPS=1
nsdeps: modules
	$(Q)$(CONFIG_SHELL) $(srctree)/scripts/nsdeps

# Clang Tooling
# ---------------------------------------------------------------------------

quiet_cmd_gen_compile_commands = GEN     $@
      cmd_gen_compile_commands = $(PYTHON3) $< -a $(AR) -o $@ $(filter-out $<, $(real-prereqs))

$(extmod_prefix)compile_commands.json: scripts/clang-tools/gen_compile_commands.py \
	$(if $(KBUILD_EXTMOD),,$(KBUILD_VMLINUX_OBJS) $(KBUILD_VMLINUX_LIBS)) \
	$(if $(CONFIG_MODULES), $(MODORDER)) FORCE
	$(call if_changed,gen_compile_commands)

targets += $(extmod_prefix)compile_commands.json

PHONY += clang-tidy clang-analyzer

ifdef CONFIG_CC_IS_CLANG
quiet_cmd_clang_tools = CHECK   $<
      cmd_clang_tools = $(PYTHON3) $(srctree)/scripts/clang-tools/run-clang-tools.py $@ $<

clang-tidy clang-analyzer: $(extmod_prefix)compile_commands.json
	$(call cmd,clang_tools)
else
clang-tidy clang-analyzer:
	@echo "$@ requires CC=clang" >&2
	@false
endif

# Scripts to check various things for consistency
# ---------------------------------------------------------------------------

PHONY += includecheck versioncheck coccicheck export_report

includecheck:
	find $(srctree)/* $(RCS_FIND_IGNORE) \
		-name '*.[hcS]' -type f -print | sort \
		| xargs $(PERL) -w $(srctree)/scripts/checkincludes.pl

versioncheck:
	find $(srctree)/* $(RCS_FIND_IGNORE) \
		-name '*.[hcS]' -type f -print | sort \
		| xargs $(PERL) -w $(srctree)/scripts/checkversion.pl

coccicheck:
	$(Q)$(BASH) $(srctree)/scripts/$@

export_report:
	$(PERL) $(srctree)/scripts/export_report.pl

PHONY += checkstack kernelrelease kernelversion image_name

# UML needs a little special treatment here.  It wants to use the host
# toolchain, so needs $(SUBARCH) passed to checkstack.pl.  Everyone
# else wants $(ARCH), including people doing cross-builds, which means
# that $(SUBARCH) doesn't work here.
ifeq ($(ARCH), um)
CHECKSTACK_ARCH := $(SUBARCH)
else
CHECKSTACK_ARCH := $(ARCH)
endif
checkstack:
	$(OBJDUMP) -d vmlinux $$(find . -name '*.ko') | \
	$(PERL) $(srctree)/scripts/checkstack.pl $(CHECKSTACK_ARCH)

kernelrelease:
	@echo "$(KERNELVERSION)$$($(CONFIG_SHELL) $(srctree)/scripts/setlocalversion $(srctree))"

kernelversion:
	@echo $(KERNELVERSION)

image_name:
	@echo $(KBUILD_IMAGE)

quiet_cmd_rmfiles = $(if $(wildcard $(rm-files)),CLEAN   $(wildcard $(rm-files)))
      cmd_rmfiles = rm -rf $(rm-files)

# read saved command lines for existing targets
existing-targets := $(wildcard $(sort $(targets)))

-include $(foreach f,$(existing-targets),$(dir $(f)).$(notdir $(f)).cmd)

endif # config-build
endif # mixed-build
endif # need-sub-make

PHONY += FORCE
FORCE:

# Declare the contents of the PHONY variable as phony.  We keep that
# information in a variable so we can use it in if_changed and friends.
.PHONY: $(PHONY)<|MERGE_RESOLUTION|>--- conflicted
+++ resolved
@@ -1,15 +1,9 @@
 # SPDX-License-Identifier: GPL-2.0
 VERSION = 5
 PATCHLEVEL = 16
-<<<<<<< HEAD
-SUBLEVEL = 5
+SUBLEVEL = 7
 EXTRAVERSION = -zen
 NAME = Super Popcorn Galaxy
-=======
-SUBLEVEL = 7
-EXTRAVERSION =
-NAME = Gobble Gobble
->>>>>>> a8d80f1f
 
 # *DOCUMENTATION*
 # To see a list of typical targets execute "make help"
