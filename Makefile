# SPDX-License-Identifier: GPL-2.0
VERSION = 5
PATCHLEVEL = 9
<<<<<<< HEAD
SUBLEVEL = 4
EXTRAVERSION = -zen
NAME = Tea Storm
=======
SUBLEVEL = 5
EXTRAVERSION =
NAME = Kleptomaniac Octopus
>>>>>>> 85b047c6

# *DOCUMENTATION*
# To see a list of typical targets execute "make help"
# More info can be located in ./README
# Comments in this file are targeted only to the developer, do not
# expect to learn how to build the kernel reading this file.

$(if $(filter __%, $(MAKECMDGOALS)), \
	$(error targets prefixed with '__' are only for internal use))

# That's our default target when none is given on the command line
PHONY := __all
__all:

# We are using a recursive build, so we need to do a little thinking
# to get the ordering right.
#
# Most importantly: sub-Makefiles should only ever modify files in
# their own directory. If in some directory we have a dependency on
# a file in another dir (which doesn't happen often, but it's often
# unavoidable when linking the built-in.a targets which finally
# turn into vmlinux), we will call a sub make in that other dir, and
# after that we are sure that everything which is in that other dir
# is now up to date.
#
# The only cases where we need to modify files which have global
# effects are thus separated out and done before the recursive
# descending is started. They are now explicitly listed as the
# prepare rule.

ifneq ($(sub_make_done),1)

# Do not use make's built-in rules and variables
# (this increases performance and avoids hard-to-debug behaviour)
MAKEFLAGS += -rR

# Avoid funny character set dependencies
unexport LC_ALL
LC_COLLATE=C
LC_NUMERIC=C
export LC_COLLATE LC_NUMERIC

# Avoid interference with shell env settings
unexport GREP_OPTIONS

# Beautify output
# ---------------------------------------------------------------------------
#
# Normally, we echo the whole command before executing it. By making
# that echo $($(quiet)$(cmd)), we now have the possibility to set
# $(quiet) to choose other forms of output instead, e.g.
#
#         quiet_cmd_cc_o_c = Compiling $(RELDIR)/$@
#         cmd_cc_o_c       = $(CC) $(c_flags) -c -o $@ $<
#
# If $(quiet) is empty, the whole command will be printed.
# If it is set to "quiet_", only the short version will be printed.
# If it is set to "silent_", nothing will be printed at all, since
# the variable $(silent_cmd_cc_o_c) doesn't exist.
#
# A simple variant is to prefix commands with $(Q) - that's useful
# for commands that shall be hidden in non-verbose mode.
#
#	$(Q)ln $@ :<
#
# If KBUILD_VERBOSE equals 0 then the above command will be hidden.
# If KBUILD_VERBOSE equals 1 then the above command is displayed.
# If KBUILD_VERBOSE equals 2 then give the reason why each target is rebuilt.
#
# To put more focus on warnings, be less verbose as default
# Use 'make V=1' to see the full commands

ifeq ("$(origin V)", "command line")
  KBUILD_VERBOSE = $(V)
endif
ifndef KBUILD_VERBOSE
  KBUILD_VERBOSE = 0
endif

ifeq ($(KBUILD_VERBOSE),1)
  quiet =
  Q =
else
  quiet=quiet_
  Q = @
endif

# If the user is running make -s (silent mode), suppress echoing of
# commands

ifneq ($(findstring s,$(filter-out --%,$(MAKEFLAGS))),)
  quiet=silent_
endif

export quiet Q KBUILD_VERBOSE

# Kbuild will save output files in the current working directory.
# This does not need to match to the root of the kernel source tree.
#
# For example, you can do this:
#
#  cd /dir/to/store/output/files; make -f /dir/to/kernel/source/Makefile
#
# If you want to save output files in a different location, there are
# two syntaxes to specify it.
#
# 1) O=
# Use "make O=dir/to/store/output/files/"
#
# 2) Set KBUILD_OUTPUT
# Set the environment variable KBUILD_OUTPUT to point to the output directory.
# export KBUILD_OUTPUT=dir/to/store/output/files/; make
#
# The O= assignment takes precedence over the KBUILD_OUTPUT environment
# variable.

# Do we want to change the working directory?
ifeq ("$(origin O)", "command line")
  KBUILD_OUTPUT := $(O)
endif

ifneq ($(KBUILD_OUTPUT),)
# Make's built-in functions such as $(abspath ...), $(realpath ...) cannot
# expand a shell special character '~'. We use a somewhat tedious way here.
abs_objtree := $(shell mkdir -p $(KBUILD_OUTPUT) && cd $(KBUILD_OUTPUT) && pwd)
$(if $(abs_objtree),, \
     $(error failed to create output directory "$(KBUILD_OUTPUT)"))

# $(realpath ...) resolves symlinks
abs_objtree := $(realpath $(abs_objtree))
else
abs_objtree := $(CURDIR)
endif # ifneq ($(KBUILD_OUTPUT),)

ifeq ($(abs_objtree),$(CURDIR))
# Suppress "Entering directory ..." unless we are changing the work directory.
MAKEFLAGS += --no-print-directory
else
need-sub-make := 1
endif

abs_srctree := $(realpath $(dir $(lastword $(MAKEFILE_LIST))))

ifneq ($(words $(subst :, ,$(abs_srctree))), 1)
$(error source directory cannot contain spaces or colons)
endif

ifneq ($(abs_srctree),$(abs_objtree))
# Look for make include files relative to root of kernel src
#
# This does not become effective immediately because MAKEFLAGS is re-parsed
# once after the Makefile is read. We need to invoke sub-make.
MAKEFLAGS += --include-dir=$(abs_srctree)
need-sub-make := 1
endif

this-makefile := $(lastword $(MAKEFILE_LIST))

ifneq ($(filter 3.%,$(MAKE_VERSION)),)
# 'MAKEFLAGS += -rR' does not immediately become effective for GNU Make 3.x
# We need to invoke sub-make to avoid implicit rules in the top Makefile.
need-sub-make := 1
# Cancel implicit rules for this Makefile.
$(this-makefile): ;
endif

export abs_srctree abs_objtree
export sub_make_done := 1

ifeq ($(need-sub-make),1)

PHONY += $(MAKECMDGOALS) __sub-make

$(filter-out $(this-makefile), $(MAKECMDGOALS)) __all: __sub-make
	@:

# Invoke a second make in the output directory, passing relevant variables
__sub-make:
	$(Q)$(MAKE) -C $(abs_objtree) -f $(abs_srctree)/Makefile $(MAKECMDGOALS)

endif # need-sub-make
endif # sub_make_done

# We process the rest of the Makefile if this is the final invocation of make
ifeq ($(need-sub-make),)

# Do not print "Entering directory ...",
# but we want to display it when entering to the output directory
# so that IDEs/editors are able to understand relative filenames.
MAKEFLAGS += --no-print-directory

# Call a source code checker (by default, "sparse") as part of the
# C compilation.
#
# Use 'make C=1' to enable checking of only re-compiled files.
# Use 'make C=2' to enable checking of *all* source files, regardless
# of whether they are re-compiled or not.
#
# See the file "Documentation/dev-tools/sparse.rst" for more details,
# including where to get the "sparse" utility.

ifeq ("$(origin C)", "command line")
  KBUILD_CHECKSRC = $(C)
endif
ifndef KBUILD_CHECKSRC
  KBUILD_CHECKSRC = 0
endif

# Use make M=dir or set the environment variable KBUILD_EXTMOD to specify the
# directory of external module to build. Setting M= takes precedence.
ifeq ("$(origin M)", "command line")
  KBUILD_EXTMOD := $(M)
endif

$(if $(word 2, $(KBUILD_EXTMOD)), \
	$(error building multiple external modules is not supported))

export KBUILD_CHECKSRC KBUILD_EXTMOD

extmod-prefix = $(if $(KBUILD_EXTMOD),$(KBUILD_EXTMOD)/)

ifeq ($(abs_srctree),$(abs_objtree))
        # building in the source tree
        srctree := .
	building_out_of_srctree :=
else
        ifeq ($(abs_srctree)/,$(dir $(abs_objtree)))
                # building in a subdirectory of the source tree
                srctree := ..
        else
                srctree := $(abs_srctree)
        endif
	building_out_of_srctree := 1
endif

ifneq ($(KBUILD_ABS_SRCTREE),)
srctree := $(abs_srctree)
endif

objtree		:= .
VPATH		:= $(srctree)

export building_out_of_srctree srctree objtree VPATH

# To make sure we do not include .config for any of the *config targets
# catch them early, and hand them over to scripts/kconfig/Makefile
# It is allowed to specify more targets when calling make, including
# mixing *config targets and build targets.
# For example 'make oldconfig all'.
# Detect when mixed targets is specified, and make a second invocation
# of make so .config is not included in this case either (for *config).

version_h := include/generated/uapi/linux/version.h
old_version_h := include/linux/version.h

clean-targets := %clean mrproper cleandocs
no-dot-config-targets := $(clean-targets) \
			 cscope gtags TAGS tags help% %docs check% coccicheck \
			 $(version_h) headers headers_% archheaders archscripts \
			 %asm-generic kernelversion %src-pkg dt_binding_check \
			 outputmakefile
no-sync-config-targets := $(no-dot-config-targets) %install kernelrelease
single-targets := %.a %.i %.ko %.lds %.ll %.lst %.mod %.o %.s %.symtypes %/

config-build	:=
mixed-build	:=
need-config	:= 1
may-sync-config	:= 1
single-build	:=

ifneq ($(filter $(no-dot-config-targets), $(MAKECMDGOALS)),)
	ifeq ($(filter-out $(no-dot-config-targets), $(MAKECMDGOALS)),)
		need-config :=
	endif
endif

ifneq ($(filter $(no-sync-config-targets), $(MAKECMDGOALS)),)
	ifeq ($(filter-out $(no-sync-config-targets), $(MAKECMDGOALS)),)
		may-sync-config :=
	endif
endif

ifneq ($(KBUILD_EXTMOD),)
	may-sync-config :=
endif

ifeq ($(KBUILD_EXTMOD),)
        ifneq ($(filter %config,$(MAKECMDGOALS)),)
		config-build := 1
                ifneq ($(words $(MAKECMDGOALS)),1)
			mixed-build := 1
                endif
        endif
endif

# We cannot build single targets and the others at the same time
ifneq ($(filter $(single-targets), $(MAKECMDGOALS)),)
	single-build := 1
	ifneq ($(filter-out $(single-targets), $(MAKECMDGOALS)),)
		mixed-build := 1
	endif
endif

# For "make -j clean all", "make -j mrproper defconfig all", etc.
ifneq ($(filter $(clean-targets),$(MAKECMDGOALS)),)
        ifneq ($(filter-out $(clean-targets),$(MAKECMDGOALS)),)
		mixed-build := 1
        endif
endif

# install and modules_install need also be processed one by one
ifneq ($(filter install,$(MAKECMDGOALS)),)
        ifneq ($(filter modules_install,$(MAKECMDGOALS)),)
		mixed-build := 1
        endif
endif

ifdef mixed-build
# ===========================================================================
# We're called with mixed targets (*config and build targets).
# Handle them one by one.

PHONY += $(MAKECMDGOALS) __build_one_by_one

$(MAKECMDGOALS): __build_one_by_one
	@:

__build_one_by_one:
	$(Q)set -e; \
	for i in $(MAKECMDGOALS); do \
		$(MAKE) -f $(srctree)/Makefile $$i; \
	done

else # !mixed-build

include scripts/Kbuild.include

# Read KERNELRELEASE from include/config/kernel.release (if it exists)
KERNELRELEASE = $(shell cat include/config/kernel.release 2> /dev/null)
KERNELVERSION = $(VERSION)$(if $(PATCHLEVEL),.$(PATCHLEVEL)$(if $(SUBLEVEL),.$(SUBLEVEL)))$(EXTRAVERSION)
export VERSION PATCHLEVEL SUBLEVEL KERNELRELEASE KERNELVERSION

include scripts/subarch.include

# Cross compiling and selecting different set of gcc/bin-utils
# ---------------------------------------------------------------------------
#
# When performing cross compilation for other architectures ARCH shall be set
# to the target architecture. (See arch/* for the possibilities).
# ARCH can be set during invocation of make:
# make ARCH=ia64
# Another way is to have ARCH set in the environment.
# The default ARCH is the host where make is executed.

# CROSS_COMPILE specify the prefix used for all executables used
# during compilation. Only gcc and related bin-utils executables
# are prefixed with $(CROSS_COMPILE).
# CROSS_COMPILE can be set on the command line
# make CROSS_COMPILE=ia64-linux-
# Alternatively CROSS_COMPILE can be set in the environment.
# Default value for CROSS_COMPILE is not to prefix executables
# Note: Some architectures assign CROSS_COMPILE in their arch/*/Makefile
ARCH		?= $(SUBARCH)

# Architecture as present in compile.h
UTS_MACHINE 	:= $(ARCH)
SRCARCH 	:= $(ARCH)

# Additional ARCH settings for x86
ifeq ($(ARCH),i386)
        SRCARCH := x86
endif
ifeq ($(ARCH),x86_64)
        SRCARCH := x86
endif

# Additional ARCH settings for sparc
ifeq ($(ARCH),sparc32)
       SRCARCH := sparc
endif
ifeq ($(ARCH),sparc64)
       SRCARCH := sparc
endif

# Additional ARCH settings for sh
ifeq ($(ARCH),sh64)
       SRCARCH := sh
endif

KCONFIG_CONFIG	?= .config
export KCONFIG_CONFIG

# Default file for 'make defconfig'. This may be overridden by arch-Makefile.
export KBUILD_DEFCONFIG := defconfig

# SHELL used by kbuild
CONFIG_SHELL := sh

HOST_LFS_CFLAGS := $(shell getconf LFS_CFLAGS 2>/dev/null)
HOST_LFS_LDFLAGS := $(shell getconf LFS_LDFLAGS 2>/dev/null)
HOST_LFS_LIBS := $(shell getconf LFS_LIBS 2>/dev/null)

ifneq ($(LLVM),)
HOSTCC	= clang
HOSTCXX	= clang++
else
HOSTCC	= gcc
HOSTCXX	= g++
endif

export KBUILD_USERCFLAGS := -Wall -Wmissing-prototypes -Wstrict-prototypes \
			      -O2 -fomit-frame-pointer -std=gnu89
export KBUILD_USERLDFLAGS :=

KBUILD_HOSTCFLAGS   := $(KBUILD_USERCFLAGS) $(HOST_LFS_CFLAGS) $(HOSTCFLAGS)
KBUILD_HOSTCXXFLAGS := -Wall -O2 $(HOST_LFS_CFLAGS) $(HOSTCXXFLAGS)
KBUILD_HOSTLDFLAGS  := $(HOST_LFS_LDFLAGS) $(HOSTLDFLAGS)
KBUILD_HOSTLDLIBS   := $(HOST_LFS_LIBS) $(HOSTLDLIBS)

# Make variables (CC, etc...)
CPP		= $(CC) -E
ifneq ($(LLVM),)
CC		= clang
LD		= ld.lld
AR		= llvm-ar
NM		= llvm-nm
OBJCOPY		= llvm-objcopy
OBJDUMP		= llvm-objdump
READELF		= llvm-readelf
OBJSIZE		= llvm-size
STRIP		= llvm-strip
else
CC		= $(CROSS_COMPILE)gcc
LD		= $(CROSS_COMPILE)ld
AR		= $(CROSS_COMPILE)ar
NM		= $(CROSS_COMPILE)nm
OBJCOPY		= $(CROSS_COMPILE)objcopy
OBJDUMP		= $(CROSS_COMPILE)objdump
READELF		= $(CROSS_COMPILE)readelf
OBJSIZE		= $(CROSS_COMPILE)size
STRIP		= $(CROSS_COMPILE)strip
endif
PAHOLE		= pahole
RESOLVE_BTFIDS	= $(objtree)/tools/bpf/resolve_btfids/resolve_btfids
LEX		= flex
YACC		= bison
AWK		= awk
INSTALLKERNEL  := installkernel
DEPMOD		= /sbin/depmod
PERL		= perl
PYTHON		= python
PYTHON3		= python3
CHECK		= sparse
BASH		= bash
KGZIP		= gzip
KBZIP2		= bzip2
KLZOP		= lzop
LZMA		= lzma
LZ4		= lz4c
XZ		= xz
ZSTD		= zstd

CHECKFLAGS     := -D__linux__ -Dlinux -D__STDC__ -Dunix -D__unix__ \
		  -Wbitwise -Wno-return-void -Wno-unknown-attribute $(CF)
NOSTDINC_FLAGS :=
CFLAGS_MODULE   =
AFLAGS_MODULE   =
LDFLAGS_MODULE  =
CFLAGS_KERNEL	=
AFLAGS_KERNEL	=
LDFLAGS_vmlinux =

# Use USERINCLUDE when you must reference the UAPI directories only.
USERINCLUDE    := \
		-I$(srctree)/arch/$(SRCARCH)/include/uapi \
		-I$(objtree)/arch/$(SRCARCH)/include/generated/uapi \
		-I$(srctree)/include/uapi \
		-I$(objtree)/include/generated/uapi \
                -include $(srctree)/include/linux/kconfig.h

# Use LINUXINCLUDE when you must reference the include/ directory.
# Needed to be compatible with the O= option
LINUXINCLUDE    := \
		-I$(srctree)/arch/$(SRCARCH)/include \
		-I$(objtree)/arch/$(SRCARCH)/include/generated \
		$(if $(building_out_of_srctree),-I$(srctree)/include) \
		-I$(objtree)/include \
		$(USERINCLUDE)

KBUILD_AFLAGS   := -D__ASSEMBLY__ -fno-PIE
KBUILD_CFLAGS   := -Wall -Wundef -Werror=strict-prototypes -Wno-trigraphs \
		   -fno-strict-aliasing -fno-common -fshort-wchar -fno-PIE \
		   -Werror=implicit-function-declaration -Werror=implicit-int \
		   -Wno-format-security \
		   -std=gnu89
KBUILD_CPPFLAGS := -D__KERNEL__
KBUILD_AFLAGS_KERNEL :=
KBUILD_CFLAGS_KERNEL :=
KBUILD_AFLAGS_MODULE  := -DMODULE
KBUILD_CFLAGS_MODULE  := -DMODULE
KBUILD_LDFLAGS_MODULE :=
export KBUILD_LDS_MODULE := $(srctree)/scripts/module-common.lds
KBUILD_LDFLAGS :=
CLANG_FLAGS :=

export ARCH SRCARCH CONFIG_SHELL BASH HOSTCC KBUILD_HOSTCFLAGS CROSS_COMPILE LD CC
export CPP AR NM STRIP OBJCOPY OBJDUMP OBJSIZE READELF PAHOLE RESOLVE_BTFIDS LEX YACC AWK INSTALLKERNEL
export PERL PYTHON PYTHON3 CHECK CHECKFLAGS MAKE UTS_MACHINE HOSTCXX
export KGZIP KBZIP2 KLZOP LZMA LZ4 XZ ZSTD
export KBUILD_HOSTCXXFLAGS KBUILD_HOSTLDFLAGS KBUILD_HOSTLDLIBS LDFLAGS_MODULE

export KBUILD_CPPFLAGS NOSTDINC_FLAGS LINUXINCLUDE OBJCOPYFLAGS KBUILD_LDFLAGS
export KBUILD_CFLAGS CFLAGS_KERNEL CFLAGS_MODULE
export CFLAGS_KASAN CFLAGS_KASAN_NOSANITIZE CFLAGS_UBSAN CFLAGS_KCSAN
export KBUILD_AFLAGS AFLAGS_KERNEL AFLAGS_MODULE
export KBUILD_AFLAGS_MODULE KBUILD_CFLAGS_MODULE KBUILD_LDFLAGS_MODULE
export KBUILD_AFLAGS_KERNEL KBUILD_CFLAGS_KERNEL

# Files to ignore in find ... statements

export RCS_FIND_IGNORE := \( -name SCCS -o -name BitKeeper -o -name .svn -o    \
			  -name CVS -o -name .pc -o -name .hg -o -name .git \) \
			  -prune -o
export RCS_TAR_IGNORE := --exclude SCCS --exclude BitKeeper --exclude .svn \
			 --exclude CVS --exclude .pc --exclude .hg --exclude .git

# ===========================================================================
# Rules shared between *config targets and build targets

# Basic helpers built in scripts/basic/
PHONY += scripts_basic
scripts_basic:
	$(Q)$(MAKE) $(build)=scripts/basic
	$(Q)rm -f .tmp_quiet_recordmcount

PHONY += outputmakefile
# Before starting out-of-tree build, make sure the source tree is clean.
# outputmakefile generates a Makefile in the output directory, if using a
# separate output directory. This allows convenient use of make in the
# output directory.
# At the same time when output Makefile generated, generate .gitignore to
# ignore whole output directory
outputmakefile:
ifdef building_out_of_srctree
	$(Q)if [ -f $(srctree)/.config -o \
		 -d $(srctree)/include/config -o \
		 -d $(srctree)/arch/$(SRCARCH)/include/generated ]; then \
		echo >&2 "***"; \
		echo >&2 "*** The source tree is not clean, please run 'make$(if $(findstring command line, $(origin ARCH)), ARCH=$(ARCH)) mrproper'"; \
		echo >&2 "*** in $(abs_srctree)";\
		echo >&2 "***"; \
		false; \
	fi
	$(Q)ln -fsn $(srctree) source
	$(Q)$(CONFIG_SHELL) $(srctree)/scripts/mkmakefile $(srctree)
	$(Q)test -e .gitignore || \
	{ echo "# this is build directory, ignore it"; echo "*"; } > .gitignore
endif

ifneq ($(shell $(CC) --version 2>&1 | head -n 1 | grep clang),)
ifneq ($(CROSS_COMPILE),)
CLANG_FLAGS	+= --target=$(notdir $(CROSS_COMPILE:%-=%))
GCC_TOOLCHAIN_DIR := $(dir $(shell which $(CROSS_COMPILE)elfedit))
CLANG_FLAGS	+= --prefix=$(GCC_TOOLCHAIN_DIR)$(notdir $(CROSS_COMPILE))
GCC_TOOLCHAIN	:= $(realpath $(GCC_TOOLCHAIN_DIR)/..)
endif
ifneq ($(GCC_TOOLCHAIN),)
CLANG_FLAGS	+= --gcc-toolchain=$(GCC_TOOLCHAIN)
endif
ifneq ($(LLVM_IAS),1)
CLANG_FLAGS	+= -no-integrated-as
endif
CLANG_FLAGS	+= -Werror=unknown-warning-option
KBUILD_CFLAGS	+= $(CLANG_FLAGS)
KBUILD_AFLAGS	+= $(CLANG_FLAGS)
export CLANG_FLAGS
endif

# The expansion should be delayed until arch/$(SRCARCH)/Makefile is included.
# Some architectures define CROSS_COMPILE in arch/$(SRCARCH)/Makefile.
# CC_VERSION_TEXT is referenced from Kconfig (so it needs export),
# and from include/config/auto.conf.cmd to detect the compiler upgrade.
CC_VERSION_TEXT = $(shell $(CC) --version 2>/dev/null | head -n 1)

ifdef config-build
# ===========================================================================
# *config targets only - make sure prerequisites are updated, and descend
# in scripts/kconfig to make the *config target

# Read arch specific Makefile to set KBUILD_DEFCONFIG as needed.
# KBUILD_DEFCONFIG may point out an alternative default configuration
# used for 'make defconfig'
include arch/$(SRCARCH)/Makefile
export KBUILD_DEFCONFIG KBUILD_KCONFIG CC_VERSION_TEXT

config: outputmakefile scripts_basic FORCE
	$(Q)$(MAKE) $(build)=scripts/kconfig $@

%config: outputmakefile scripts_basic FORCE
	$(Q)$(MAKE) $(build)=scripts/kconfig $@

else #!config-build
# ===========================================================================
# Build targets only - this includes vmlinux, arch specific targets, clean
# targets and others. In general all targets except *config targets.

# If building an external module we do not care about the all: rule
# but instead __all depend on modules
PHONY += all
ifeq ($(KBUILD_EXTMOD),)
__all: all
else
__all: modules
endif

# Decide whether to build built-in, modular, or both.
# Normally, just do built-in.

KBUILD_MODULES :=
KBUILD_BUILTIN := 1

# If we have only "make modules", don't compile built-in objects.
ifeq ($(MAKECMDGOALS),modules)
  KBUILD_BUILTIN :=
endif

# If we have "make <whatever> modules", compile modules
# in addition to whatever we do anyway.
# Just "make" or "make all" shall build modules as well

ifneq ($(filter all modules nsdeps,$(MAKECMDGOALS)),)
  KBUILD_MODULES := 1
endif

ifeq ($(MAKECMDGOALS),)
  KBUILD_MODULES := 1
endif

export KBUILD_MODULES KBUILD_BUILTIN

ifdef need-config
include include/config/auto.conf
endif

ifeq ($(KBUILD_EXTMOD),)
# Objects we will link into vmlinux / subdirs we need to visit
core-y		:= init/ usr/
drivers-y	:= drivers/ sound/
drivers-$(CONFIG_SAMPLES) += samples/
drivers-y	+= net/ virt/
libs-y		:= lib/
endif # KBUILD_EXTMOD

# The all: target is the default when no target is given on the
# command line.
# This allow a user to issue only 'make' to build a kernel including modules
# Defaults to vmlinux, but the arch makefile usually adds further targets
all: vmlinux

CFLAGS_GCOV	:= -fprofile-arcs -ftest-coverage \
	$(call cc-option,-fno-tree-loop-im) \
	$(call cc-disable-warning,maybe-uninitialized,)
export CFLAGS_GCOV

# The arch Makefiles can override CC_FLAGS_FTRACE. We may also append it later.
ifdef CONFIG_FUNCTION_TRACER
  CC_FLAGS_FTRACE := -pg
endif

RETPOLINE_CFLAGS_GCC := -mindirect-branch=thunk-extern -mindirect-branch-register
RETPOLINE_VDSO_CFLAGS_GCC := -mindirect-branch=thunk-inline -mindirect-branch-register
RETPOLINE_CFLAGS_CLANG := -mretpoline-external-thunk
RETPOLINE_VDSO_CFLAGS_CLANG := -mretpoline
RETPOLINE_CFLAGS := $(call cc-option,$(RETPOLINE_CFLAGS_GCC),$(call cc-option,$(RETPOLINE_CFLAGS_CLANG)))
RETPOLINE_VDSO_CFLAGS := $(call cc-option,$(RETPOLINE_VDSO_CFLAGS_GCC),$(call cc-option,$(RETPOLINE_VDSO_CFLAGS_CLANG)))
export RETPOLINE_CFLAGS
export RETPOLINE_VDSO_CFLAGS

include arch/$(SRCARCH)/Makefile

ifdef need-config
ifdef may-sync-config
# Read in dependencies to all Kconfig* files, make sure to run syncconfig if
# changes are detected. This should be included after arch/$(SRCARCH)/Makefile
# because some architectures define CROSS_COMPILE there.
include include/config/auto.conf.cmd

$(KCONFIG_CONFIG):
	@echo >&2 '***'
	@echo >&2 '*** Configuration file "$@" not found!'
	@echo >&2 '***'
	@echo >&2 '*** Please run some configurator (e.g. "make oldconfig" or'
	@echo >&2 '*** "make menuconfig" or "make xconfig").'
	@echo >&2 '***'
	@/bin/false

# The actual configuration files used during the build are stored in
# include/generated/ and include/config/. Update them if .config is newer than
# include/config/auto.conf (which mirrors .config).
#
# This exploits the 'multi-target pattern rule' trick.
# The syncconfig should be executed only once to make all the targets.
# (Note: use the grouped target '&:' when we bump to GNU Make 4.3)
%/config/auto.conf %/config/auto.conf.cmd %/generated/autoconf.h: $(KCONFIG_CONFIG)
	$(Q)$(MAKE) -f $(srctree)/Makefile syncconfig
else # !may-sync-config
# External modules and some install targets need include/generated/autoconf.h
# and include/config/auto.conf but do not care if they are up-to-date.
# Use auto.conf to trigger the test
PHONY += include/config/auto.conf

include/config/auto.conf:
	$(Q)test -e include/generated/autoconf.h -a -e $@ || (		\
	echo >&2;							\
	echo >&2 "  ERROR: Kernel configuration is invalid.";		\
	echo >&2 "         include/generated/autoconf.h or $@ are missing.";\
	echo >&2 "         Run 'make oldconfig && make prepare' on kernel src to fix it.";	\
	echo >&2 ;							\
	/bin/false)

endif # may-sync-config
endif # need-config

KBUILD_CFLAGS	+= $(call cc-option,-fno-delete-null-pointer-checks,)
KBUILD_CFLAGS	+= $(call cc-disable-warning,frame-address,)
KBUILD_CFLAGS	+= $(call cc-disable-warning, format-truncation)
KBUILD_CFLAGS	+= $(call cc-disable-warning, format-overflow)
KBUILD_CFLAGS	+= $(call cc-disable-warning, address-of-packed-member)

ifdef CONFIG_CC_OPTIMIZE_FOR_PERFORMANCE
KBUILD_CFLAGS += -O2
else ifdef CONFIG_CC_OPTIMIZE_FOR_PERFORMANCE_O3
KBUILD_CFLAGS += -O3
else ifdef CONFIG_CC_OPTIMIZE_FOR_SIZE
KBUILD_CFLAGS += -Os
endif

# Tell gcc to never replace conditional load with a non-conditional one
KBUILD_CFLAGS	+= $(call cc-option,--param=allow-store-data-races=0)
KBUILD_CFLAGS	+= $(call cc-option,-fno-allow-store-data-races)

ifdef CONFIG_READABLE_ASM
# Disable optimizations that make assembler listings hard to read.
# reorder blocks reorders the control in the function
# ipa clone creates specialized cloned functions
# partial inlining inlines only parts of functions
KBUILD_CFLAGS += $(call cc-option,-fno-reorder-blocks,) \
                 $(call cc-option,-fno-ipa-cp-clone,) \
                 $(call cc-option,-fno-partial-inlining)
endif

ifneq ($(CONFIG_FRAME_WARN),0)
KBUILD_CFLAGS += -Wframe-larger-than=$(CONFIG_FRAME_WARN)
endif

stackp-flags-y                                    := -fno-stack-protector
stackp-flags-$(CONFIG_STACKPROTECTOR)             := -fstack-protector
stackp-flags-$(CONFIG_STACKPROTECTOR_STRONG)      := -fstack-protector-strong

KBUILD_CFLAGS += $(stackp-flags-y)

ifdef CONFIG_CC_IS_CLANG
KBUILD_CPPFLAGS += -Qunused-arguments
KBUILD_CFLAGS += -Wno-format-invalid-specifier
KBUILD_CFLAGS += -Wno-gnu
# CLANG uses a _MergedGlobals as optimization, but this breaks modpost, as the
# source of a reference will be _MergedGlobals and not on of the whitelisted names.
# See modpost pattern 2
KBUILD_CFLAGS += -mno-global-merge
else

# These warnings generated too much noise in a regular build.
# Use make W=1 to enable them (see scripts/Makefile.extrawarn)
KBUILD_CFLAGS += -Wno-unused-but-set-variable

# Warn about unmarked fall-throughs in switch statement.
# Disabled for clang while comment to attribute conversion happens and
# https://github.com/ClangBuiltLinux/linux/issues/636 is discussed.
KBUILD_CFLAGS += $(call cc-option,-Wimplicit-fallthrough,)
endif

KBUILD_CFLAGS += $(call cc-disable-warning, unused-const-variable)
ifdef CONFIG_FRAME_POINTER
KBUILD_CFLAGS	+= -fno-omit-frame-pointer -fno-optimize-sibling-calls
else
# Some targets (ARM with Thumb2, for example), can't be built with frame
# pointers.  For those, we don't have FUNCTION_TRACER automatically
# select FRAME_POINTER.  However, FUNCTION_TRACER adds -pg, and this is
# incompatible with -fomit-frame-pointer with current GCC, so we don't use
# -fomit-frame-pointer with FUNCTION_TRACER.
ifndef CONFIG_FUNCTION_TRACER
KBUILD_CFLAGS	+= -fomit-frame-pointer
endif
endif

# Initialize all stack variables with a 0xAA pattern.
ifdef CONFIG_INIT_STACK_ALL_PATTERN
KBUILD_CFLAGS	+= -ftrivial-auto-var-init=pattern
endif

# Initialize all stack variables with a zero value.
ifdef CONFIG_INIT_STACK_ALL_ZERO
# Future support for zero initialization is still being debated, see
# https://bugs.llvm.org/show_bug.cgi?id=45497. These flags are subject to being
# renamed or dropped.
KBUILD_CFLAGS	+= -ftrivial-auto-var-init=zero
KBUILD_CFLAGS	+= -enable-trivial-auto-var-init-zero-knowing-it-will-be-removed-from-clang
endif

DEBUG_CFLAGS	:= $(call cc-option, -fno-var-tracking-assignments)

ifdef CONFIG_DEBUG_INFO
ifdef CONFIG_DEBUG_INFO_SPLIT
DEBUG_CFLAGS	+= -gsplit-dwarf
else
DEBUG_CFLAGS	+= -g
endif
KBUILD_AFLAGS	+= -Wa,-gdwarf-2
endif
ifdef CONFIG_DEBUG_INFO_DWARF4
DEBUG_CFLAGS	+= -gdwarf-4
endif

ifdef CONFIG_DEBUG_INFO_REDUCED
DEBUG_CFLAGS	+= $(call cc-option, -femit-struct-debug-baseonly) \
		   $(call cc-option,-fno-var-tracking)
endif

ifdef CONFIG_DEBUG_INFO_COMPRESSED
DEBUG_CFLAGS	+= -gz=zlib
KBUILD_AFLAGS	+= -gz=zlib
KBUILD_LDFLAGS	+= --compress-debug-sections=zlib
endif

KBUILD_CFLAGS += $(DEBUG_CFLAGS)
export DEBUG_CFLAGS

ifdef CONFIG_FUNCTION_TRACER
ifdef CONFIG_FTRACE_MCOUNT_RECORD
  # gcc 5 supports generating the mcount tables directly
  ifeq ($(call cc-option-yn,-mrecord-mcount),y)
    CC_FLAGS_FTRACE	+= -mrecord-mcount
    export CC_USING_RECORD_MCOUNT := 1
  endif
  ifdef CONFIG_HAVE_NOP_MCOUNT
    ifeq ($(call cc-option-yn, -mnop-mcount),y)
      CC_FLAGS_FTRACE	+= -mnop-mcount
      CC_FLAGS_USING	+= -DCC_USING_NOP_MCOUNT
    endif
  endif
endif
ifdef CONFIG_HAVE_FENTRY
  ifeq ($(call cc-option-yn, -mfentry),y)
    CC_FLAGS_FTRACE	+= -mfentry
    CC_FLAGS_USING	+= -DCC_USING_FENTRY
  endif
endif
export CC_FLAGS_FTRACE
KBUILD_CFLAGS	+= $(CC_FLAGS_FTRACE) $(CC_FLAGS_USING)
KBUILD_AFLAGS	+= $(CC_FLAGS_USING)
ifdef CONFIG_DYNAMIC_FTRACE
	ifdef CONFIG_HAVE_C_RECORDMCOUNT
		BUILD_C_RECORDMCOUNT := y
		export BUILD_C_RECORDMCOUNT
	endif
endif
endif

# We trigger additional mismatches with less inlining
ifdef CONFIG_DEBUG_SECTION_MISMATCH
KBUILD_CFLAGS += $(call cc-option, -fno-inline-functions-called-once)
endif

ifdef CONFIG_LD_DEAD_CODE_DATA_ELIMINATION
KBUILD_CFLAGS_KERNEL += -ffunction-sections -fdata-sections
LDFLAGS_vmlinux += --gc-sections
endif

ifdef CONFIG_SHADOW_CALL_STACK
CC_FLAGS_SCS	:= -fsanitize=shadow-call-stack
KBUILD_CFLAGS	+= $(CC_FLAGS_SCS)
export CC_FLAGS_SCS
endif

ifdef CONFIG_DEBUG_FORCE_FUNCTION_ALIGN_32B
KBUILD_CFLAGS += -falign-functions=32
endif

# arch Makefile may override CC so keep this after arch Makefile is included
NOSTDINC_FLAGS += -nostdinc -isystem $(shell $(CC) -print-file-name=include)

# warn about C99 declaration after statement
KBUILD_CFLAGS += -Wdeclaration-after-statement

# Variable Length Arrays (VLAs) should not be used anywhere in the kernel
KBUILD_CFLAGS += -Wvla

# disable pointer signed / unsigned warnings in gcc 4.0
KBUILD_CFLAGS += -Wno-pointer-sign

# disable stringop warnings in gcc 8+
KBUILD_CFLAGS += $(call cc-disable-warning, stringop-truncation)

# We'll want to enable this eventually, but it's not going away for 5.7 at least
KBUILD_CFLAGS += $(call cc-disable-warning, zero-length-bounds)
KBUILD_CFLAGS += $(call cc-disable-warning, array-bounds)
KBUILD_CFLAGS += $(call cc-disable-warning, stringop-overflow)

# Another good warning that we'll want to enable eventually
KBUILD_CFLAGS += $(call cc-disable-warning, restrict)

# Enabled with W=2, disabled by default as noisy
KBUILD_CFLAGS += $(call cc-disable-warning, maybe-uninitialized)

# disable invalid "can't wrap" optimizations for signed / pointers
KBUILD_CFLAGS	+= $(call cc-option,-fno-strict-overflow)

# clang sets -fmerge-all-constants by default as optimization, but this
# is non-conforming behavior for C and in fact breaks the kernel, so we
# need to disable it here generally.
KBUILD_CFLAGS	+= $(call cc-option,-fno-merge-all-constants)

# for gcc -fno-merge-all-constants disables everything, but it is fine
# to have actual conforming behavior enabled.
KBUILD_CFLAGS	+= $(call cc-option,-fmerge-constants)

# Make sure -fstack-check isn't enabled (like gentoo apparently did)
KBUILD_CFLAGS  += $(call cc-option,-fno-stack-check,)

# Prohibit date/time macros, which would make the build non-deterministic
KBUILD_CFLAGS   += $(call cc-option,-Werror=date-time)

# enforce correct pointer usage
KBUILD_CFLAGS   += $(call cc-option,-Werror=incompatible-pointer-types)

# Require designated initializers for all marked structures
KBUILD_CFLAGS   += $(call cc-option,-Werror=designated-init)

# change __FILE__ to the relative path from the srctree
KBUILD_CFLAGS	+= $(call cc-option,-fmacro-prefix-map=$(srctree)/=)

# ensure -fcf-protection is disabled when using retpoline as it is
# incompatible with -mindirect-branch=thunk-extern
ifdef CONFIG_RETPOLINE
KBUILD_CFLAGS += $(call cc-option,-fcf-protection=none)
endif

# include additional Makefiles when needed
include-y			:= scripts/Makefile.extrawarn
include-$(CONFIG_KASAN)		+= scripts/Makefile.kasan
include-$(CONFIG_KCSAN)		+= scripts/Makefile.kcsan
include-$(CONFIG_UBSAN)		+= scripts/Makefile.ubsan
include-$(CONFIG_KCOV)		+= scripts/Makefile.kcov
include-$(CONFIG_GCC_PLUGINS)	+= scripts/Makefile.gcc-plugins

include $(addprefix $(srctree)/, $(include-y))

# scripts/Makefile.gcc-plugins is intentionally included last.
# Do not add $(call cc-option,...) below this line. When you build the kernel
# from the clean source tree, the GCC plugins do not exist at this point.

# Add user supplied CPPFLAGS, AFLAGS and CFLAGS as the last assignments
KBUILD_CPPFLAGS += $(KCPPFLAGS)
KBUILD_AFLAGS   += $(KAFLAGS)
KBUILD_CFLAGS   += $(KCFLAGS)

KBUILD_LDFLAGS_MODULE += --build-id
LDFLAGS_vmlinux += --build-id

ifeq ($(CONFIG_STRIP_ASM_SYMS),y)
LDFLAGS_vmlinux	+= $(call ld-option, -X,)
endif

ifeq ($(CONFIG_RELR),y)
LDFLAGS_vmlinux	+= --pack-dyn-relocs=relr
endif

# Align the bit size of userspace programs with the kernel
KBUILD_USERCFLAGS  += $(filter -m32 -m64 --target=%, $(KBUILD_CFLAGS))
KBUILD_USERLDFLAGS += $(filter -m32 -m64 --target=%, $(KBUILD_CFLAGS))

# make the checker run with the right architecture
CHECKFLAGS += --arch=$(ARCH)

# insure the checker run with the right endianness
CHECKFLAGS += $(if $(CONFIG_CPU_BIG_ENDIAN),-mbig-endian,-mlittle-endian)

# the checker needs the correct machine size
CHECKFLAGS += $(if $(CONFIG_64BIT),-m64,-m32)

# Default kernel image to build when no specific target is given.
# KBUILD_IMAGE may be overruled on the command line or
# set in the environment
# Also any assignments in arch/$(ARCH)/Makefile take precedence over
# this default value
export KBUILD_IMAGE ?= vmlinux

#
# INSTALL_PATH specifies where to place the updated kernel and system map
# images. Default is /boot, but you can set it to other values
export	INSTALL_PATH ?= /boot

#
# INSTALL_DTBS_PATH specifies a prefix for relocations required by build roots.
# Like INSTALL_MOD_PATH, it isn't defined in the Makefile, but can be passed as
# an argument if needed. Otherwise it defaults to the kernel install path
#
export INSTALL_DTBS_PATH ?= $(INSTALL_PATH)/dtbs/$(KERNELRELEASE)

#
# INSTALL_MOD_PATH specifies a prefix to MODLIB for module directory
# relocations required by build roots.  This is not defined in the
# makefile but the argument can be passed to make if needed.
#

MODLIB	= $(INSTALL_MOD_PATH)/lib/modules/$(KERNELRELEASE)
export MODLIB

#
# INSTALL_MOD_STRIP, if defined, will cause modules to be
# stripped after they are installed.  If INSTALL_MOD_STRIP is '1', then
# the default option --strip-debug will be used.  Otherwise,
# INSTALL_MOD_STRIP value will be used as the options to the strip command.

ifdef INSTALL_MOD_STRIP
ifeq ($(INSTALL_MOD_STRIP),1)
mod_strip_cmd = $(STRIP) --strip-debug
else
mod_strip_cmd = $(STRIP) $(INSTALL_MOD_STRIP)
endif # INSTALL_MOD_STRIP=1
else
mod_strip_cmd = true
endif # INSTALL_MOD_STRIP
export mod_strip_cmd

# CONFIG_MODULE_COMPRESS, if defined, will cause module to be compressed
# after they are installed in agreement with CONFIG_MODULE_COMPRESS_GZIP
# or CONFIG_MODULE_COMPRESS_XZ.

mod_compress_cmd = true
ifdef CONFIG_MODULE_COMPRESS
  ifdef CONFIG_MODULE_COMPRESS_GZIP
    mod_compress_cmd = $(KGZIP) -n -f
  endif # CONFIG_MODULE_COMPRESS_GZIP
  ifdef CONFIG_MODULE_COMPRESS_XZ
    mod_compress_cmd = $(XZ) -f
  endif # CONFIG_MODULE_COMPRESS_XZ
endif # CONFIG_MODULE_COMPRESS
export mod_compress_cmd

ifdef CONFIG_MODULE_SIG_ALL
$(eval $(call config_filename,MODULE_SIG_KEY))

mod_sign_cmd = scripts/sign-file $(CONFIG_MODULE_SIG_HASH) $(MODULE_SIG_KEY_SRCPREFIX)$(CONFIG_MODULE_SIG_KEY) certs/signing_key.x509
else
mod_sign_cmd = true
endif
export mod_sign_cmd

HOST_LIBELF_LIBS = $(shell pkg-config libelf --libs 2>/dev/null || echo -lelf)

has_libelf = $(call try-run,\
               echo "int main() {}" | $(HOSTCC) -xc -o /dev/null $(HOST_LIBELF_LIBS) -,1,0)

ifdef CONFIG_STACK_VALIDATION
  ifeq ($(has_libelf),1)
    objtool_target := tools/objtool FORCE
  else
    SKIP_STACK_VALIDATION := 1
    export SKIP_STACK_VALIDATION
  endif
endif

ifdef CONFIG_DEBUG_INFO_BTF
  ifeq ($(has_libelf),1)
    resolve_btfids_target := tools/bpf/resolve_btfids FORCE
  else
    ERROR_RESOLVE_BTFIDS := 1
  endif
endif

PHONY += prepare0

export MODORDER := $(extmod-prefix)modules.order
export MODULES_NSDEPS := $(extmod-prefix)modules.nsdeps

ifeq ($(KBUILD_EXTMOD),)
core-y		+= kernel/ certs/ mm/ fs/ ipc/ security/ crypto/ block/

vmlinux-dirs	:= $(patsubst %/,%,$(filter %/, \
		     $(core-y) $(core-m) $(drivers-y) $(drivers-m) \
		     $(libs-y) $(libs-m)))

vmlinux-alldirs	:= $(sort $(vmlinux-dirs) Documentation \
		     $(patsubst %/,%,$(filter %/, $(core-) \
			$(drivers-) $(libs-))))

subdir-modorder := $(addsuffix modules.order,$(filter %/, \
			$(core-y) $(core-m) $(libs-y) $(libs-m) \
			$(drivers-y) $(drivers-m)))

build-dirs	:= $(vmlinux-dirs)
clean-dirs	:= $(vmlinux-alldirs)

# Externally visible symbols (used by link-vmlinux.sh)
KBUILD_VMLINUX_OBJS := $(head-y) $(patsubst %/,%/built-in.a, $(core-y))
KBUILD_VMLINUX_OBJS += $(addsuffix built-in.a, $(filter %/, $(libs-y)))
ifdef CONFIG_MODULES
KBUILD_VMLINUX_OBJS += $(patsubst %/, %/lib.a, $(filter %/, $(libs-y)))
KBUILD_VMLINUX_LIBS := $(filter-out %/, $(libs-y))
else
KBUILD_VMLINUX_LIBS := $(patsubst %/,%/lib.a, $(libs-y))
endif
KBUILD_VMLINUX_OBJS += $(patsubst %/,%/built-in.a, $(drivers-y))

export KBUILD_VMLINUX_OBJS KBUILD_VMLINUX_LIBS
export KBUILD_LDS          := arch/$(SRCARCH)/kernel/vmlinux.lds
# used by scripts/Makefile.package
export KBUILD_ALLDIRS := $(sort $(filter-out arch/%,$(vmlinux-alldirs)) LICENSES arch include scripts tools)

vmlinux-deps := $(KBUILD_LDS) $(KBUILD_VMLINUX_OBJS) $(KBUILD_VMLINUX_LIBS)

# Recurse until adjust_autoksyms.sh is satisfied
PHONY += autoksyms_recursive
ifdef CONFIG_TRIM_UNUSED_KSYMS
# For the kernel to actually contain only the needed exported symbols,
# we have to build modules as well to determine what those symbols are.
# (this can be evaluated only once include/config/auto.conf has been included)
KBUILD_MODULES := 1

autoksyms_recursive: descend modules.order
	$(Q)$(CONFIG_SHELL) $(srctree)/scripts/adjust_autoksyms.sh \
	  "$(MAKE) -f $(srctree)/Makefile vmlinux"
endif

autoksyms_h := $(if $(CONFIG_TRIM_UNUSED_KSYMS), include/generated/autoksyms.h)

quiet_cmd_autoksyms_h = GEN     $@
      cmd_autoksyms_h = mkdir -p $(dir $@); \
			$(CONFIG_SHELL) $(srctree)/scripts/gen_autoksyms.sh $@

$(autoksyms_h):
	$(call cmd,autoksyms_h)

ARCH_POSTLINK := $(wildcard $(srctree)/arch/$(SRCARCH)/Makefile.postlink)

# Final link of vmlinux with optional arch pass after final link
cmd_link-vmlinux =                                                 \
	$(CONFIG_SHELL) $< "$(LD)" "$(KBUILD_LDFLAGS)" "$(LDFLAGS_vmlinux)";    \
	$(if $(ARCH_POSTLINK), $(MAKE) -f $(ARCH_POSTLINK) $@, true)

vmlinux: scripts/link-vmlinux.sh autoksyms_recursive $(vmlinux-deps) FORCE
	+$(call if_changed,link-vmlinux)

targets := vmlinux

# The actual objects are generated when descending,
# make sure no implicit rule kicks in
$(sort $(vmlinux-deps) $(subdir-modorder)): descend ;

filechk_kernel.release = \
	echo "$(KERNELVERSION)$$($(CONFIG_SHELL) $(srctree)/scripts/setlocalversion $(srctree))"

# Store (new) KERNELRELEASE string in include/config/kernel.release
include/config/kernel.release: FORCE
	$(call filechk,kernel.release)

# Additional helpers built in scripts/
# Carefully list dependencies so we do not try to build scripts twice
# in parallel
PHONY += scripts
scripts: scripts_basic scripts_dtc
	$(Q)$(MAKE) $(build)=$(@)

# Things we need to do before we recursively start building the kernel
# or the modules are listed in "prepare".
# A multi level approach is used. prepareN is processed before prepareN-1.
# archprepare is used in arch Makefiles and when processed asm symlink,
# version.h and scripts_basic is processed / created.

PHONY += prepare archprepare

archprepare: outputmakefile archheaders archscripts scripts include/config/kernel.release \
	asm-generic $(version_h) $(autoksyms_h) include/generated/utsrelease.h \
	include/generated/autoconf.h

prepare0: archprepare
	$(Q)$(MAKE) $(build)=scripts/mod
	$(Q)$(MAKE) $(build)=.

# All the preparing..
prepare: prepare0 prepare-objtool prepare-resolve_btfids

# Support for using generic headers in asm-generic
asm-generic := -f $(srctree)/scripts/Makefile.asm-generic obj

PHONY += asm-generic uapi-asm-generic
asm-generic: uapi-asm-generic
	$(Q)$(MAKE) $(asm-generic)=arch/$(SRCARCH)/include/generated/asm \
	generic=include/asm-generic
uapi-asm-generic:
	$(Q)$(MAKE) $(asm-generic)=arch/$(SRCARCH)/include/generated/uapi/asm \
	generic=include/uapi/asm-generic

PHONY += prepare-objtool prepare-resolve_btfids
prepare-objtool: $(objtool_target)
ifeq ($(SKIP_STACK_VALIDATION),1)
ifdef CONFIG_UNWINDER_ORC
	@echo "error: Cannot generate ORC metadata for CONFIG_UNWINDER_ORC=y, please install libelf-dev, libelf-devel or elfutils-libelf-devel" >&2
	@false
else
	@echo "warning: Cannot use CONFIG_STACK_VALIDATION=y, please install libelf-dev, libelf-devel or elfutils-libelf-devel" >&2
endif
endif

prepare-resolve_btfids: $(resolve_btfids_target)
ifeq ($(ERROR_RESOLVE_BTFIDS),1)
	@echo "error: Cannot resolve BTF IDs for CONFIG_DEBUG_INFO_BTF, please install libelf-dev, libelf-devel or elfutils-libelf-devel" >&2
	@false
endif
# Generate some files
# ---------------------------------------------------------------------------

# KERNELRELEASE can change from a few different places, meaning version.h
# needs to be updated, so this check is forced on all builds

uts_len := 64
define filechk_utsrelease.h
	if [ `echo -n "$(KERNELRELEASE)" | wc -c ` -gt $(uts_len) ]; then \
	  echo '"$(KERNELRELEASE)" exceeds $(uts_len) characters' >&2;    \
	  exit 1;                                                         \
	fi;                                                               \
	echo \#define UTS_RELEASE \"$(KERNELRELEASE)\"
endef

define filechk_version.h
	echo \#define LINUX_VERSION_CODE $(shell                         \
	expr $(VERSION) \* 65536 + 0$(PATCHLEVEL) \* 256 + 0$(SUBLEVEL)); \
	echo '#define KERNEL_VERSION(a,b,c) (((a) << 16) + ((b) << 8) + (c))'
endef

$(version_h): FORCE
	$(call filechk,version.h)
	$(Q)rm -f $(old_version_h)

include/generated/utsrelease.h: include/config/kernel.release FORCE
	$(call filechk,utsrelease.h)

PHONY += headerdep
headerdep:
	$(Q)find $(srctree)/include/ -name '*.h' | xargs --max-args 1 \
	$(srctree)/scripts/headerdep.pl -I$(srctree)/include

# ---------------------------------------------------------------------------
# Kernel headers

#Default location for installed headers
export INSTALL_HDR_PATH = $(objtree)/usr

quiet_cmd_headers_install = INSTALL $(INSTALL_HDR_PATH)/include
      cmd_headers_install = \
	mkdir -p $(INSTALL_HDR_PATH); \
	rsync -mrl --include='*/' --include='*\.h' --exclude='*' \
	usr/include $(INSTALL_HDR_PATH)

PHONY += headers_install
headers_install: headers
	$(call cmd,headers_install)

PHONY += archheaders archscripts

hdr-inst := -f $(srctree)/scripts/Makefile.headersinst obj

PHONY += headers
headers: $(version_h) scripts_unifdef uapi-asm-generic archheaders archscripts
	$(if $(wildcard $(srctree)/arch/$(SRCARCH)/include/uapi/asm/Kbuild),, \
	  $(error Headers not exportable for the $(SRCARCH) architecture))
	$(Q)$(MAKE) $(hdr-inst)=include/uapi
	$(Q)$(MAKE) $(hdr-inst)=arch/$(SRCARCH)/include/uapi

# Deprecated. It is no-op now.
PHONY += headers_check
headers_check:
	@:

ifdef CONFIG_HEADERS_INSTALL
prepare: headers
endif

PHONY += scripts_unifdef
scripts_unifdef: scripts_basic
	$(Q)$(MAKE) $(build)=scripts scripts/unifdef

# ---------------------------------------------------------------------------
# Kernel selftest

PHONY += kselftest
kselftest:
	$(Q)$(MAKE) -C $(srctree)/tools/testing/selftests run_tests

kselftest-%: FORCE
	$(Q)$(MAKE) -C $(srctree)/tools/testing/selftests $*

PHONY += kselftest-merge
kselftest-merge:
	$(if $(wildcard $(objtree)/.config),, $(error No .config exists, config your kernel first!))
	$(Q)find $(srctree)/tools/testing/selftests -name config | \
		xargs $(srctree)/scripts/kconfig/merge_config.sh -m $(objtree)/.config
	$(Q)$(MAKE) -f $(srctree)/Makefile olddefconfig

# ---------------------------------------------------------------------------
# Devicetree files

ifneq ($(wildcard $(srctree)/arch/$(SRCARCH)/boot/dts/),)
dtstree := arch/$(SRCARCH)/boot/dts
endif

ifneq ($(dtstree),)

%.dtb: include/config/kernel.release scripts_dtc
	$(Q)$(MAKE) $(build)=$(dtstree) $(dtstree)/$@

PHONY += dtbs dtbs_install dtbs_check
dtbs: include/config/kernel.release scripts_dtc
	$(Q)$(MAKE) $(build)=$(dtstree)

ifneq ($(filter dtbs_check, $(MAKECMDGOALS)),)
export CHECK_DTBS=y
dtbs: dt_binding_check
endif

dtbs_check: dtbs

dtbs_install:
	$(Q)$(MAKE) $(dtbinst)=$(dtstree) dst=$(INSTALL_DTBS_PATH)

ifdef CONFIG_OF_EARLY_FLATTREE
all: dtbs
endif

endif

PHONY += scripts_dtc
scripts_dtc: scripts_basic
	$(Q)$(MAKE) $(build)=scripts/dtc

ifneq ($(filter dt_binding_check, $(MAKECMDGOALS)),)
export CHECK_DT_BINDING=y
endif

PHONY += dt_binding_check
dt_binding_check: scripts_dtc
	$(Q)$(MAKE) $(build)=Documentation/devicetree/bindings

# ---------------------------------------------------------------------------
# Modules

ifdef CONFIG_MODULES

# By default, build modules as well

all: modules

# When we're building modules with modversions, we need to consider
# the built-in objects during the descend as well, in order to
# make sure the checksums are up to date before we record them.
ifdef CONFIG_MODVERSIONS
  KBUILD_BUILTIN := 1
endif

# Build modules
#
# A module can be listed more than once in obj-m resulting in
# duplicate lines in modules.order files.  Those are removed
# using awk while concatenating to the final file.

PHONY += modules
modules: $(if $(KBUILD_BUILTIN),vmlinux) modules_check
	$(Q)$(MAKE) -f $(srctree)/scripts/Makefile.modpost

PHONY += modules_check
modules_check: modules.order
	$(Q)$(CONFIG_SHELL) $(srctree)/scripts/modules-check.sh $<

cmd_modules_order = $(AWK) '!x[$$0]++' $(real-prereqs) > $@

modules.order: $(subdir-modorder) FORCE
	$(call if_changed,modules_order)

targets += modules.order

# Target to prepare building external modules
PHONY += modules_prepare
modules_prepare: prepare

# Target to install modules
PHONY += modules_install
modules_install: _modinst_ _modinst_post

PHONY += _modinst_
_modinst_:
	@rm -rf $(MODLIB)/kernel
	@rm -f $(MODLIB)/source
	@mkdir -p $(MODLIB)/kernel
	@ln -s $(abspath $(srctree)) $(MODLIB)/source
	@if [ ! $(objtree) -ef  $(MODLIB)/build ]; then \
		rm -f $(MODLIB)/build ; \
		ln -s $(CURDIR) $(MODLIB)/build ; \
	fi
	@sed 's:^:kernel/:' modules.order > $(MODLIB)/modules.order
	@cp -f modules.builtin $(MODLIB)/
	@cp -f $(objtree)/modules.builtin.modinfo $(MODLIB)/
	$(Q)$(MAKE) -f $(srctree)/scripts/Makefile.modinst

# This depmod is only for convenience to give the initial
# boot a modules.dep even before / is mounted read-write.  However the
# boot script depmod is the master version.
PHONY += _modinst_post
_modinst_post: _modinst_
	$(call cmd,depmod)

ifeq ($(CONFIG_MODULE_SIG), y)
PHONY += modules_sign
modules_sign:
	$(Q)$(MAKE) -f $(srctree)/scripts/Makefile.modsign
endif

else # CONFIG_MODULES

# Modules not configured
# ---------------------------------------------------------------------------

PHONY += modules modules_install
modules modules_install:
	@echo >&2
	@echo >&2 "The present kernel configuration has modules disabled."
	@echo >&2 "Type 'make config' and enable loadable module support."
	@echo >&2 "Then build a kernel with module support enabled."
	@echo >&2
	@exit 1

endif # CONFIG_MODULES

###
# Cleaning is done on three levels.
# make clean     Delete most generated files
#                Leave enough to build external modules
# make mrproper  Delete the current configuration, and all generated files
# make distclean Remove editor backup files, patch leftover files and the like

# Directories & files removed with 'make clean'
CLEAN_FILES += include/ksym vmlinux.symvers \
	       modules.builtin modules.builtin.modinfo modules.nsdeps

# Directories & files removed with 'make mrproper'
MRPROPER_FILES += include/config include/generated          \
		  arch/$(SRCARCH)/include/generated .tmp_objdiff \
		  debian snap tar-install \
		  .config .config.old .version \
		  Module.symvers \
		  signing_key.pem signing_key.priv signing_key.x509	\
		  x509.genkey extra_certificates signing_key.x509.keyid	\
		  signing_key.x509.signer vmlinux-gdb.py \
		  *.spec

# Directories & files removed with 'make distclean'
DISTCLEAN_FILES += tags TAGS cscope* GPATH GTAGS GRTAGS GSYMS

# clean - Delete most, but leave enough to build external modules
#
clean: rm-files := $(CLEAN_FILES)

PHONY += archclean vmlinuxclean

vmlinuxclean:
	$(Q)$(CONFIG_SHELL) $(srctree)/scripts/link-vmlinux.sh clean
	$(Q)$(if $(ARCH_POSTLINK), $(MAKE) -f $(ARCH_POSTLINK) clean)

clean: archclean vmlinuxclean

# mrproper - Delete all generated files, including .config
#
mrproper: rm-files := $(wildcard $(MRPROPER_FILES))
mrproper-dirs      := $(addprefix _mrproper_,scripts)

PHONY += $(mrproper-dirs) mrproper
$(mrproper-dirs):
	$(Q)$(MAKE) $(clean)=$(patsubst _mrproper_%,%,$@)

mrproper: clean $(mrproper-dirs)
	$(call cmd,rmfiles)

# distclean
#
distclean: rm-files := $(wildcard $(DISTCLEAN_FILES))

PHONY += distclean

distclean: mrproper
	$(call cmd,rmfiles)
	@find $(srctree) $(RCS_FIND_IGNORE) \
		\( -name '*.orig' -o -name '*.rej' -o -name '*~' \
		-o -name '*.bak' -o -name '#*#' -o -name '*%' \
		-o -name 'core' \) \
		-type f -print | xargs rm -f


# Packaging of the kernel to various formats
# ---------------------------------------------------------------------------

%src-pkg: FORCE
	$(Q)$(MAKE) -f $(srctree)/scripts/Makefile.package $@
%pkg: include/config/kernel.release FORCE
	$(Q)$(MAKE) -f $(srctree)/scripts/Makefile.package $@

# Brief documentation of the typical targets used
# ---------------------------------------------------------------------------

boards := $(wildcard $(srctree)/arch/$(SRCARCH)/configs/*_defconfig)
boards := $(sort $(notdir $(boards)))
board-dirs := $(dir $(wildcard $(srctree)/arch/$(SRCARCH)/configs/*/*_defconfig))
board-dirs := $(sort $(notdir $(board-dirs:/=)))

PHONY += help
help:
	@echo  'Cleaning targets:'
	@echo  '  clean		  - Remove most generated files but keep the config and'
	@echo  '                    enough build support to build external modules'
	@echo  '  mrproper	  - Remove all generated files + config + various backup files'
	@echo  '  distclean	  - mrproper + remove editor backup and patch files'
	@echo  ''
	@echo  'Configuration targets:'
	@$(MAKE) -f $(srctree)/scripts/kconfig/Makefile help
	@echo  ''
	@echo  'Other generic targets:'
	@echo  '  all		  - Build all targets marked with [*]'
	@echo  '* vmlinux	  - Build the bare kernel'
	@echo  '* modules	  - Build all modules'
	@echo  '  modules_install - Install all modules to INSTALL_MOD_PATH (default: /)'
	@echo  '  dir/            - Build all files in dir and below'
	@echo  '  dir/file.[ois]  - Build specified target only'
	@echo  '  dir/file.ll     - Build the LLVM assembly file'
	@echo  '                    (requires compiler support for LLVM assembly generation)'
	@echo  '  dir/file.lst    - Build specified mixed source/assembly target only'
	@echo  '                    (requires a recent binutils and recent build (System.map))'
	@echo  '  dir/file.ko     - Build module including final link'
	@echo  '  modules_prepare - Set up for building external modules'
	@echo  '  tags/TAGS	  - Generate tags file for editors'
	@echo  '  cscope	  - Generate cscope index'
	@echo  '  gtags           - Generate GNU GLOBAL index'
	@echo  '  kernelrelease	  - Output the release version string (use with make -s)'
	@echo  '  kernelversion	  - Output the version stored in Makefile (use with make -s)'
	@echo  '  image_name	  - Output the image name (use with make -s)'
	@echo  '  headers_install - Install sanitised kernel headers to INSTALL_HDR_PATH'; \
	 echo  '                    (default: $(INSTALL_HDR_PATH))'; \
	 echo  ''
	@echo  'Static analysers:'
	@echo  '  checkstack      - Generate a list of stack hogs'
	@echo  '  namespacecheck  - Name space analysis on compiled kernel'
	@echo  '  versioncheck    - Sanity check on version.h usage'
	@echo  '  includecheck    - Check for duplicate included header files'
	@echo  '  export_report   - List the usages of all exported symbols'
	@echo  '  headerdep       - Detect inclusion cycles in headers'
	@echo  '  coccicheck      - Check with Coccinelle'
	@echo  ''
	@echo  'Tools:'
	@echo  '  nsdeps          - Generate missing symbol namespace dependencies'
	@echo  ''
	@echo  'Kernel selftest:'
	@echo  '  kselftest         - Build and run kernel selftest'
	@echo  '                      Build, install, and boot kernel before'
	@echo  '                      running kselftest on it'
	@echo  '                      Run as root for full coverage'
	@echo  '  kselftest-all     - Build kernel selftest'
	@echo  '  kselftest-install - Build and install kernel selftest'
	@echo  '  kselftest-clean   - Remove all generated kselftest files'
	@echo  '  kselftest-merge   - Merge all the config dependencies of'
	@echo  '		      kselftest to existing .config.'
	@echo  ''
	@$(if $(dtstree), \
		echo 'Devicetree:'; \
		echo '* dtbs             - Build device tree blobs for enabled boards'; \
		echo '  dtbs_install     - Install dtbs to $(INSTALL_DTBS_PATH)'; \
		echo '  dt_binding_check - Validate device tree binding documents'; \
		echo '  dtbs_check       - Validate device tree source files';\
		echo '')

	@echo 'Userspace tools targets:'
	@echo '  use "make tools/help"'
	@echo '  or  "cd tools; make help"'
	@echo  ''
	@echo  'Kernel packaging:'
	@$(MAKE) -f $(srctree)/scripts/Makefile.package help
	@echo  ''
	@echo  'Documentation targets:'
	@$(MAKE) -f $(srctree)/Documentation/Makefile dochelp
	@echo  ''
	@echo  'Architecture specific targets ($(SRCARCH)):'
	@$(if $(archhelp),$(archhelp),\
		echo '  No architecture specific help defined for $(SRCARCH)')
	@echo  ''
	@$(if $(boards), \
		$(foreach b, $(boards), \
		printf "  %-27s - Build for %s\\n" $(b) $(subst _defconfig,,$(b));) \
		echo '')
	@$(if $(board-dirs), \
		$(foreach b, $(board-dirs), \
		printf "  %-16s - Show %s-specific targets\\n" help-$(b) $(b);) \
		printf "  %-16s - Show all of the above\\n" help-boards; \
		echo '')

	@echo  '  make V=0|1 [targets] 0 => quiet build (default), 1 => verbose build'
	@echo  '  make V=2   [targets] 2 => give reason for rebuild of target'
	@echo  '  make O=dir [targets] Locate all output files in "dir", including .config'
	@echo  '  make C=1   [targets] Check re-compiled c source with $$CHECK'
	@echo  '                       (sparse by default)'
	@echo  '  make C=2   [targets] Force check of all c source with $$CHECK'
	@echo  '  make RECORDMCOUNT_WARN=1 [targets] Warn about ignored mcount sections'
	@echo  '  make W=n   [targets] Enable extra build checks, n=1,2,3 where'
	@echo  '		1: warnings which may be relevant and do not occur too often'
	@echo  '		2: warnings which occur quite often but may still be relevant'
	@echo  '		3: more obscure warnings, can most likely be ignored'
	@echo  '		Multiple levels can be combined with W=12 or W=123'
	@echo  ''
	@echo  'Execute "make" or "make all" to build all targets marked with [*] '
	@echo  'For further info see the ./README file'


help-board-dirs := $(addprefix help-,$(board-dirs))

help-boards: $(help-board-dirs)

boards-per-dir = $(sort $(notdir $(wildcard $(srctree)/arch/$(SRCARCH)/configs/$*/*_defconfig)))

$(help-board-dirs): help-%:
	@echo  'Architecture specific targets ($(SRCARCH) $*):'
	@$(if $(boards-per-dir), \
		$(foreach b, $(boards-per-dir), \
		printf "  %-24s - Build for %s\\n" $*/$(b) $(subst _defconfig,,$(b));) \
		echo '')


# Documentation targets
# ---------------------------------------------------------------------------
DOC_TARGETS := xmldocs latexdocs pdfdocs htmldocs epubdocs cleandocs \
	       linkcheckdocs dochelp refcheckdocs
PHONY += $(DOC_TARGETS)
$(DOC_TARGETS):
	$(Q)$(MAKE) $(build)=Documentation $@

# Misc
# ---------------------------------------------------------------------------

PHONY += scripts_gdb
scripts_gdb: prepare0
	$(Q)$(MAKE) $(build)=scripts/gdb
	$(Q)ln -fsn $(abspath $(srctree)/scripts/gdb/vmlinux-gdb.py)

ifdef CONFIG_GDB_SCRIPTS
all: scripts_gdb
endif

else # KBUILD_EXTMOD

###
# External module support.
# When building external modules the kernel used as basis is considered
# read-only, and no consistency checks are made and the make
# system is not used on the basis kernel. If updates are required
# in the basis kernel ordinary make commands (without M=...) must
# be used.
#
# The following are the only valid targets when building external
# modules.
# make M=dir clean     Delete all automatically generated files
# make M=dir modules   Make all modules in specified dir
# make M=dir	       Same as 'make M=dir modules'
# make M=dir modules_install
#                      Install the modules built in the module directory
#                      Assumes install directory is already created

# We are always building modules
KBUILD_MODULES := 1

build-dirs := $(KBUILD_EXTMOD)
PHONY += modules
modules: descend
	$(Q)$(MAKE) -f $(srctree)/scripts/Makefile.modpost

PHONY += modules_install
modules_install: _emodinst_ _emodinst_post

install-dir := $(if $(INSTALL_MOD_DIR),$(INSTALL_MOD_DIR),extra)
PHONY += _emodinst_
_emodinst_:
	$(Q)mkdir -p $(MODLIB)/$(install-dir)
	$(Q)$(MAKE) -f $(srctree)/scripts/Makefile.modinst

PHONY += _emodinst_post
_emodinst_post: _emodinst_
	$(call cmd,depmod)

clean-dirs := $(KBUILD_EXTMOD)
clean: rm-files := $(KBUILD_EXTMOD)/Module.symvers $(KBUILD_EXTMOD)/modules.nsdeps

PHONY += help
help:
	@echo  '  Building external modules.'
	@echo  '  Syntax: make -C path/to/kernel/src M=$$PWD target'
	@echo  ''
	@echo  '  modules         - default target, build the module(s)'
	@echo  '  modules_install - install the module'
	@echo  '  clean           - remove generated files in module directory only'
	@echo  ''

PHONY += prepare
endif # KBUILD_EXTMOD

# Single targets
# ---------------------------------------------------------------------------
# To build individual files in subdirectories, you can do like this:
#
#   make foo/bar/baz.s
#
# The supported suffixes for single-target are listed in 'single-targets'
#
# To build only under specific subdirectories, you can do like this:
#
#   make foo/bar/baz/

ifdef single-build

# .ko is special because modpost is needed
single-ko := $(sort $(filter %.ko, $(MAKECMDGOALS)))
single-no-ko := $(sort $(patsubst %.ko,%.mod, $(MAKECMDGOALS)))

$(single-ko): single_modpost
	@:
$(single-no-ko): descend
	@:

ifeq ($(KBUILD_EXTMOD),)
# For the single build of in-tree modules, use a temporary file to avoid
# the situation of modules_install installing an invalid modules.order.
MODORDER := .modules.tmp
endif

PHONY += single_modpost
single_modpost: $(single-no-ko)
	$(Q){ $(foreach m, $(single-ko), echo $(extmod-prefix)$m;) } > $(MODORDER)
	$(Q)$(MAKE) -f $(srctree)/scripts/Makefile.modpost

KBUILD_MODULES := 1

export KBUILD_SINGLE_TARGETS := $(addprefix $(extmod-prefix), $(single-no-ko))

# trim unrelated directories
build-dirs := $(foreach d, $(build-dirs), \
			$(if $(filter $(d)/%, $(KBUILD_SINGLE_TARGETS)), $(d)))

endif

ifndef CONFIG_MODULES
KBUILD_MODULES :=
endif

# Handle descending into subdirectories listed in $(build-dirs)
# Preset locale variables to speed up the build process. Limit locale
# tweaks to this spot to avoid wrong language settings when running
# make menuconfig etc.
# Error messages still appears in the original language
PHONY += descend $(build-dirs)
descend: $(build-dirs)
$(build-dirs): prepare
	$(Q)$(MAKE) $(build)=$@ \
	single-build=$(if $(filter-out $@/, $(filter $@/%, $(KBUILD_SINGLE_TARGETS))),1) \
	need-builtin=1 need-modorder=1

clean-dirs := $(addprefix _clean_, $(clean-dirs))
PHONY += $(clean-dirs) clean
$(clean-dirs):
	$(Q)$(MAKE) $(clean)=$(patsubst _clean_%,%,$@)

clean: $(clean-dirs)
	$(call cmd,rmfiles)
	@find $(if $(KBUILD_EXTMOD), $(KBUILD_EXTMOD), .) $(RCS_FIND_IGNORE) \
		\( -name '*.[aios]' -o -name '*.ko' -o -name '.*.cmd' \
		-o -name '*.ko.*' \
		-o -name '*.dtb' -o -name '*.dtb.S' -o -name '*.dt.yaml' \
		-o -name '*.dwo' -o -name '*.lst' \
		-o -name '*.su' -o -name '*.mod' \
		-o -name '.*.d' -o -name '.*.tmp' -o -name '*.mod.c' \
		-o -name '*.lex.c' -o -name '*.tab.[ch]' \
		-o -name '*.asn1.[ch]' \
		-o -name '*.symtypes' -o -name 'modules.order' \
		-o -name '.tmp_*.o.*' \
		-o -name '*.c.[012]*.*' \
		-o -name '*.ll' \
		-o -name '*.gcno' \) -type f -print | xargs rm -f

# Generate tags for editors
# ---------------------------------------------------------------------------
quiet_cmd_tags = GEN     $@
      cmd_tags = $(BASH) $(srctree)/scripts/tags.sh $@

tags TAGS cscope gtags: FORCE
	$(call cmd,tags)

# Script to generate missing namespace dependencies
# ---------------------------------------------------------------------------

PHONY += nsdeps
nsdeps: export KBUILD_NSDEPS=1
nsdeps: modules
	$(Q)$(CONFIG_SHELL) $(srctree)/scripts/nsdeps

# Scripts to check various things for consistency
# ---------------------------------------------------------------------------

PHONY += includecheck versioncheck coccicheck namespacecheck export_report

includecheck:
	find $(srctree)/* $(RCS_FIND_IGNORE) \
		-name '*.[hcS]' -type f -print | sort \
		| xargs $(PERL) -w $(srctree)/scripts/checkincludes.pl

versioncheck:
	find $(srctree)/* $(RCS_FIND_IGNORE) \
		-name '*.[hcS]' -type f -print | sort \
		| xargs $(PERL) -w $(srctree)/scripts/checkversion.pl

coccicheck:
	$(Q)$(BASH) $(srctree)/scripts/$@

namespacecheck:
	$(PERL) $(srctree)/scripts/namespace.pl

export_report:
	$(PERL) $(srctree)/scripts/export_report.pl

PHONY += checkstack kernelrelease kernelversion image_name

# UML needs a little special treatment here.  It wants to use the host
# toolchain, so needs $(SUBARCH) passed to checkstack.pl.  Everyone
# else wants $(ARCH), including people doing cross-builds, which means
# that $(SUBARCH) doesn't work here.
ifeq ($(ARCH), um)
CHECKSTACK_ARCH := $(SUBARCH)
else
CHECKSTACK_ARCH := $(ARCH)
endif
checkstack:
	$(OBJDUMP) -d vmlinux $$(find . -name '*.ko') | \
	$(PERL) $(srctree)/scripts/checkstack.pl $(CHECKSTACK_ARCH)

kernelrelease:
	@echo "$(KERNELVERSION)$$($(CONFIG_SHELL) $(srctree)/scripts/setlocalversion $(srctree))"

kernelversion:
	@echo $(KERNELVERSION)

image_name:
	@echo $(KBUILD_IMAGE)

# Clear a bunch of variables before executing the submake

ifeq ($(quiet),silent_)
tools_silent=s
endif

tools/: FORCE
	$(Q)mkdir -p $(objtree)/tools
	$(Q)$(MAKE) LDFLAGS= MAKEFLAGS="$(tools_silent) $(filter --j% -j,$(MAKEFLAGS))" O=$(abspath $(objtree)) subdir=tools -C $(srctree)/tools/

tools/%: FORCE
	$(Q)mkdir -p $(objtree)/tools
	$(Q)$(MAKE) LDFLAGS= MAKEFLAGS="$(tools_silent) $(filter --j% -j,$(MAKEFLAGS))" O=$(abspath $(objtree)) subdir=tools -C $(srctree)/tools/ $*

quiet_cmd_rmfiles = $(if $(wildcard $(rm-files)),CLEAN   $(wildcard $(rm-files)))
      cmd_rmfiles = rm -rf $(rm-files)

# Run depmod only if we have System.map and depmod is executable
quiet_cmd_depmod = DEPMOD  $(KERNELRELEASE)
      cmd_depmod = $(CONFIG_SHELL) $(srctree)/scripts/depmod.sh $(DEPMOD) \
                   $(KERNELRELEASE)

# read saved command lines for existing targets
existing-targets := $(wildcard $(sort $(targets)))

-include $(foreach f,$(existing-targets),$(dir $(f)).$(notdir $(f)).cmd)

endif # config-build
endif # mixed-build
endif # need-sub-make

PHONY += FORCE
FORCE:

# Declare the contents of the PHONY variable as phony.  We keep that
# information in a variable so we can use it in if_changed and friends.
.PHONY: $(PHONY)<|MERGE_RESOLUTION|>--- conflicted
+++ resolved
@@ -1,15 +1,9 @@
 # SPDX-License-Identifier: GPL-2.0
 VERSION = 5
 PATCHLEVEL = 9
-<<<<<<< HEAD
-SUBLEVEL = 4
+SUBLEVEL = 5
 EXTRAVERSION = -zen
 NAME = Tea Storm
-=======
-SUBLEVEL = 5
-EXTRAVERSION =
-NAME = Kleptomaniac Octopus
->>>>>>> 85b047c6
 
 # *DOCUMENTATION*
 # To see a list of typical targets execute "make help"
