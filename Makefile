--- conflicted
+++ resolved
@@ -1,15 +1,9 @@
 # SPDX-License-Identifier: GPL-2.0
 VERSION = 5
 PATCHLEVEL = 1
-<<<<<<< HEAD
-SUBLEVEL = 12
+SUBLEVEL = 13
 EXTRAVERSION = -zen
 NAME = Chainsaw Slalom
-=======
-SUBLEVEL = 13
-EXTRAVERSION =
-NAME = Shy Crocodile
->>>>>>> 7da3d9e6
 
 # *DOCUMENTATION*
 # To see a list of typical targets execute "make help"
