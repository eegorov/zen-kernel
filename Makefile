# SPDX-License-Identifier: GPL-2.0
VERSION = 6
PATCHLEVEL = 0
<<<<<<< HEAD
SUBLEVEL = 2
EXTRAVERSION = -zen
NAME = Sparkling Hot Fudge
=======
SUBLEVEL = 3
EXTRAVERSION =
NAME = Hurr durr I'ma ninja sloth
>>>>>>> e6f4ff3f

# *DOCUMENTATION*
# To see a list of typical targets execute "make help"
# More info can be located in ./README
# Comments in this file are targeted only to the developer, do not
# expect to learn how to build the kernel reading this file.

$(if $(filter __%, $(MAKECMDGOALS)), \
	$(error targets prefixed with '__' are only for internal use))

# That's our default target when none is given on the command line
PHONY := __all
__all:

# We are using a recursive build, so we need to do a little thinking
# to get the ordering right.
#
# Most importantly: sub-Makefiles should only ever modify files in
# their own directory. If in some directory we have a dependency on
# a file in another dir (which doesn't happen often, but it's often
# unavoidable when linking the built-in.a targets which finally
# turn into vmlinux), we will call a sub make in that other dir, and
# after that we are sure that everything which is in that other dir
# is now up to date.
#
# The only cases where we need to modify files which have global
# effects are thus separated out and done before the recursive
# descending is started. They are now explicitly listed as the
# prepare rule.

ifneq ($(sub_make_done),1)

# Do not use make's built-in rules and variables
# (this increases performance and avoids hard-to-debug behaviour)
MAKEFLAGS += -rR

# Avoid funny character set dependencies
unexport LC_ALL
LC_COLLATE=C
LC_NUMERIC=C
export LC_COLLATE LC_NUMERIC

# Avoid interference with shell env settings
unexport GREP_OPTIONS

# Beautify output
# ---------------------------------------------------------------------------
#
# Normally, we echo the whole command before executing it. By making
# that echo $($(quiet)$(cmd)), we now have the possibility to set
# $(quiet) to choose other forms of output instead, e.g.
#
#         quiet_cmd_cc_o_c = Compiling $(RELDIR)/$@
#         cmd_cc_o_c       = $(CC) $(c_flags) -c -o $@ $<
#
# If $(quiet) is empty, the whole command will be printed.
# If it is set to "quiet_", only the short version will be printed.
# If it is set to "silent_", nothing will be printed at all, since
# the variable $(silent_cmd_cc_o_c) doesn't exist.
#
# A simple variant is to prefix commands with $(Q) - that's useful
# for commands that shall be hidden in non-verbose mode.
#
#	$(Q)ln $@ :<
#
# If KBUILD_VERBOSE equals 0 then the above command will be hidden.
# If KBUILD_VERBOSE equals 1 then the above command is displayed.
# If KBUILD_VERBOSE equals 2 then give the reason why each target is rebuilt.
#
# To put more focus on warnings, be less verbose as default
# Use 'make V=1' to see the full commands

ifeq ("$(origin V)", "command line")
  KBUILD_VERBOSE = $(V)
endif
ifndef KBUILD_VERBOSE
  KBUILD_VERBOSE = 0
endif

ifeq ($(KBUILD_VERBOSE),1)
  quiet =
  Q =
else
  quiet=quiet_
  Q = @
endif

# If the user is running make -s (silent mode), suppress echoing of
# commands

ifneq ($(findstring s,$(filter-out --%,$(MAKEFLAGS))),)
  quiet=silent_
  KBUILD_VERBOSE = 0
endif

export quiet Q KBUILD_VERBOSE

# Call a source code checker (by default, "sparse") as part of the
# C compilation.
#
# Use 'make C=1' to enable checking of only re-compiled files.
# Use 'make C=2' to enable checking of *all* source files, regardless
# of whether they are re-compiled or not.
#
# See the file "Documentation/dev-tools/sparse.rst" for more details,
# including where to get the "sparse" utility.

ifeq ("$(origin C)", "command line")
  KBUILD_CHECKSRC = $(C)
endif
ifndef KBUILD_CHECKSRC
  KBUILD_CHECKSRC = 0
endif

export KBUILD_CHECKSRC

# Use make M=dir or set the environment variable KBUILD_EXTMOD to specify the
# directory of external module to build. Setting M= takes precedence.
ifeq ("$(origin M)", "command line")
  KBUILD_EXTMOD := $(M)
endif

$(if $(word 2, $(KBUILD_EXTMOD)), \
	$(error building multiple external modules is not supported))

$(foreach x, % :, $(if $(findstring $x, $(KBUILD_EXTMOD)), \
	$(error module directory path cannot contain '$x')))

# Remove trailing slashes
ifneq ($(filter %/, $(KBUILD_EXTMOD)),)
KBUILD_EXTMOD := $(shell dirname $(KBUILD_EXTMOD).)
endif

export KBUILD_EXTMOD

# Kbuild will save output files in the current working directory.
# This does not need to match to the root of the kernel source tree.
#
# For example, you can do this:
#
#  cd /dir/to/store/output/files; make -f /dir/to/kernel/source/Makefile
#
# If you want to save output files in a different location, there are
# two syntaxes to specify it.
#
# 1) O=
# Use "make O=dir/to/store/output/files/"
#
# 2) Set KBUILD_OUTPUT
# Set the environment variable KBUILD_OUTPUT to point to the output directory.
# export KBUILD_OUTPUT=dir/to/store/output/files/; make
#
# The O= assignment takes precedence over the KBUILD_OUTPUT environment
# variable.

# Do we want to change the working directory?
ifeq ("$(origin O)", "command line")
  KBUILD_OUTPUT := $(O)
endif

ifneq ($(KBUILD_OUTPUT),)
# Make's built-in functions such as $(abspath ...), $(realpath ...) cannot
# expand a shell special character '~'. We use a somewhat tedious way here.
abs_objtree := $(shell mkdir -p $(KBUILD_OUTPUT) && cd $(KBUILD_OUTPUT) && pwd)
$(if $(abs_objtree),, \
     $(error failed to create output directory "$(KBUILD_OUTPUT)"))

# $(realpath ...) resolves symlinks
abs_objtree := $(realpath $(abs_objtree))
else
abs_objtree := $(CURDIR)
endif # ifneq ($(KBUILD_OUTPUT),)

ifeq ($(abs_objtree),$(CURDIR))
# Suppress "Entering directory ..." unless we are changing the work directory.
MAKEFLAGS += --no-print-directory
else
need-sub-make := 1
endif

this-makefile := $(lastword $(MAKEFILE_LIST))
abs_srctree := $(realpath $(dir $(this-makefile)))

ifneq ($(words $(subst :, ,$(abs_srctree))), 1)
$(error source directory cannot contain spaces or colons)
endif

ifneq ($(abs_srctree),$(abs_objtree))
# Look for make include files relative to root of kernel src
#
# --included-dir is added for backward compatibility, but you should not rely on
# it. Please add $(srctree)/ prefix to include Makefiles in the source tree.
MAKEFLAGS += --include-dir=$(abs_srctree)
endif

ifneq ($(filter 3.%,$(MAKE_VERSION)),)
# 'MAKEFLAGS += -rR' does not immediately become effective for GNU Make 3.x
# We need to invoke sub-make to avoid implicit rules in the top Makefile.
need-sub-make := 1
# Cancel implicit rules for this Makefile.
$(this-makefile): ;
endif

export abs_srctree abs_objtree
export sub_make_done := 1

ifeq ($(need-sub-make),1)

PHONY += $(MAKECMDGOALS) __sub-make

$(filter-out $(this-makefile), $(MAKECMDGOALS)) __all: __sub-make
	@:

# Invoke a second make in the output directory, passing relevant variables
__sub-make:
	$(Q)$(MAKE) -C $(abs_objtree) -f $(abs_srctree)/Makefile $(MAKECMDGOALS)

endif # need-sub-make
endif # sub_make_done

# We process the rest of the Makefile if this is the final invocation of make
ifeq ($(need-sub-make),)

# Do not print "Entering directory ...",
# but we want to display it when entering to the output directory
# so that IDEs/editors are able to understand relative filenames.
MAKEFLAGS += --no-print-directory

ifeq ($(abs_srctree),$(abs_objtree))
        # building in the source tree
        srctree := .
	building_out_of_srctree :=
else
        ifeq ($(abs_srctree)/,$(dir $(abs_objtree)))
                # building in a subdirectory of the source tree
                srctree := ..
        else
                srctree := $(abs_srctree)
        endif
	building_out_of_srctree := 1
endif

ifneq ($(KBUILD_ABS_SRCTREE),)
srctree := $(abs_srctree)
endif

objtree		:= .
VPATH		:= $(srctree)

export building_out_of_srctree srctree objtree VPATH

# To make sure we do not include .config for any of the *config targets
# catch them early, and hand them over to scripts/kconfig/Makefile
# It is allowed to specify more targets when calling make, including
# mixing *config targets and build targets.
# For example 'make oldconfig all'.
# Detect when mixed targets is specified, and make a second invocation
# of make so .config is not included in this case either (for *config).

version_h := include/generated/uapi/linux/version.h

clean-targets := %clean mrproper cleandocs
no-dot-config-targets := $(clean-targets) \
			 cscope gtags TAGS tags help% %docs check% coccicheck \
			 $(version_h) headers headers_% archheaders archscripts \
			 %asm-generic kernelversion %src-pkg dt_binding_check \
			 outputmakefile
# Installation targets should not require compiler. Unfortunately, vdso_install
# is an exception where build artifacts may be updated. This must be fixed.
no-compiler-targets := $(no-dot-config-targets) install dtbs_install \
			headers_install modules_install kernelrelease image_name
no-sync-config-targets := $(no-dot-config-targets) %install kernelrelease \
			  image_name
single-targets := %.a %.i %.ko %.lds %.ll %.lst %.mod %.o %.s %.symtypes %/

config-build	:=
mixed-build	:=
need-config	:= 1
need-compiler	:= 1
may-sync-config	:= 1
single-build	:=

ifneq ($(filter $(no-dot-config-targets), $(MAKECMDGOALS)),)
	ifeq ($(filter-out $(no-dot-config-targets), $(MAKECMDGOALS)),)
		need-config :=
	endif
endif

ifneq ($(filter $(no-compiler-targets), $(MAKECMDGOALS)),)
	ifeq ($(filter-out $(no-compiler-targets), $(MAKECMDGOALS)),)
		need-compiler :=
	endif
endif

ifneq ($(filter $(no-sync-config-targets), $(MAKECMDGOALS)),)
	ifeq ($(filter-out $(no-sync-config-targets), $(MAKECMDGOALS)),)
		may-sync-config :=
	endif
endif

ifneq ($(KBUILD_EXTMOD),)
	may-sync-config :=
endif

ifeq ($(KBUILD_EXTMOD),)
        ifneq ($(filter %config,$(MAKECMDGOALS)),)
		config-build := 1
                ifneq ($(words $(MAKECMDGOALS)),1)
			mixed-build := 1
                endif
        endif
endif

# We cannot build single targets and the others at the same time
ifneq ($(filter $(single-targets), $(MAKECMDGOALS)),)
	single-build := 1
	ifneq ($(filter-out $(single-targets), $(MAKECMDGOALS)),)
		mixed-build := 1
	endif
endif

# For "make -j clean all", "make -j mrproper defconfig all", etc.
ifneq ($(filter $(clean-targets),$(MAKECMDGOALS)),)
        ifneq ($(filter-out $(clean-targets),$(MAKECMDGOALS)),)
		mixed-build := 1
        endif
endif

# install and modules_install need also be processed one by one
ifneq ($(filter install,$(MAKECMDGOALS)),)
        ifneq ($(filter modules_install,$(MAKECMDGOALS)),)
		mixed-build := 1
        endif
endif

ifdef mixed-build
# ===========================================================================
# We're called with mixed targets (*config and build targets).
# Handle them one by one.

PHONY += $(MAKECMDGOALS) __build_one_by_one

$(MAKECMDGOALS): __build_one_by_one
	@:

__build_one_by_one:
	$(Q)set -e; \
	for i in $(MAKECMDGOALS); do \
		$(MAKE) -f $(srctree)/Makefile $$i; \
	done

else # !mixed-build

include $(srctree)/scripts/Kbuild.include

# Read KERNELRELEASE from include/config/kernel.release (if it exists)
KERNELRELEASE = $(shell cat include/config/kernel.release 2> /dev/null)
KERNELVERSION = $(VERSION)$(if $(PATCHLEVEL),.$(PATCHLEVEL)$(if $(SUBLEVEL),.$(SUBLEVEL)))$(EXTRAVERSION)
export VERSION PATCHLEVEL SUBLEVEL KERNELRELEASE KERNELVERSION

include $(srctree)/scripts/subarch.include

# Cross compiling and selecting different set of gcc/bin-utils
# ---------------------------------------------------------------------------
#
# When performing cross compilation for other architectures ARCH shall be set
# to the target architecture. (See arch/* for the possibilities).
# ARCH can be set during invocation of make:
# make ARCH=ia64
# Another way is to have ARCH set in the environment.
# The default ARCH is the host where make is executed.

# CROSS_COMPILE specify the prefix used for all executables used
# during compilation. Only gcc and related bin-utils executables
# are prefixed with $(CROSS_COMPILE).
# CROSS_COMPILE can be set on the command line
# make CROSS_COMPILE=ia64-linux-
# Alternatively CROSS_COMPILE can be set in the environment.
# Default value for CROSS_COMPILE is not to prefix executables
# Note: Some architectures assign CROSS_COMPILE in their arch/*/Makefile
ARCH		?= $(SUBARCH)

# Architecture as present in compile.h
UTS_MACHINE 	:= $(ARCH)
SRCARCH 	:= $(ARCH)

# Additional ARCH settings for x86
ifeq ($(ARCH),i386)
        SRCARCH := x86
endif
ifeq ($(ARCH),x86_64)
        SRCARCH := x86
endif

# Additional ARCH settings for sparc
ifeq ($(ARCH),sparc32)
       SRCARCH := sparc
endif
ifeq ($(ARCH),sparc64)
       SRCARCH := sparc
endif

# Additional ARCH settings for parisc
ifeq ($(ARCH),parisc64)
       SRCARCH := parisc
endif

export cross_compiling :=
ifneq ($(SRCARCH),$(SUBARCH))
cross_compiling := 1
endif

KCONFIG_CONFIG	?= .config
export KCONFIG_CONFIG

# SHELL used by kbuild
CONFIG_SHELL := sh

HOST_LFS_CFLAGS := $(shell getconf LFS_CFLAGS 2>/dev/null)
HOST_LFS_LDFLAGS := $(shell getconf LFS_LDFLAGS 2>/dev/null)
HOST_LFS_LIBS := $(shell getconf LFS_LIBS 2>/dev/null)

ifneq ($(LLVM),)
ifneq ($(filter %/,$(LLVM)),)
LLVM_PREFIX := $(LLVM)
else ifneq ($(filter -%,$(LLVM)),)
LLVM_SUFFIX := $(LLVM)
endif

HOSTCC	= $(LLVM_PREFIX)clang$(LLVM_SUFFIX)
HOSTCXX	= $(LLVM_PREFIX)clang++$(LLVM_SUFFIX)
else
HOSTCC	= gcc
HOSTCXX	= g++
endif
HOSTPKG_CONFIG	= pkg-config

KBUILD_USERHOSTCFLAGS := -Wall -Wmissing-prototypes -Wstrict-prototypes \
			 -O2 -fomit-frame-pointer -std=gnu11 \
			 -Wdeclaration-after-statement
KBUILD_USERCFLAGS  := $(KBUILD_USERHOSTCFLAGS) $(USERCFLAGS)
KBUILD_USERLDFLAGS := $(USERLDFLAGS)

KBUILD_HOSTCFLAGS   := $(KBUILD_USERHOSTCFLAGS) $(HOST_LFS_CFLAGS) $(HOSTCFLAGS)
KBUILD_HOSTCXXFLAGS := -Wall -O2 $(HOST_LFS_CFLAGS) $(HOSTCXXFLAGS)
KBUILD_HOSTLDFLAGS  := $(HOST_LFS_LDFLAGS) $(HOSTLDFLAGS)
KBUILD_HOSTLDLIBS   := $(HOST_LFS_LIBS) $(HOSTLDLIBS)

# Make variables (CC, etc...)
CPP		= $(CC) -E
ifneq ($(LLVM),)
CC		= $(LLVM_PREFIX)clang$(LLVM_SUFFIX)
LD		= $(LLVM_PREFIX)ld.lld$(LLVM_SUFFIX)
AR		= $(LLVM_PREFIX)llvm-ar$(LLVM_SUFFIX)
NM		= $(LLVM_PREFIX)llvm-nm$(LLVM_SUFFIX)
OBJCOPY		= $(LLVM_PREFIX)llvm-objcopy$(LLVM_SUFFIX)
OBJDUMP		= $(LLVM_PREFIX)llvm-objdump$(LLVM_SUFFIX)
READELF		= $(LLVM_PREFIX)llvm-readelf$(LLVM_SUFFIX)
STRIP		= $(LLVM_PREFIX)llvm-strip$(LLVM_SUFFIX)
else
CC		= $(CROSS_COMPILE)gcc
LD		= $(CROSS_COMPILE)ld
AR		= $(CROSS_COMPILE)ar
NM		= $(CROSS_COMPILE)nm
OBJCOPY		= $(CROSS_COMPILE)objcopy
OBJDUMP		= $(CROSS_COMPILE)objdump
READELF		= $(CROSS_COMPILE)readelf
STRIP		= $(CROSS_COMPILE)strip
endif
PAHOLE		= pahole
RESOLVE_BTFIDS	= $(objtree)/tools/bpf/resolve_btfids/resolve_btfids
LEX		= flex
YACC		= bison
AWK		= awk
INSTALLKERNEL  := installkernel
DEPMOD		= depmod
PERL		= perl
PYTHON3		= python3
CHECK		= sparse
BASH		= bash
KGZIP		= gzip
KBZIP2		= bzip2
KLZOP		= lzop
LZMA		= lzma
LZ4		= lz4c
XZ		= xz
ZSTD		= zstd

PAHOLE_FLAGS	= $(shell PAHOLE=$(PAHOLE) $(srctree)/scripts/pahole-flags.sh)

CHECKFLAGS     := -D__linux__ -Dlinux -D__STDC__ -Dunix -D__unix__ \
		  -Wbitwise -Wno-return-void -Wno-unknown-attribute $(CF)
NOSTDINC_FLAGS :=
CFLAGS_MODULE   =
AFLAGS_MODULE   =
LDFLAGS_MODULE  =
CFLAGS_KERNEL	=
AFLAGS_KERNEL	=
LDFLAGS_vmlinux =

# Use USERINCLUDE when you must reference the UAPI directories only.
USERINCLUDE    := \
		-I$(srctree)/arch/$(SRCARCH)/include/uapi \
		-I$(objtree)/arch/$(SRCARCH)/include/generated/uapi \
		-I$(srctree)/include/uapi \
		-I$(objtree)/include/generated/uapi \
                -include $(srctree)/include/linux/compiler-version.h \
                -include $(srctree)/include/linux/kconfig.h

# Use LINUXINCLUDE when you must reference the include/ directory.
# Needed to be compatible with the O= option
LINUXINCLUDE    := \
		-I$(srctree)/arch/$(SRCARCH)/include \
		-I$(objtree)/arch/$(SRCARCH)/include/generated \
		$(if $(building_out_of_srctree),-I$(srctree)/include) \
		-I$(objtree)/include \
		$(USERINCLUDE)

KBUILD_AFLAGS   := -D__ASSEMBLY__ -fno-PIE
KBUILD_CFLAGS   := -Wall -Wundef -Werror=strict-prototypes -Wno-trigraphs \
		   -fno-strict-aliasing -fno-common -fshort-wchar -fno-PIE \
		   -Werror=implicit-function-declaration -Werror=implicit-int \
		   -Werror=return-type -Wno-format-security \
		   -std=gnu11
KBUILD_CPPFLAGS := -D__KERNEL__
KBUILD_AFLAGS_KERNEL :=
KBUILD_CFLAGS_KERNEL :=
KBUILD_AFLAGS_MODULE  := -DMODULE
KBUILD_CFLAGS_MODULE  := -DMODULE
KBUILD_LDFLAGS_MODULE :=
KBUILD_LDFLAGS :=
CLANG_FLAGS :=

export ARCH SRCARCH CONFIG_SHELL BASH HOSTCC KBUILD_HOSTCFLAGS CROSS_COMPILE LD CC HOSTPKG_CONFIG
export CPP AR NM STRIP OBJCOPY OBJDUMP READELF PAHOLE RESOLVE_BTFIDS LEX YACC AWK INSTALLKERNEL
export PERL PYTHON3 CHECK CHECKFLAGS MAKE UTS_MACHINE HOSTCXX
export KGZIP KBZIP2 KLZOP LZMA LZ4 XZ ZSTD
export KBUILD_HOSTCXXFLAGS KBUILD_HOSTLDFLAGS KBUILD_HOSTLDLIBS LDFLAGS_MODULE
export KBUILD_USERCFLAGS KBUILD_USERLDFLAGS

export KBUILD_CPPFLAGS NOSTDINC_FLAGS LINUXINCLUDE OBJCOPYFLAGS KBUILD_LDFLAGS
export KBUILD_CFLAGS CFLAGS_KERNEL CFLAGS_MODULE
export KBUILD_AFLAGS AFLAGS_KERNEL AFLAGS_MODULE
export KBUILD_AFLAGS_MODULE KBUILD_CFLAGS_MODULE KBUILD_LDFLAGS_MODULE
export KBUILD_AFLAGS_KERNEL KBUILD_CFLAGS_KERNEL
export PAHOLE_FLAGS

# Files to ignore in find ... statements

export RCS_FIND_IGNORE := \( -name SCCS -o -name BitKeeper -o -name .svn -o    \
			  -name CVS -o -name .pc -o -name .hg -o -name .git \) \
			  -prune -o
export RCS_TAR_IGNORE := --exclude SCCS --exclude BitKeeper --exclude .svn \
			 --exclude CVS --exclude .pc --exclude .hg --exclude .git

# ===========================================================================
# Rules shared between *config targets and build targets

# Basic helpers built in scripts/basic/
PHONY += scripts_basic
scripts_basic:
	$(Q)$(MAKE) $(build)=scripts/basic

PHONY += outputmakefile
ifdef building_out_of_srctree
# Before starting out-of-tree build, make sure the source tree is clean.
# outputmakefile generates a Makefile in the output directory, if using a
# separate output directory. This allows convenient use of make in the
# output directory.
# At the same time when output Makefile generated, generate .gitignore to
# ignore whole output directory

quiet_cmd_makefile = GEN     Makefile
      cmd_makefile = { \
	echo "\# Automatically generated by $(srctree)/Makefile: don't edit"; \
	echo "include $(srctree)/Makefile"; \
	} > Makefile

outputmakefile:
	$(Q)if [ -f $(srctree)/.config -o \
		 -d $(srctree)/include/config -o \
		 -d $(srctree)/arch/$(SRCARCH)/include/generated ]; then \
		echo >&2 "***"; \
		echo >&2 "*** The source tree is not clean, please run 'make$(if $(findstring command line, $(origin ARCH)), ARCH=$(ARCH)) mrproper'"; \
		echo >&2 "*** in $(abs_srctree)";\
		echo >&2 "***"; \
		false; \
	fi
	$(Q)ln -fsn $(srctree) source
	$(call cmd,makefile)
	$(Q)test -e .gitignore || \
	{ echo "# this is build directory, ignore it"; echo "*"; } > .gitignore
endif

# The expansion should be delayed until arch/$(SRCARCH)/Makefile is included.
# Some architectures define CROSS_COMPILE in arch/$(SRCARCH)/Makefile.
# CC_VERSION_TEXT is referenced from Kconfig (so it needs export),
# and from include/config/auto.conf.cmd to detect the compiler upgrade.
CC_VERSION_TEXT = $(subst $(pound),,$(shell LC_ALL=C $(CC) --version 2>/dev/null | head -n 1))

ifneq ($(findstring clang,$(CC_VERSION_TEXT)),)
include $(srctree)/scripts/Makefile.clang
endif

# Include this also for config targets because some architectures need
# cc-cross-prefix to determine CROSS_COMPILE.
ifdef need-compiler
include $(srctree)/scripts/Makefile.compiler
endif

ifdef config-build
# ===========================================================================
# *config targets only - make sure prerequisites are updated, and descend
# in scripts/kconfig to make the *config target

# Read arch specific Makefile to set KBUILD_DEFCONFIG as needed.
# KBUILD_DEFCONFIG may point out an alternative default configuration
# used for 'make defconfig'
include $(srctree)/arch/$(SRCARCH)/Makefile
export KBUILD_DEFCONFIG KBUILD_KCONFIG CC_VERSION_TEXT

config: outputmakefile scripts_basic FORCE
	$(Q)$(MAKE) $(build)=scripts/kconfig $@

%config: outputmakefile scripts_basic FORCE
	$(Q)$(MAKE) $(build)=scripts/kconfig $@

else #!config-build
# ===========================================================================
# Build targets only - this includes vmlinux, arch specific targets, clean
# targets and others. In general all targets except *config targets.

# If building an external module we do not care about the all: rule
# but instead __all depend on modules
PHONY += all
ifeq ($(KBUILD_EXTMOD),)
__all: all
else
__all: modules
endif

# Decide whether to build built-in, modular, or both.
# Normally, just do built-in.

KBUILD_MODULES :=
KBUILD_BUILTIN := 1

# If we have only "make modules", don't compile built-in objects.
ifeq ($(MAKECMDGOALS),modules)
  KBUILD_BUILTIN :=
endif

# If we have "make <whatever> modules", compile modules
# in addition to whatever we do anyway.
# Just "make" or "make all" shall build modules as well

ifneq ($(filter all modules nsdeps %compile_commands.json clang-%,$(MAKECMDGOALS)),)
  KBUILD_MODULES := 1
endif

ifeq ($(MAKECMDGOALS),)
  KBUILD_MODULES := 1
endif

export KBUILD_MODULES KBUILD_BUILTIN

ifdef need-config
include include/config/auto.conf
endif

ifeq ($(KBUILD_EXTMOD),)
# Objects we will link into vmlinux / subdirs we need to visit
core-y		:= init/ usr/ arch/$(SRCARCH)/
drivers-y	:= drivers/ sound/
drivers-$(CONFIG_SAMPLES) += samples/
drivers-$(CONFIG_NET) += net/
drivers-y	+= virt/
libs-y		:= lib/
endif # KBUILD_EXTMOD

# The all: target is the default when no target is given on the
# command line.
# This allow a user to issue only 'make' to build a kernel including modules
# Defaults to vmlinux, but the arch makefile usually adds further targets
all: vmlinux

CFLAGS_GCOV	:= -fprofile-arcs -ftest-coverage
ifdef CONFIG_CC_IS_GCC
CFLAGS_GCOV	+= -fno-tree-loop-im
endif
export CFLAGS_GCOV

# The arch Makefiles can override CC_FLAGS_FTRACE. We may also append it later.
ifdef CONFIG_FUNCTION_TRACER
  CC_FLAGS_FTRACE := -pg
endif

include $(srctree)/arch/$(SRCARCH)/Makefile

ifdef need-config
ifdef may-sync-config
# Read in dependencies to all Kconfig* files, make sure to run syncconfig if
# changes are detected. This should be included after arch/$(SRCARCH)/Makefile
# because some architectures define CROSS_COMPILE there.
include include/config/auto.conf.cmd

$(KCONFIG_CONFIG):
	@echo >&2 '***'
	@echo >&2 '*** Configuration file "$@" not found!'
	@echo >&2 '***'
	@echo >&2 '*** Please run some configurator (e.g. "make oldconfig" or'
	@echo >&2 '*** "make menuconfig" or "make xconfig").'
	@echo >&2 '***'
	@/bin/false

# The actual configuration files used during the build are stored in
# include/generated/ and include/config/. Update them if .config is newer than
# include/config/auto.conf (which mirrors .config).
#
# This exploits the 'multi-target pattern rule' trick.
# The syncconfig should be executed only once to make all the targets.
# (Note: use the grouped target '&:' when we bump to GNU Make 4.3)
#
# Do not use $(call cmd,...) here. That would suppress prompts from syncconfig,
# so you cannot notice that Kconfig is waiting for the user input.
%/config/auto.conf %/config/auto.conf.cmd %/generated/autoconf.h: $(KCONFIG_CONFIG)
	$(Q)$(kecho) "  SYNC    $@"
	$(Q)$(MAKE) -f $(srctree)/Makefile syncconfig
else # !may-sync-config
# External modules and some install targets need include/generated/autoconf.h
# and include/config/auto.conf but do not care if they are up-to-date.
# Use auto.conf to trigger the test
PHONY += include/config/auto.conf

include/config/auto.conf:
	$(Q)test -e include/generated/autoconf.h -a -e $@ || (		\
	echo >&2;							\
	echo >&2 "  ERROR: Kernel configuration is invalid.";		\
	echo >&2 "         include/generated/autoconf.h or $@ are missing.";\
	echo >&2 "         Run 'make oldconfig && make prepare' on kernel src to fix it.";	\
	echo >&2 ;							\
	/bin/false)

endif # may-sync-config
endif # need-config

KBUILD_CFLAGS	+= -fno-delete-null-pointer-checks
KBUILD_CFLAGS	+= $(call cc-disable-warning,frame-address,)
KBUILD_CFLAGS	+= $(call cc-disable-warning, format-truncation)
KBUILD_CFLAGS	+= $(call cc-disable-warning, format-overflow)
KBUILD_CFLAGS	+= $(call cc-disable-warning, address-of-packed-member)

ifdef CONFIG_CC_OPTIMIZE_FOR_PERFORMANCE
KBUILD_CFLAGS += -O2
else ifdef CONFIG_CC_OPTIMIZE_FOR_PERFORMANCE_O3
KBUILD_CFLAGS += -O3
else ifdef CONFIG_CC_OPTIMIZE_FOR_SIZE
KBUILD_CFLAGS += -Os
endif

# Tell gcc to never replace conditional load with a non-conditional one
ifdef CONFIG_CC_IS_GCC
# gcc-10 renamed --param=allow-store-data-races=0 to
# -fno-allow-store-data-races.
KBUILD_CFLAGS	+= $(call cc-option,--param=allow-store-data-races=0)
KBUILD_CFLAGS	+= $(call cc-option,-fno-allow-store-data-races)
endif

ifdef CONFIG_READABLE_ASM
# Disable optimizations that make assembler listings hard to read.
# reorder blocks reorders the control in the function
# ipa clone creates specialized cloned functions
# partial inlining inlines only parts of functions
KBUILD_CFLAGS += -fno-reorder-blocks -fno-ipa-cp-clone -fno-partial-inlining
endif

ifneq ($(CONFIG_FRAME_WARN),0)
KBUILD_CFLAGS += -Wframe-larger-than=$(CONFIG_FRAME_WARN)
endif

stackp-flags-y                                    := -fno-stack-protector
stackp-flags-$(CONFIG_STACKPROTECTOR)             := -fstack-protector
stackp-flags-$(CONFIG_STACKPROTECTOR_STRONG)      := -fstack-protector-strong

KBUILD_CFLAGS += $(stackp-flags-y)

KBUILD_CFLAGS-$(CONFIG_WERROR) += -Werror
KBUILD_CFLAGS-$(CONFIG_CC_NO_ARRAY_BOUNDS) += -Wno-array-bounds
KBUILD_CFLAGS += $(KBUILD_CFLAGS-y) $(CONFIG_CC_IMPLICIT_FALLTHROUGH)

ifdef CONFIG_CC_IS_CLANG
KBUILD_CPPFLAGS += -Qunused-arguments
# The kernel builds with '-std=gnu11' so use of GNU extensions is acceptable.
KBUILD_CFLAGS += -Wno-gnu
else

# gcc inanely warns about local variables called 'main'
KBUILD_CFLAGS += -Wno-main
endif

# These warnings generated too much noise in a regular build.
# Use make W=1 to enable them (see scripts/Makefile.extrawarn)
KBUILD_CFLAGS += $(call cc-disable-warning, unused-but-set-variable)
KBUILD_CFLAGS += $(call cc-disable-warning, unused-const-variable)

# These result in bogus false positives
KBUILD_CFLAGS += $(call cc-disable-warning, dangling-pointer)

ifdef CONFIG_FRAME_POINTER
KBUILD_CFLAGS	+= -fno-omit-frame-pointer -fno-optimize-sibling-calls
else
# Some targets (ARM with Thumb2, for example), can't be built with frame
# pointers.  For those, we don't have FUNCTION_TRACER automatically
# select FRAME_POINTER.  However, FUNCTION_TRACER adds -pg, and this is
# incompatible with -fomit-frame-pointer with current GCC, so we don't use
# -fomit-frame-pointer with FUNCTION_TRACER.
ifndef CONFIG_FUNCTION_TRACER
KBUILD_CFLAGS	+= -fomit-frame-pointer
endif
endif

# Initialize all stack variables with a 0xAA pattern.
ifdef CONFIG_INIT_STACK_ALL_PATTERN
KBUILD_CFLAGS	+= -ftrivial-auto-var-init=pattern
endif

# Initialize all stack variables with a zero value.
ifdef CONFIG_INIT_STACK_ALL_ZERO
KBUILD_CFLAGS	+= -ftrivial-auto-var-init=zero
ifdef CONFIG_CC_HAS_AUTO_VAR_INIT_ZERO_ENABLER
# https://github.com/llvm/llvm-project/issues/44842
KBUILD_CFLAGS	+= -enable-trivial-auto-var-init-zero-knowing-it-will-be-removed-from-clang
endif
endif

# While VLAs have been removed, GCC produces unreachable stack probes
# for the randomize_kstack_offset feature. Disable it for all compilers.
KBUILD_CFLAGS	+= $(call cc-option, -fno-stack-clash-protection)

# Clear used registers at func exit (to reduce data lifetime and ROP gadgets).
ifdef CONFIG_ZERO_CALL_USED_REGS
KBUILD_CFLAGS	+= -fzero-call-used-regs=used-gpr
endif

ifdef CONFIG_FUNCTION_TRACER
ifdef CONFIG_FTRACE_MCOUNT_USE_CC
  CC_FLAGS_FTRACE	+= -mrecord-mcount
  ifdef CONFIG_HAVE_NOP_MCOUNT
    ifeq ($(call cc-option-yn, -mnop-mcount),y)
      CC_FLAGS_FTRACE	+= -mnop-mcount
      CC_FLAGS_USING	+= -DCC_USING_NOP_MCOUNT
    endif
  endif
endif
ifdef CONFIG_FTRACE_MCOUNT_USE_OBJTOOL
  CC_FLAGS_USING	+= -DCC_USING_NOP_MCOUNT
endif
ifdef CONFIG_FTRACE_MCOUNT_USE_RECORDMCOUNT
  ifdef CONFIG_HAVE_C_RECORDMCOUNT
    BUILD_C_RECORDMCOUNT := y
    export BUILD_C_RECORDMCOUNT
  endif
endif
ifdef CONFIG_HAVE_FENTRY
  # s390-linux-gnu-gcc did not support -mfentry until gcc-9.
  ifeq ($(call cc-option-yn, -mfentry),y)
    CC_FLAGS_FTRACE	+= -mfentry
    CC_FLAGS_USING	+= -DCC_USING_FENTRY
  endif
endif
export CC_FLAGS_FTRACE
KBUILD_CFLAGS	+= $(CC_FLAGS_FTRACE) $(CC_FLAGS_USING)
KBUILD_AFLAGS	+= $(CC_FLAGS_USING)
endif

# We trigger additional mismatches with less inlining
ifdef CONFIG_DEBUG_SECTION_MISMATCH
KBUILD_CFLAGS += -fno-inline-functions-called-once
endif

ifdef CONFIG_LD_DEAD_CODE_DATA_ELIMINATION
KBUILD_CFLAGS_KERNEL += -ffunction-sections -fdata-sections
LDFLAGS_vmlinux += --gc-sections
endif

ifdef CONFIG_SHADOW_CALL_STACK
CC_FLAGS_SCS	:= -fsanitize=shadow-call-stack
KBUILD_CFLAGS	+= $(CC_FLAGS_SCS)
export CC_FLAGS_SCS
endif

ifdef CONFIG_LTO_CLANG
ifdef CONFIG_LTO_CLANG_THIN
CC_FLAGS_LTO	:= -flto=thin -fsplit-lto-unit
KBUILD_LDFLAGS	+= --thinlto-cache-dir=$(extmod_prefix).thinlto-cache
else
CC_FLAGS_LTO	:= -flto
endif
CC_FLAGS_LTO	+= -fvisibility=hidden

# Limit inlining across translation units to reduce binary size
KBUILD_LDFLAGS += -mllvm -import-instr-limit=5

# Check for frame size exceeding threshold during prolog/epilog insertion
# when using lld < 13.0.0.
ifneq ($(CONFIG_FRAME_WARN),0)
ifeq ($(shell test $(CONFIG_LLD_VERSION) -lt 130000; echo $$?),0)
KBUILD_LDFLAGS	+= -plugin-opt=-warn-stack-size=$(CONFIG_FRAME_WARN)
endif
endif
endif

ifdef CONFIG_LTO
KBUILD_CFLAGS	+= -fno-lto $(CC_FLAGS_LTO)
KBUILD_AFLAGS	+= -fno-lto
export CC_FLAGS_LTO
endif

ifdef CONFIG_CFI_CLANG
CC_FLAGS_CFI	:= -fsanitize=cfi \
		   -fsanitize-cfi-cross-dso \
		   -fno-sanitize-cfi-canonical-jump-tables \
		   -fno-sanitize-trap=cfi \
		   -fno-sanitize-blacklist

ifdef CONFIG_CFI_PERMISSIVE
CC_FLAGS_CFI	+= -fsanitize-recover=cfi
endif

# If LTO flags are filtered out, we must also filter out CFI.
CC_FLAGS_LTO	+= $(CC_FLAGS_CFI)
KBUILD_CFLAGS	+= $(CC_FLAGS_CFI)
export CC_FLAGS_CFI
endif

ifdef CONFIG_DEBUG_FORCE_FUNCTION_ALIGN_64B
KBUILD_CFLAGS += -falign-functions=64
endif

# arch Makefile may override CC so keep this after arch Makefile is included
NOSTDINC_FLAGS += -nostdinc

# warn about C99 declaration after statement
KBUILD_CFLAGS += -Wdeclaration-after-statement

# Variable Length Arrays (VLAs) should not be used anywhere in the kernel
KBUILD_CFLAGS += -Wvla

# disable pointer signed / unsigned warnings in gcc 4.0
KBUILD_CFLAGS += -Wno-pointer-sign

# In order to make sure new function cast mismatches are not introduced
# in the kernel (to avoid tripping CFI checking), the kernel should be
# globally built with -Wcast-function-type.
KBUILD_CFLAGS += $(call cc-option, -Wcast-function-type)

# disable stringop warnings in gcc 8+
KBUILD_CFLAGS += $(call cc-disable-warning, stringop-truncation)

# We'll want to enable this eventually, but it's not going away for 5.7 at least
KBUILD_CFLAGS += $(call cc-disable-warning, stringop-overflow)

# Another good warning that we'll want to enable eventually
KBUILD_CFLAGS += $(call cc-disable-warning, restrict)

# Enabled with W=2, disabled by default as noisy
ifdef CONFIG_CC_IS_GCC
KBUILD_CFLAGS += -Wno-maybe-uninitialized
endif

ifdef CONFIG_CC_IS_GCC
# The allocators already balk at large sizes, so silence the compiler
# warnings for bounds checks involving those possible values. While
# -Wno-alloc-size-larger-than would normally be used here, earlier versions
# of gcc (<9.1) weirdly don't handle the option correctly when _other_
# warnings are produced (?!). Using -Walloc-size-larger-than=SIZE_MAX
# doesn't work (as it is documented to), silently resolving to "0" prior to
# version 9.1 (and producing an error more recently). Numeric values larger
# than PTRDIFF_MAX also don't work prior to version 9.1, which are silently
# ignored, continuing to default to PTRDIFF_MAX. So, left with no other
# choice, we must perform a versioned check to disable this warning.
# https://lore.kernel.org/lkml/20210824115859.187f272f@canb.auug.org.au
KBUILD_CFLAGS += $(call cc-ifversion, -ge, 0901, -Wno-alloc-size-larger-than)
endif

# disable invalid "can't wrap" optimizations for signed / pointers
KBUILD_CFLAGS	+= -fno-strict-overflow

# Make sure -fstack-check isn't enabled (like gentoo apparently did)
KBUILD_CFLAGS  += -fno-stack-check

# Prohibit date/time macros, which would make the build non-deterministic
KBUILD_CFLAGS   += -Werror=date-time

# enforce correct pointer usage
KBUILD_CFLAGS   += $(call cc-option,-Werror=incompatible-pointer-types)

# Require designated initializers for all marked structures
KBUILD_CFLAGS   += $(call cc-option,-Werror=designated-init)

# change __FILE__ to the relative path from the srctree
KBUILD_CPPFLAGS += $(call cc-option,-fmacro-prefix-map=$(srctree)/=)

# include additional Makefiles when needed
include-y			:= scripts/Makefile.extrawarn
include-$(CONFIG_DEBUG_INFO)	+= scripts/Makefile.debug
include-$(CONFIG_KASAN)		+= scripts/Makefile.kasan
include-$(CONFIG_KCSAN)		+= scripts/Makefile.kcsan
include-$(CONFIG_UBSAN)		+= scripts/Makefile.ubsan
include-$(CONFIG_KCOV)		+= scripts/Makefile.kcov
include-$(CONFIG_RANDSTRUCT)	+= scripts/Makefile.randstruct
include-$(CONFIG_GCC_PLUGINS)	+= scripts/Makefile.gcc-plugins

include $(addprefix $(srctree)/, $(include-y))

# scripts/Makefile.gcc-plugins is intentionally included last.
# Do not add $(call cc-option,...) below this line. When you build the kernel
# from the clean source tree, the GCC plugins do not exist at this point.

# Add user supplied CPPFLAGS, AFLAGS and CFLAGS as the last assignments
KBUILD_CPPFLAGS += $(KCPPFLAGS)
KBUILD_AFLAGS   += $(KAFLAGS)
KBUILD_CFLAGS   += $(KCFLAGS)

KBUILD_LDFLAGS_MODULE += --build-id=sha1
LDFLAGS_vmlinux += --build-id=sha1

KBUILD_LDFLAGS	+= -z noexecstack
ifeq ($(CONFIG_LD_IS_BFD),y)
KBUILD_LDFLAGS	+= $(call ld-option,--no-warn-rwx-segments)
endif

ifeq ($(CONFIG_STRIP_ASM_SYMS),y)
LDFLAGS_vmlinux	+= $(call ld-option, -X,)
endif

ifeq ($(CONFIG_RELR),y)
LDFLAGS_vmlinux	+= --pack-dyn-relocs=relr --use-android-relr-tags
endif

# We never want expected sections to be placed heuristically by the
# linker. All sections should be explicitly named in the linker script.
ifdef CONFIG_LD_ORPHAN_WARN
LDFLAGS_vmlinux += --orphan-handling=warn
endif

# Align the bit size of userspace programs with the kernel
KBUILD_USERCFLAGS  += $(filter -m32 -m64 --target=%, $(KBUILD_CFLAGS))
KBUILD_USERLDFLAGS += $(filter -m32 -m64 --target=%, $(KBUILD_CFLAGS))

# make the checker run with the right architecture
CHECKFLAGS += --arch=$(ARCH)

# insure the checker run with the right endianness
CHECKFLAGS += $(if $(CONFIG_CPU_BIG_ENDIAN),-mbig-endian,-mlittle-endian)

# the checker needs the correct machine size
CHECKFLAGS += $(if $(CONFIG_64BIT),-m64,-m32)

# Default kernel image to build when no specific target is given.
# KBUILD_IMAGE may be overruled on the command line or
# set in the environment
# Also any assignments in arch/$(ARCH)/Makefile take precedence over
# this default value
export KBUILD_IMAGE ?= vmlinux

#
# INSTALL_PATH specifies where to place the updated kernel and system map
# images. Default is /boot, but you can set it to other values
export	INSTALL_PATH ?= /boot

#
# INSTALL_DTBS_PATH specifies a prefix for relocations required by build roots.
# Like INSTALL_MOD_PATH, it isn't defined in the Makefile, but can be passed as
# an argument if needed. Otherwise it defaults to the kernel install path
#
export INSTALL_DTBS_PATH ?= $(INSTALL_PATH)/dtbs/$(KERNELRELEASE)

#
# INSTALL_MOD_PATH specifies a prefix to MODLIB for module directory
# relocations required by build roots.  This is not defined in the
# makefile but the argument can be passed to make if needed.
#

MODLIB	= $(INSTALL_MOD_PATH)/lib/modules/$(KERNELRELEASE)
export MODLIB

PHONY += prepare0

export extmod_prefix = $(if $(KBUILD_EXTMOD),$(KBUILD_EXTMOD)/)
export MODORDER := $(extmod_prefix)modules.order
export MODULES_NSDEPS := $(extmod_prefix)modules.nsdeps

ifeq ($(KBUILD_EXTMOD),)
core-y			+= kernel/ certs/ mm/ fs/ ipc/ security/ crypto/
core-$(CONFIG_BLOCK)	+= block/
core-$(CONFIG_IO_URING)	+= io_uring/

vmlinux-dirs	:= $(patsubst %/,%,$(filter %/, \
		     $(core-y) $(core-m) $(drivers-y) $(drivers-m) \
		     $(libs-y) $(libs-m)))

vmlinux-alldirs	:= $(sort $(vmlinux-dirs) Documentation \
		     $(patsubst %/,%,$(filter %/, $(core-) \
			$(drivers-) $(libs-))))

build-dirs	:= $(vmlinux-dirs)
clean-dirs	:= $(vmlinux-alldirs)

subdir-modorder := $(addsuffix /modules.order, $(build-dirs))

# Externally visible symbols (used by link-vmlinux.sh)
KBUILD_VMLINUX_OBJS := $(head-y) $(patsubst %/,%/built-in.a, $(core-y))
KBUILD_VMLINUX_OBJS += $(addsuffix built-in.a, $(filter %/, $(libs-y)))
ifdef CONFIG_MODULES
KBUILD_VMLINUX_OBJS += $(patsubst %/, %/lib.a, $(filter %/, $(libs-y)))
KBUILD_VMLINUX_LIBS := $(filter-out %/, $(libs-y))
else
KBUILD_VMLINUX_LIBS := $(patsubst %/,%/lib.a, $(libs-y))
endif
KBUILD_VMLINUX_OBJS += $(patsubst %/,%/built-in.a, $(drivers-y))

export KBUILD_VMLINUX_OBJS KBUILD_VMLINUX_LIBS
export KBUILD_LDS          := arch/$(SRCARCH)/kernel/vmlinux.lds
# used by scripts/Makefile.package
export KBUILD_ALLDIRS := $(sort $(filter-out arch/%,$(vmlinux-alldirs)) LICENSES arch include scripts tools)

vmlinux-deps := $(KBUILD_LDS) $(KBUILD_VMLINUX_OBJS) $(KBUILD_VMLINUX_LIBS)

# Recurse until adjust_autoksyms.sh is satisfied
PHONY += autoksyms_recursive
ifdef CONFIG_TRIM_UNUSED_KSYMS
# For the kernel to actually contain only the needed exported symbols,
# we have to build modules as well to determine what those symbols are.
# (this can be evaluated only once include/config/auto.conf has been included)
KBUILD_MODULES := 1

autoksyms_recursive: descend modules.order
	$(Q)$(CONFIG_SHELL) $(srctree)/scripts/adjust_autoksyms.sh \
	  "$(MAKE) -f $(srctree)/Makefile autoksyms_recursive"
endif

autoksyms_h := $(if $(CONFIG_TRIM_UNUSED_KSYMS), include/generated/autoksyms.h)

quiet_cmd_autoksyms_h = GEN     $@
      cmd_autoksyms_h = mkdir -p $(dir $@); \
			$(CONFIG_SHELL) $(srctree)/scripts/gen_autoksyms.sh $@

$(autoksyms_h):
	$(call cmd,autoksyms_h)

ARCH_POSTLINK := $(wildcard $(srctree)/arch/$(SRCARCH)/Makefile.postlink)

# Final link of vmlinux with optional arch pass after final link
cmd_link-vmlinux =                                                 \
	$(CONFIG_SHELL) $< "$(LD)" "$(KBUILD_LDFLAGS)" "$(LDFLAGS_vmlinux)";    \
	$(if $(ARCH_POSTLINK), $(MAKE) -f $(ARCH_POSTLINK) $@, true)

vmlinux: scripts/link-vmlinux.sh autoksyms_recursive $(vmlinux-deps) FORCE
	+$(call if_changed_dep,link-vmlinux)

targets := vmlinux

# The actual objects are generated when descending,
# make sure no implicit rule kicks in
$(sort $(vmlinux-deps) $(subdir-modorder)): descend ;

filechk_kernel.release = \
	echo "$(KERNELVERSION)$$($(CONFIG_SHELL) $(srctree)/scripts/setlocalversion $(srctree))"

# Store (new) KERNELRELEASE string in include/config/kernel.release
include/config/kernel.release: FORCE
	$(call filechk,kernel.release)

# Additional helpers built in scripts/
# Carefully list dependencies so we do not try to build scripts twice
# in parallel
PHONY += scripts
scripts: scripts_basic scripts_dtc
	$(Q)$(MAKE) $(build)=$(@)

# Things we need to do before we recursively start building the kernel
# or the modules are listed in "prepare".
# A multi level approach is used. prepareN is processed before prepareN-1.
# archprepare is used in arch Makefiles and when processed asm symlink,
# version.h and scripts_basic is processed / created.

PHONY += prepare archprepare

archprepare: outputmakefile archheaders archscripts scripts include/config/kernel.release \
	asm-generic $(version_h) $(autoksyms_h) include/generated/utsrelease.h \
	include/generated/autoconf.h remove-stale-files

prepare0: archprepare
	$(Q)$(MAKE) $(build)=scripts/mod
	$(Q)$(MAKE) $(build)=.

# All the preparing..
prepare: prepare0

PHONY += remove-stale-files
remove-stale-files:
	$(Q)$(srctree)/scripts/remove-stale-files

# Support for using generic headers in asm-generic
asm-generic := -f $(srctree)/scripts/Makefile.asm-generic obj

PHONY += asm-generic uapi-asm-generic
asm-generic: uapi-asm-generic
	$(Q)$(MAKE) $(asm-generic)=arch/$(SRCARCH)/include/generated/asm \
	generic=include/asm-generic
uapi-asm-generic:
	$(Q)$(MAKE) $(asm-generic)=arch/$(SRCARCH)/include/generated/uapi/asm \
	generic=include/uapi/asm-generic

# Generate some files
# ---------------------------------------------------------------------------

# KERNELRELEASE can change from a few different places, meaning version.h
# needs to be updated, so this check is forced on all builds

uts_len := 64
define filechk_utsrelease.h
	if [ `echo -n "$(KERNELRELEASE)" | wc -c ` -gt $(uts_len) ]; then \
	  echo '"$(KERNELRELEASE)" exceeds $(uts_len) characters' >&2;    \
	  exit 1;                                                         \
	fi;                                                               \
	echo \#define UTS_RELEASE \"$(KERNELRELEASE)\"
endef

define filechk_version.h
	if [ $(SUBLEVEL) -gt 255 ]; then                                 \
		echo \#define LINUX_VERSION_CODE $(shell                 \
		expr $(VERSION) \* 65536 + $(PATCHLEVEL) \* 256 + 255); \
	else                                                             \
		echo \#define LINUX_VERSION_CODE $(shell                 \
		expr $(VERSION) \* 65536 + $(PATCHLEVEL) \* 256 + $(SUBLEVEL)); \
	fi;                                                              \
	echo '#define KERNEL_VERSION(a,b,c) (((a) << 16) + ((b) << 8) +  \
	((c) > 255 ? 255 : (c)))';                                       \
	echo \#define LINUX_VERSION_MAJOR $(VERSION);                    \
	echo \#define LINUX_VERSION_PATCHLEVEL $(PATCHLEVEL);            \
	echo \#define LINUX_VERSION_SUBLEVEL $(SUBLEVEL)
endef

$(version_h): PATCHLEVEL := $(or $(PATCHLEVEL), 0)
$(version_h): SUBLEVEL := $(or $(SUBLEVEL), 0)
$(version_h): FORCE
	$(call filechk,version.h)

include/generated/utsrelease.h: include/config/kernel.release FORCE
	$(call filechk,utsrelease.h)

PHONY += headerdep
headerdep:
	$(Q)find $(srctree)/include/ -name '*.h' | xargs --max-args 1 \
	$(srctree)/scripts/headerdep.pl -I$(srctree)/include

# ---------------------------------------------------------------------------
# Kernel headers

#Default location for installed headers
export INSTALL_HDR_PATH = $(objtree)/usr

quiet_cmd_headers_install = INSTALL $(INSTALL_HDR_PATH)/include
      cmd_headers_install = \
	mkdir -p $(INSTALL_HDR_PATH); \
	rsync -mrl --include='*/' --include='*\.h' --exclude='*' \
	usr/include $(INSTALL_HDR_PATH)

PHONY += headers_install
headers_install: headers
	$(call cmd,headers_install)

PHONY += archheaders archscripts

hdr-inst := -f $(srctree)/scripts/Makefile.headersinst obj

PHONY += headers
headers: $(version_h) scripts_unifdef uapi-asm-generic archheaders archscripts
	$(if $(filter um, $(SRCARCH)), $(error Headers not exportable for UML))
	$(Q)$(MAKE) $(hdr-inst)=include/uapi
	$(Q)$(MAKE) $(hdr-inst)=arch/$(SRCARCH)/include/uapi

ifdef CONFIG_HEADERS_INSTALL
prepare: headers
endif

PHONY += scripts_unifdef
scripts_unifdef: scripts_basic
	$(Q)$(MAKE) $(build)=scripts scripts/unifdef

# ---------------------------------------------------------------------------
# Install

# Many distributions have the custom install script, /sbin/installkernel.
# If DKMS is installed, 'make install' will eventually recurse back
# to this Makefile to build and install external modules.
# Cancel sub_make_done so that options such as M=, V=, etc. are parsed.

quiet_cmd_install = INSTALL $(INSTALL_PATH)
      cmd_install = unset sub_make_done; $(srctree)/scripts/install.sh

# ---------------------------------------------------------------------------
# Tools

ifdef CONFIG_OBJTOOL
prepare: tools/objtool
endif

ifdef CONFIG_BPF
ifdef CONFIG_DEBUG_INFO_BTF
prepare: tools/bpf/resolve_btfids
endif
endif

PHONY += resolve_btfids_clean

resolve_btfids_O = $(abspath $(objtree))/tools/bpf/resolve_btfids

# tools/bpf/resolve_btfids directory might not exist
# in output directory, skip its clean in that case
resolve_btfids_clean:
ifneq ($(wildcard $(resolve_btfids_O)),)
	$(Q)$(MAKE) -sC $(srctree)/tools/bpf/resolve_btfids O=$(resolve_btfids_O) clean
endif

# Clear a bunch of variables before executing the submake
ifeq ($(quiet),silent_)
tools_silent=s
endif

tools/: FORCE
	$(Q)mkdir -p $(objtree)/tools
	$(Q)$(MAKE) LDFLAGS= MAKEFLAGS="$(tools_silent) $(filter --j% -j,$(MAKEFLAGS))" O=$(abspath $(objtree)) subdir=tools -C $(srctree)/tools/

tools/%: FORCE
	$(Q)mkdir -p $(objtree)/tools
	$(Q)$(MAKE) LDFLAGS= MAKEFLAGS="$(tools_silent) $(filter --j% -j,$(MAKEFLAGS))" O=$(abspath $(objtree)) subdir=tools -C $(srctree)/tools/ $*

# ---------------------------------------------------------------------------
# Kernel selftest

PHONY += kselftest
kselftest: headers
	$(Q)$(MAKE) -C $(srctree)/tools/testing/selftests run_tests

kselftest-%: headers FORCE
	$(Q)$(MAKE) -C $(srctree)/tools/testing/selftests $*

PHONY += kselftest-merge
kselftest-merge:
	$(if $(wildcard $(objtree)/.config),, $(error No .config exists, config your kernel first!))
	$(Q)find $(srctree)/tools/testing/selftests -name config | \
		xargs $(srctree)/scripts/kconfig/merge_config.sh -m $(objtree)/.config
	$(Q)$(MAKE) -f $(srctree)/Makefile olddefconfig

# ---------------------------------------------------------------------------
# Devicetree files

ifneq ($(wildcard $(srctree)/arch/$(SRCARCH)/boot/dts/),)
dtstree := arch/$(SRCARCH)/boot/dts
endif

ifneq ($(dtstree),)

%.dtb: dtbs_prepare
	$(Q)$(MAKE) $(build)=$(dtstree) $(dtstree)/$@

%.dtbo: dtbs_prepare
	$(Q)$(MAKE) $(build)=$(dtstree) $(dtstree)/$@

PHONY += dtbs dtbs_prepare dtbs_install dtbs_check
dtbs: dtbs_prepare
	$(Q)$(MAKE) $(build)=$(dtstree)

# include/config/kernel.release is actually needed when installing DTBs because
# INSTALL_DTBS_PATH contains $(KERNELRELEASE). However, we do not want to make
# dtbs_install depend on it as dtbs_install may run as root.
dtbs_prepare: include/config/kernel.release scripts_dtc

ifneq ($(filter dtbs_check, $(MAKECMDGOALS)),)
export CHECK_DTBS=y
dtbs: dt_binding_check
endif

dtbs_check: dtbs

dtbs_install:
	$(Q)$(MAKE) $(dtbinst)=$(dtstree) dst=$(INSTALL_DTBS_PATH)

ifdef CONFIG_OF_EARLY_FLATTREE
all: dtbs
endif

endif

PHONY += scripts_dtc
scripts_dtc: scripts_basic
	$(Q)$(MAKE) $(build)=scripts/dtc

ifneq ($(filter dt_binding_check, $(MAKECMDGOALS)),)
export CHECK_DT_BINDING=y
endif

PHONY += dt_binding_check
dt_binding_check: scripts_dtc
	$(Q)$(MAKE) $(build)=Documentation/devicetree/bindings

# ---------------------------------------------------------------------------
# Modules

ifdef CONFIG_MODULES

# By default, build modules as well

all: modules

# When we're building modules with modversions, we need to consider
# the built-in objects during the descend as well, in order to
# make sure the checksums are up to date before we record them.
ifdef CONFIG_MODVERSIONS
  KBUILD_BUILTIN := 1
endif

# Build modules
#
# A module can be listed more than once in obj-m resulting in
# duplicate lines in modules.order files.  Those are removed
# using awk while concatenating to the final file.

PHONY += modules
modules: $(if $(KBUILD_BUILTIN),vmlinux) modules_check modules_prepare

cmd_modules_order = $(AWK) '!x[$$0]++' $(real-prereqs) > $@

modules.order: $(subdir-modorder) FORCE
	$(call if_changed,modules_order)

targets += modules.order

# Target to prepare building external modules
PHONY += modules_prepare
modules_prepare: prepare
	$(Q)$(MAKE) $(build)=scripts scripts/module.lds

export modules_sign_only :=

ifeq ($(CONFIG_MODULE_SIG),y)
PHONY += modules_sign
modules_sign: modules_install
	@:

# modules_sign is a subset of modules_install.
# 'make modules_install modules_sign' is equivalent to 'make modules_install'.
ifeq ($(filter modules_install,$(MAKECMDGOALS)),)
modules_sign_only := y
endif
endif

modinst_pre :=
ifneq ($(filter modules_install,$(MAKECMDGOALS)),)
modinst_pre := __modinst_pre
endif

modules_install: $(modinst_pre)
PHONY += __modinst_pre
__modinst_pre:
	@rm -rf $(MODLIB)/kernel
	@rm -f $(MODLIB)/source
	@mkdir -p $(MODLIB)/kernel
	@ln -s $(abspath $(srctree)) $(MODLIB)/source
	@if [ ! $(objtree) -ef  $(MODLIB)/build ]; then \
		rm -f $(MODLIB)/build ; \
		ln -s $(CURDIR) $(MODLIB)/build ; \
	fi
	@sed 's:^:kernel/:' modules.order > $(MODLIB)/modules.order
	@cp -f modules.builtin $(MODLIB)/
	@cp -f $(objtree)/modules.builtin.modinfo $(MODLIB)/

endif # CONFIG_MODULES

###
# Cleaning is done on three levels.
# make clean     Delete most generated files
#                Leave enough to build external modules
# make mrproper  Delete the current configuration, and all generated files
# make distclean Remove editor backup files, patch leftover files and the like

# Directories & files removed with 'make clean'
CLEAN_FILES += include/ksym vmlinux.symvers modules-only.symvers \
	       modules.builtin modules.builtin.modinfo modules.nsdeps \
	       compile_commands.json .thinlto-cache

# Directories & files removed with 'make mrproper'
MRPROPER_FILES += include/config include/generated          \
		  arch/$(SRCARCH)/include/generated .objdiff \
		  debian snap tar-install \
		  .config .config.old .version \
		  Module.symvers \
		  certs/signing_key.pem \
		  certs/x509.genkey \
		  vmlinux-gdb.py \
		  *.spec

# clean - Delete most, but leave enough to build external modules
#
clean: rm-files := $(CLEAN_FILES)

PHONY += archclean vmlinuxclean

vmlinuxclean:
	$(Q)$(CONFIG_SHELL) $(srctree)/scripts/link-vmlinux.sh clean
	$(Q)$(if $(ARCH_POSTLINK), $(MAKE) -f $(ARCH_POSTLINK) clean)

clean: archclean vmlinuxclean resolve_btfids_clean

# mrproper - Delete all generated files, including .config
#
mrproper: rm-files := $(wildcard $(MRPROPER_FILES))
mrproper-dirs      := $(addprefix _mrproper_,scripts)

PHONY += $(mrproper-dirs) mrproper
$(mrproper-dirs):
	$(Q)$(MAKE) $(clean)=$(patsubst _mrproper_%,%,$@)

mrproper: clean $(mrproper-dirs)
	$(call cmd,rmfiles)

# distclean
#
PHONY += distclean

distclean: mrproper
	@find . $(RCS_FIND_IGNORE) \
		\( -name '*.orig' -o -name '*.rej' -o -name '*~' \
		-o -name '*.bak' -o -name '#*#' -o -name '*%' \
		-o -name 'core' -o -name tags -o -name TAGS -o -name 'cscope*' \
		-o -name GPATH -o -name GRTAGS -o -name GSYMS -o -name GTAGS \) \
		-type f -print | xargs rm -f


# Packaging of the kernel to various formats
# ---------------------------------------------------------------------------

%src-pkg: FORCE
	$(Q)$(MAKE) -f $(srctree)/scripts/Makefile.package $@
%pkg: include/config/kernel.release FORCE
	$(Q)$(MAKE) -f $(srctree)/scripts/Makefile.package $@

# Brief documentation of the typical targets used
# ---------------------------------------------------------------------------

boards := $(wildcard $(srctree)/arch/$(SRCARCH)/configs/*_defconfig)
boards := $(sort $(notdir $(boards)))
board-dirs := $(dir $(wildcard $(srctree)/arch/$(SRCARCH)/configs/*/*_defconfig))
board-dirs := $(sort $(notdir $(board-dirs:/=)))

PHONY += help
help:
	@echo  'Cleaning targets:'
	@echo  '  clean		  - Remove most generated files but keep the config and'
	@echo  '                    enough build support to build external modules'
	@echo  '  mrproper	  - Remove all generated files + config + various backup files'
	@echo  '  distclean	  - mrproper + remove editor backup and patch files'
	@echo  ''
	@echo  'Configuration targets:'
	@$(MAKE) -f $(srctree)/scripts/kconfig/Makefile help
	@echo  ''
	@echo  'Other generic targets:'
	@echo  '  all		  - Build all targets marked with [*]'
	@echo  '* vmlinux	  - Build the bare kernel'
	@echo  '* modules	  - Build all modules'
	@echo  '  modules_install - Install all modules to INSTALL_MOD_PATH (default: /)'
	@echo  '  dir/            - Build all files in dir and below'
	@echo  '  dir/file.[ois]  - Build specified target only'
	@echo  '  dir/file.ll     - Build the LLVM assembly file'
	@echo  '                    (requires compiler support for LLVM assembly generation)'
	@echo  '  dir/file.lst    - Build specified mixed source/assembly target only'
	@echo  '                    (requires a recent binutils and recent build (System.map))'
	@echo  '  dir/file.ko     - Build module including final link'
	@echo  '  modules_prepare - Set up for building external modules'
	@echo  '  tags/TAGS	  - Generate tags file for editors'
	@echo  '  cscope	  - Generate cscope index'
	@echo  '  gtags           - Generate GNU GLOBAL index'
	@echo  '  kernelrelease	  - Output the release version string (use with make -s)'
	@echo  '  kernelversion	  - Output the version stored in Makefile (use with make -s)'
	@echo  '  image_name	  - Output the image name (use with make -s)'
	@echo  '  headers_install - Install sanitised kernel headers to INSTALL_HDR_PATH'; \
	 echo  '                    (default: $(INSTALL_HDR_PATH))'; \
	 echo  ''
	@echo  'Static analysers:'
	@echo  '  checkstack      - Generate a list of stack hogs'
	@echo  '  versioncheck    - Sanity check on version.h usage'
	@echo  '  includecheck    - Check for duplicate included header files'
	@echo  '  export_report   - List the usages of all exported symbols'
	@echo  '  headerdep       - Detect inclusion cycles in headers'
	@echo  '  coccicheck      - Check with Coccinelle'
	@echo  '  clang-analyzer  - Check with clang static analyzer'
	@echo  '  clang-tidy      - Check with clang-tidy'
	@echo  ''
	@echo  'Tools:'
	@echo  '  nsdeps          - Generate missing symbol namespace dependencies'
	@echo  ''
	@echo  'Kernel selftest:'
	@echo  '  kselftest         - Build and run kernel selftest'
	@echo  '                      Build, install, and boot kernel before'
	@echo  '                      running kselftest on it'
	@echo  '                      Run as root for full coverage'
	@echo  '  kselftest-all     - Build kernel selftest'
	@echo  '  kselftest-install - Build and install kernel selftest'
	@echo  '  kselftest-clean   - Remove all generated kselftest files'
	@echo  '  kselftest-merge   - Merge all the config dependencies of'
	@echo  '		      kselftest to existing .config.'
	@echo  ''
	@$(if $(dtstree), \
		echo 'Devicetree:'; \
		echo '* dtbs             - Build device tree blobs for enabled boards'; \
		echo '  dtbs_install     - Install dtbs to $(INSTALL_DTBS_PATH)'; \
		echo '  dt_binding_check - Validate device tree binding documents'; \
		echo '  dtbs_check       - Validate device tree source files';\
		echo '')

	@echo 'Userspace tools targets:'
	@echo '  use "make tools/help"'
	@echo '  or  "cd tools; make help"'
	@echo  ''
	@echo  'Kernel packaging:'
	@$(MAKE) -f $(srctree)/scripts/Makefile.package help
	@echo  ''
	@echo  'Documentation targets:'
	@$(MAKE) -f $(srctree)/Documentation/Makefile dochelp
	@echo  ''
	@echo  'Architecture specific targets ($(SRCARCH)):'
	@$(or $(archhelp),\
		echo '  No architecture specific help defined for $(SRCARCH)')
	@echo  ''
	@$(if $(boards), \
		$(foreach b, $(boards), \
		printf "  %-27s - Build for %s\\n" $(b) $(subst _defconfig,,$(b));) \
		echo '')
	@$(if $(board-dirs), \
		$(foreach b, $(board-dirs), \
		printf "  %-16s - Show %s-specific targets\\n" help-$(b) $(b);) \
		printf "  %-16s - Show all of the above\\n" help-boards; \
		echo '')

	@echo  '  make V=0|1 [targets] 0 => quiet build (default), 1 => verbose build'
	@echo  '  make V=2   [targets] 2 => give reason for rebuild of target'
	@echo  '  make O=dir [targets] Locate all output files in "dir", including .config'
	@echo  '  make C=1   [targets] Check re-compiled c source with $$CHECK'
	@echo  '                       (sparse by default)'
	@echo  '  make C=2   [targets] Force check of all c source with $$CHECK'
	@echo  '  make RECORDMCOUNT_WARN=1 [targets] Warn about ignored mcount sections'
	@echo  '  make W=n   [targets] Enable extra build checks, n=1,2,3 where'
	@echo  '		1: warnings which may be relevant and do not occur too often'
	@echo  '		2: warnings which occur quite often but may still be relevant'
	@echo  '		3: more obscure warnings, can most likely be ignored'
	@echo  '		e: warnings are being treated as errors'
	@echo  '		Multiple levels can be combined with W=12 or W=123'
	@echo  ''
	@echo  'Execute "make" or "make all" to build all targets marked with [*] '
	@echo  'For further info see the ./README file'


help-board-dirs := $(addprefix help-,$(board-dirs))

help-boards: $(help-board-dirs)

boards-per-dir = $(sort $(notdir $(wildcard $(srctree)/arch/$(SRCARCH)/configs/$*/*_defconfig)))

$(help-board-dirs): help-%:
	@echo  'Architecture specific targets ($(SRCARCH) $*):'
	@$(if $(boards-per-dir), \
		$(foreach b, $(boards-per-dir), \
		printf "  %-24s - Build for %s\\n" $*/$(b) $(subst _defconfig,,$(b));) \
		echo '')


# Documentation targets
# ---------------------------------------------------------------------------
DOC_TARGETS := xmldocs latexdocs pdfdocs htmldocs epubdocs cleandocs \
	       linkcheckdocs dochelp refcheckdocs
PHONY += $(DOC_TARGETS)
$(DOC_TARGETS):
	$(Q)$(MAKE) $(build)=Documentation $@

# Misc
# ---------------------------------------------------------------------------

PHONY += scripts_gdb
scripts_gdb: prepare0
	$(Q)$(MAKE) $(build)=scripts/gdb
	$(Q)ln -fsn $(abspath $(srctree)/scripts/gdb/vmlinux-gdb.py)

ifdef CONFIG_GDB_SCRIPTS
all: scripts_gdb
endif

else # KBUILD_EXTMOD

###
# External module support.
# When building external modules the kernel used as basis is considered
# read-only, and no consistency checks are made and the make
# system is not used on the basis kernel. If updates are required
# in the basis kernel ordinary make commands (without M=...) must be used.

# We are always building only modules.
KBUILD_BUILTIN :=
KBUILD_MODULES := 1

build-dirs := $(KBUILD_EXTMOD)
$(MODORDER): descend
	@:

compile_commands.json: $(extmod_prefix)compile_commands.json
PHONY += compile_commands.json

clean-dirs := $(KBUILD_EXTMOD)
clean: rm-files := $(KBUILD_EXTMOD)/Module.symvers $(KBUILD_EXTMOD)/modules.nsdeps \
	$(KBUILD_EXTMOD)/compile_commands.json $(KBUILD_EXTMOD)/.thinlto-cache

PHONY += prepare
# now expand this into a simple variable to reduce the cost of shell evaluations
prepare: CC_VERSION_TEXT := $(CC_VERSION_TEXT)
prepare:
	@if [ "$(CC_VERSION_TEXT)" != "$(CONFIG_CC_VERSION_TEXT)" ]; then \
		echo >&2 "warning: the compiler differs from the one used to build the kernel"; \
		echo >&2 "  The kernel was built by: $(CONFIG_CC_VERSION_TEXT)"; \
		echo >&2 "  You are using:           $(CC_VERSION_TEXT)"; \
	fi

PHONY += help
help:
	@echo  '  Building external modules.'
	@echo  '  Syntax: make -C path/to/kernel/src M=$$PWD target'
	@echo  ''
	@echo  '  modules         - default target, build the module(s)'
	@echo  '  modules_install - install the module'
	@echo  '  clean           - remove generated files in module directory only'
	@echo  ''

# no-op for external module builds
PHONY += modules_prepare

endif # KBUILD_EXTMOD

# ---------------------------------------------------------------------------
# Modules

PHONY += modules modules_install

ifdef CONFIG_MODULES

modules: modules_check
	$(Q)$(MAKE) -f $(srctree)/scripts/Makefile.modpost

PHONY += modules_check
modules_check: $(MODORDER)
	$(Q)$(CONFIG_SHELL) $(srctree)/scripts/modules-check.sh $<

quiet_cmd_depmod = DEPMOD  $(MODLIB)
      cmd_depmod = $(CONFIG_SHELL) $(srctree)/scripts/depmod.sh $(DEPMOD) \
                   $(KERNELRELEASE)

modules_install:
	$(Q)$(MAKE) -f $(srctree)/scripts/Makefile.modinst
	$(call cmd,depmod)

else # CONFIG_MODULES

# Modules not configured
# ---------------------------------------------------------------------------

modules modules_install:
	@echo >&2 '***'
	@echo >&2 '*** The present kernel configuration has modules disabled.'
	@echo >&2 '*** To use the module feature, please run "make menuconfig" etc.'
	@echo >&2 '*** to enable CONFIG_MODULES.'
	@echo >&2 '***'
	@exit 1

endif # CONFIG_MODULES

# Single targets
# ---------------------------------------------------------------------------
# To build individual files in subdirectories, you can do like this:
#
#   make foo/bar/baz.s
#
# The supported suffixes for single-target are listed in 'single-targets'
#
# To build only under specific subdirectories, you can do like this:
#
#   make foo/bar/baz/

ifdef single-build

# .ko is special because modpost is needed
single-ko := $(sort $(filter %.ko, $(MAKECMDGOALS)))
single-no-ko := $(filter-out $(single-ko), $(MAKECMDGOALS)) \
		$(foreach x, o mod, $(patsubst %.ko, %.$x, $(single-ko)))

$(single-ko): single_modpost
	@:
$(single-no-ko): descend
	@:

ifeq ($(KBUILD_EXTMOD),)
# For the single build of in-tree modules, use a temporary file to avoid
# the situation of modules_install installing an invalid modules.order.
MODORDER := .modules.tmp
endif

PHONY += single_modpost
single_modpost: $(single-no-ko) modules_prepare
	$(Q){ $(foreach m, $(single-ko), echo $(extmod_prefix)$m;) } > $(MODORDER)
	$(Q)$(MAKE) -f $(srctree)/scripts/Makefile.modpost

KBUILD_MODULES := 1

export KBUILD_SINGLE_TARGETS := $(addprefix $(extmod_prefix), $(single-no-ko))

# trim unrelated directories
build-dirs := $(foreach d, $(build-dirs), \
			$(if $(filter $(d)/%, $(KBUILD_SINGLE_TARGETS)), $(d)))

endif

ifndef CONFIG_MODULES
KBUILD_MODULES :=
endif

# Handle descending into subdirectories listed in $(build-dirs)
# Preset locale variables to speed up the build process. Limit locale
# tweaks to this spot to avoid wrong language settings when running
# make menuconfig etc.
# Error messages still appears in the original language
PHONY += descend $(build-dirs)
descend: $(build-dirs)
$(build-dirs): prepare
	$(Q)$(MAKE) $(build)=$@ \
	single-build=$(if $(filter-out $@/, $(filter $@/%, $(KBUILD_SINGLE_TARGETS))),1) \
	need-builtin=1 need-modorder=1

clean-dirs := $(addprefix _clean_, $(clean-dirs))
PHONY += $(clean-dirs) clean
$(clean-dirs):
	$(Q)$(MAKE) $(clean)=$(patsubst _clean_%,%,$@)

clean: $(clean-dirs)
	$(call cmd,rmfiles)
	@find $(or $(KBUILD_EXTMOD), .) $(RCS_FIND_IGNORE) \
		\( -name '*.[aios]' -o -name '*.ko' -o -name '.*.cmd' \
		-o -name '*.ko.*' \
		-o -name '*.dtb' -o -name '*.dtbo' -o -name '*.dtb.S' -o -name '*.dt.yaml' \
		-o -name '*.dwo' -o -name '*.lst' \
		-o -name '*.su' -o -name '*.mod' -o -name '*.usyms' \
		-o -name '.*.d' -o -name '.*.tmp' -o -name '*.mod.c' \
		-o -name '*.lex.c' -o -name '*.tab.[ch]' \
		-o -name '*.asn1.[ch]' \
		-o -name '*.symtypes' -o -name 'modules.order' \
		-o -name '.tmp_*' \
		-o -name '*.c.[012]*.*' \
		-o -name '*.ll' \
		-o -name '*.gcno' \
		-o -name '*.*.symversions' \) -type f -print | xargs rm -f

# Generate tags for editors
# ---------------------------------------------------------------------------
quiet_cmd_tags = GEN     $@
      cmd_tags = $(BASH) $(srctree)/scripts/tags.sh $@

tags TAGS cscope gtags: FORCE
	$(call cmd,tags)

# Script to generate missing namespace dependencies
# ---------------------------------------------------------------------------

PHONY += nsdeps
nsdeps: export KBUILD_NSDEPS=1
nsdeps: modules
	$(Q)$(CONFIG_SHELL) $(srctree)/scripts/nsdeps

# Clang Tooling
# ---------------------------------------------------------------------------

quiet_cmd_gen_compile_commands = GEN     $@
      cmd_gen_compile_commands = $(PYTHON3) $< -a $(AR) -o $@ $(filter-out $<, $(real-prereqs))

$(extmod_prefix)compile_commands.json: scripts/clang-tools/gen_compile_commands.py \
	$(if $(KBUILD_EXTMOD),,$(KBUILD_VMLINUX_OBJS) $(KBUILD_VMLINUX_LIBS)) \
	$(if $(CONFIG_MODULES), $(MODORDER)) FORCE
	$(call if_changed,gen_compile_commands)

targets += $(extmod_prefix)compile_commands.json

PHONY += clang-tidy clang-analyzer

ifdef CONFIG_CC_IS_CLANG
quiet_cmd_clang_tools = CHECK   $<
      cmd_clang_tools = $(PYTHON3) $(srctree)/scripts/clang-tools/run-clang-tools.py $@ $<

clang-tidy clang-analyzer: $(extmod_prefix)compile_commands.json
	$(call cmd,clang_tools)
else
clang-tidy clang-analyzer:
	@echo "$@ requires CC=clang" >&2
	@false
endif

# Scripts to check various things for consistency
# ---------------------------------------------------------------------------

PHONY += includecheck versioncheck coccicheck export_report

includecheck:
	find $(srctree)/* $(RCS_FIND_IGNORE) \
		-name '*.[hcS]' -type f -print | sort \
		| xargs $(PERL) -w $(srctree)/scripts/checkincludes.pl

versioncheck:
	find $(srctree)/* $(RCS_FIND_IGNORE) \
		-name '*.[hcS]' -type f -print | sort \
		| xargs $(PERL) -w $(srctree)/scripts/checkversion.pl

coccicheck:
	$(Q)$(BASH) $(srctree)/scripts/$@

export_report:
	$(PERL) $(srctree)/scripts/export_report.pl

PHONY += checkstack kernelrelease kernelversion image_name

# UML needs a little special treatment here.  It wants to use the host
# toolchain, so needs $(SUBARCH) passed to checkstack.pl.  Everyone
# else wants $(ARCH), including people doing cross-builds, which means
# that $(SUBARCH) doesn't work here.
ifeq ($(ARCH), um)
CHECKSTACK_ARCH := $(SUBARCH)
else
CHECKSTACK_ARCH := $(ARCH)
endif
checkstack:
	$(OBJDUMP) -d vmlinux $$(find . -name '*.ko') | \
	$(PERL) $(srctree)/scripts/checkstack.pl $(CHECKSTACK_ARCH)

kernelrelease:
	@echo "$(KERNELVERSION)$$($(CONFIG_SHELL) $(srctree)/scripts/setlocalversion $(srctree))"

kernelversion:
	@echo $(KERNELVERSION)

image_name:
	@echo $(KBUILD_IMAGE)

quiet_cmd_rmfiles = $(if $(wildcard $(rm-files)),CLEAN   $(wildcard $(rm-files)))
      cmd_rmfiles = rm -rf $(rm-files)

# read saved command lines for existing targets
existing-targets := $(wildcard $(sort $(targets)))

-include $(foreach f,$(existing-targets),$(dir $(f)).$(notdir $(f)).cmd)

endif # config-build
endif # mixed-build
endif # need-sub-make

PHONY += FORCE
FORCE:

# Declare the contents of the PHONY variable as phony.  We keep that
# information in a variable so we can use it in if_changed and friends.
.PHONY: $(PHONY)<|MERGE_RESOLUTION|>--- conflicted
+++ resolved
@@ -1,15 +1,9 @@
 # SPDX-License-Identifier: GPL-2.0
 VERSION = 6
 PATCHLEVEL = 0
-<<<<<<< HEAD
-SUBLEVEL = 2
+SUBLEVEL = 3
 EXTRAVERSION = -zen
 NAME = Sparkling Hot Fudge
-=======
-SUBLEVEL = 3
-EXTRAVERSION =
-NAME = Hurr durr I'ma ninja sloth
->>>>>>> e6f4ff3f
 
 # *DOCUMENTATION*
 # To see a list of typical targets execute "make help"
