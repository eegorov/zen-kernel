# SPDX-License-Identifier: GPL-2.0
VERSION = 4
PATCHLEVEL = 15
<<<<<<< HEAD
SUBLEVEL = 14
EXTRAVERSION = -zen
NAME = Supercritical Solace
=======
SUBLEVEL = 15
EXTRAVERSION =
NAME = Fearless Coyote
>>>>>>> ae0a11b2

# *DOCUMENTATION*
# To see a list of typical targets execute "make help"
# More info can be located in ./README
# Comments in this file are targeted only to the developer, do not
# expect to learn how to build the kernel reading this file.

# That's our default target when none is given on the command line
PHONY := _all
_all:

# o Do not use make's built-in rules and variables
#   (this increases performance and avoids hard-to-debug behaviour);
# o Look for make include files relative to root of kernel src
MAKEFLAGS += -rR --include-dir=$(CURDIR)

# Avoid funny character set dependencies
unexport LC_ALL
LC_COLLATE=C
LC_NUMERIC=C
export LC_COLLATE LC_NUMERIC

# Avoid interference with shell env settings
unexport GREP_OPTIONS

# We are using a recursive build, so we need to do a little thinking
# to get the ordering right.
#
# Most importantly: sub-Makefiles should only ever modify files in
# their own directory. If in some directory we have a dependency on
# a file in another dir (which doesn't happen often, but it's often
# unavoidable when linking the built-in.o targets which finally
# turn into vmlinux), we will call a sub make in that other dir, and
# after that we are sure that everything which is in that other dir
# is now up to date.
#
# The only cases where we need to modify files which have global
# effects are thus separated out and done before the recursive
# descending is started. They are now explicitly listed as the
# prepare rule.

# Beautify output
# ---------------------------------------------------------------------------
#
# Normally, we echo the whole command before executing it. By making
# that echo $($(quiet)$(cmd)), we now have the possibility to set
# $(quiet) to choose other forms of output instead, e.g.
#
#         quiet_cmd_cc_o_c = Compiling $(RELDIR)/$@
#         cmd_cc_o_c       = $(CC) $(c_flags) -c -o $@ $<
#
# If $(quiet) is empty, the whole command will be printed.
# If it is set to "quiet_", only the short version will be printed.
# If it is set to "silent_", nothing will be printed at all, since
# the variable $(silent_cmd_cc_o_c) doesn't exist.
#
# A simple variant is to prefix commands with $(Q) - that's useful
# for commands that shall be hidden in non-verbose mode.
#
#	$(Q)ln $@ :<
#
# If KBUILD_VERBOSE equals 0 then the above command will be hidden.
# If KBUILD_VERBOSE equals 1 then the above command is displayed.
#
# To put more focus on warnings, be less verbose as default
# Use 'make V=1' to see the full commands

ifeq ("$(origin V)", "command line")
  KBUILD_VERBOSE = $(V)
endif
ifndef KBUILD_VERBOSE
  KBUILD_VERBOSE = 0
endif

ifeq ($(KBUILD_VERBOSE),1)
  quiet =
  Q =
else
  quiet=quiet_
  Q = @
endif

# If the user is running make -s (silent mode), suppress echoing of
# commands

ifneq ($(findstring s,$(filter-out --%,$(MAKEFLAGS))),)
  quiet=silent_
  tools_silent=s
endif

export quiet Q KBUILD_VERBOSE

# kbuild supports saving output files in a separate directory.
# To locate output files in a separate directory two syntaxes are supported.
# In both cases the working directory must be the root of the kernel src.
# 1) O=
# Use "make O=dir/to/store/output/files/"
#
# 2) Set KBUILD_OUTPUT
# Set the environment variable KBUILD_OUTPUT to point to the directory
# where the output files shall be placed.
# export KBUILD_OUTPUT=dir/to/store/output/files/
# make
#
# The O= assignment takes precedence over the KBUILD_OUTPUT environment
# variable.

# KBUILD_SRC is not intended to be used by the regular user (for now),
# it is set on invocation of make with KBUILD_OUTPUT or O= specified.
ifeq ($(KBUILD_SRC),)

# OK, Make called in directory where kernel src resides
# Do we want to locate output files in a separate directory?
ifeq ("$(origin O)", "command line")
  KBUILD_OUTPUT := $(O)
endif

# Cancel implicit rules on top Makefile
$(CURDIR)/Makefile Makefile: ;

ifneq ($(words $(subst :, ,$(CURDIR))), 1)
  $(error main directory cannot contain spaces nor colons)
endif

ifneq ($(KBUILD_OUTPUT),)
# check that the output directory actually exists
saved-output := $(KBUILD_OUTPUT)
KBUILD_OUTPUT := $(shell mkdir -p $(KBUILD_OUTPUT) && cd $(KBUILD_OUTPUT) \
								&& pwd)
$(if $(KBUILD_OUTPUT),, \
     $(error failed to create output directory "$(saved-output)"))

PHONY += $(MAKECMDGOALS) sub-make

$(filter-out _all sub-make $(CURDIR)/Makefile, $(MAKECMDGOALS)) _all: sub-make
	@:

# Invoke a second make in the output directory, passing relevant variables
sub-make:
	$(Q)$(MAKE) -C $(KBUILD_OUTPUT) KBUILD_SRC=$(CURDIR) \
	-f $(CURDIR)/Makefile $(filter-out _all sub-make,$(MAKECMDGOALS))

# Leave processing to above invocation of make
skip-makefile := 1
endif # ifneq ($(KBUILD_OUTPUT),)
endif # ifeq ($(KBUILD_SRC),)

# We process the rest of the Makefile if this is the final invocation of make
ifeq ($(skip-makefile),)

# Do not print "Entering directory ...",
# but we want to display it when entering to the output directory
# so that IDEs/editors are able to understand relative filenames.
MAKEFLAGS += --no-print-directory

# Call a source code checker (by default, "sparse") as part of the
# C compilation.
#
# Use 'make C=1' to enable checking of only re-compiled files.
# Use 'make C=2' to enable checking of *all* source files, regardless
# of whether they are re-compiled or not.
#
# See the file "Documentation/dev-tools/sparse.rst" for more details,
# including where to get the "sparse" utility.

ifeq ("$(origin C)", "command line")
  KBUILD_CHECKSRC = $(C)
endif
ifndef KBUILD_CHECKSRC
  KBUILD_CHECKSRC = 0
endif

# Use make M=dir to specify directory of external module to build
# Old syntax make ... SUBDIRS=$PWD is still supported
# Setting the environment variable KBUILD_EXTMOD take precedence
ifdef SUBDIRS
  KBUILD_EXTMOD ?= $(SUBDIRS)
endif

ifeq ("$(origin M)", "command line")
  KBUILD_EXTMOD := $(M)
endif

ifeq ($(KBUILD_SRC),)
        # building in the source tree
        srctree := .
else
        ifeq ($(KBUILD_SRC)/,$(dir $(CURDIR)))
                # building in a subdirectory of the source tree
                srctree := ..
        else
                srctree := $(KBUILD_SRC)
        endif
endif

export KBUILD_CHECKSRC KBUILD_EXTMOD KBUILD_SRC

objtree		:= .
src		:= $(srctree)
obj		:= $(objtree)

VPATH		:= $(srctree)$(if $(KBUILD_EXTMOD),:$(KBUILD_EXTMOD))

export srctree objtree VPATH

# To make sure we do not include .config for any of the *config targets
# catch them early, and hand them over to scripts/kconfig/Makefile
# It is allowed to specify more targets when calling make, including
# mixing *config targets and build targets.
# For example 'make oldconfig all'.
# Detect when mixed targets is specified, and make a second invocation
# of make so .config is not included in this case either (for *config).

version_h := include/generated/uapi/linux/version.h
old_version_h := include/linux/version.h

no-dot-config-targets := clean mrproper distclean \
			 cscope gtags TAGS tags help% %docs check% coccicheck \
			 $(version_h) headers_% archheaders archscripts \
			 kernelversion %src-pkg

config-targets := 0
mixed-targets  := 0
dot-config     := 1

ifneq ($(filter $(no-dot-config-targets), $(MAKECMDGOALS)),)
	ifeq ($(filter-out $(no-dot-config-targets), $(MAKECMDGOALS)),)
		dot-config := 0
	endif
endif

ifeq ($(KBUILD_EXTMOD),)
        ifneq ($(filter config %config,$(MAKECMDGOALS)),)
                config-targets := 1
                ifneq ($(words $(MAKECMDGOALS)),1)
                        mixed-targets := 1
                endif
        endif
endif
# install and modules_install need also be processed one by one
ifneq ($(filter install,$(MAKECMDGOALS)),)
        ifneq ($(filter modules_install,$(MAKECMDGOALS)),)
	        mixed-targets := 1
        endif
endif

ifeq ($(mixed-targets),1)
# ===========================================================================
# We're called with mixed targets (*config and build targets).
# Handle them one by one.

PHONY += $(MAKECMDGOALS) __build_one_by_one

$(filter-out __build_one_by_one, $(MAKECMDGOALS)): __build_one_by_one
	@:

__build_one_by_one:
	$(Q)set -e; \
	for i in $(MAKECMDGOALS); do \
		$(MAKE) -f $(srctree)/Makefile $$i; \
	done

else

# We need some generic definitions (do not try to remake the file).
scripts/Kbuild.include: ;
include scripts/Kbuild.include

# Read KERNELRELEASE from include/config/kernel.release (if it exists)
KERNELRELEASE = $(shell cat include/config/kernel.release 2> /dev/null)
KERNELVERSION = $(VERSION)$(if $(PATCHLEVEL),.$(PATCHLEVEL)$(if $(SUBLEVEL),.$(SUBLEVEL)))$(EXTRAVERSION)
export VERSION PATCHLEVEL SUBLEVEL KERNELRELEASE KERNELVERSION

# SUBARCH tells the usermode build what the underlying arch is.  That is set
# first, and if a usermode build is happening, the "ARCH=um" on the command
# line overrides the setting of ARCH below.  If a native build is happening,
# then ARCH is assigned, getting whatever value it gets normally, and
# SUBARCH is subsequently ignored.

SUBARCH := $(shell uname -m | sed -e s/i.86/x86/ -e s/x86_64/x86/ \
				  -e s/sun4u/sparc64/ \
				  -e s/arm.*/arm/ -e s/sa110/arm/ \
				  -e s/s390x/s390/ -e s/parisc64/parisc/ \
				  -e s/ppc.*/powerpc/ -e s/mips.*/mips/ \
				  -e s/sh[234].*/sh/ -e s/aarch64.*/arm64/ \
				  -e s/riscv.*/riscv/)

# Cross compiling and selecting different set of gcc/bin-utils
# ---------------------------------------------------------------------------
#
# When performing cross compilation for other architectures ARCH shall be set
# to the target architecture. (See arch/* for the possibilities).
# ARCH can be set during invocation of make:
# make ARCH=ia64
# Another way is to have ARCH set in the environment.
# The default ARCH is the host where make is executed.

# CROSS_COMPILE specify the prefix used for all executables used
# during compilation. Only gcc and related bin-utils executables
# are prefixed with $(CROSS_COMPILE).
# CROSS_COMPILE can be set on the command line
# make CROSS_COMPILE=ia64-linux-
# Alternatively CROSS_COMPILE can be set in the environment.
# A third alternative is to store a setting in .config so that plain
# "make" in the configured kernel build directory always uses that.
# Default value for CROSS_COMPILE is not to prefix executables
# Note: Some architectures assign CROSS_COMPILE in their arch/*/Makefile
ARCH		?= $(SUBARCH)
CROSS_COMPILE	?= $(CONFIG_CROSS_COMPILE:"%"=%)

# Architecture as present in compile.h
UTS_MACHINE 	:= $(ARCH)
SRCARCH 	:= $(ARCH)

# Additional ARCH settings for x86
ifeq ($(ARCH),i386)
        SRCARCH := x86
endif
ifeq ($(ARCH),x86_64)
        SRCARCH := x86
endif

# Additional ARCH settings for sparc
ifeq ($(ARCH),sparc32)
       SRCARCH := sparc
endif
ifeq ($(ARCH),sparc64)
       SRCARCH := sparc
endif

# Additional ARCH settings for sh
ifeq ($(ARCH),sh64)
       SRCARCH := sh
endif

# Additional ARCH settings for tile
ifeq ($(ARCH),tilepro)
       SRCARCH := tile
endif
ifeq ($(ARCH),tilegx)
       SRCARCH := tile
endif

KCONFIG_CONFIG	?= .config
export KCONFIG_CONFIG

# SHELL used by kbuild
CONFIG_SHELL := $(shell if [ -x "$$BASH" ]; then echo $$BASH; \
	  else if [ -x /bin/bash ]; then echo /bin/bash; \
	  else echo sh; fi ; fi)

HOST_LFS_CFLAGS := $(shell getconf LFS_CFLAGS)
HOST_LFS_LDFLAGS := $(shell getconf LFS_LDFLAGS)
HOST_LFS_LIBS := $(shell getconf LFS_LIBS)

HOSTCC       = gcc
HOSTCXX      = g++
HOSTCFLAGS   := -Wall -Wmissing-prototypes -Wstrict-prototypes -O2 \
		-fomit-frame-pointer -std=gnu89 $(HOST_LFS_CFLAGS)
HOSTCXXFLAGS := -O2 $(HOST_LFS_CFLAGS)
HOSTLDFLAGS  := $(HOST_LFS_LDFLAGS)
HOST_LOADLIBES := $(HOST_LFS_LIBS)

# Make variables (CC, etc...)
AS		= $(CROSS_COMPILE)as
LD		= $(CROSS_COMPILE)ld
CC		= $(CROSS_COMPILE)gcc
CPP		= $(CC) -E
AR		= $(CROSS_COMPILE)ar
NM		= $(CROSS_COMPILE)nm
STRIP		= $(CROSS_COMPILE)strip
OBJCOPY		= $(CROSS_COMPILE)objcopy
OBJDUMP		= $(CROSS_COMPILE)objdump
AWK		= awk
GENKSYMS	= scripts/genksyms/genksyms
INSTALLKERNEL  := installkernel
DEPMOD		= /sbin/depmod
PERL		= perl
PYTHON		= python
CHECK		= sparse

CHECKFLAGS     := -D__linux__ -Dlinux -D__STDC__ -Dunix -D__unix__ \
		  -Wbitwise -Wno-return-void $(CF)
NOSTDINC_FLAGS  =
CFLAGS_MODULE   =
AFLAGS_MODULE   =
LDFLAGS_MODULE  =
CFLAGS_KERNEL	=
AFLAGS_KERNEL	=
LDFLAGS_vmlinux =

# Use USERINCLUDE when you must reference the UAPI directories only.
USERINCLUDE    := \
		-I$(srctree)/arch/$(SRCARCH)/include/uapi \
		-I$(objtree)/arch/$(SRCARCH)/include/generated/uapi \
		-I$(srctree)/include/uapi \
		-I$(objtree)/include/generated/uapi \
                -include $(srctree)/include/linux/kconfig.h

# Use LINUXINCLUDE when you must reference the include/ directory.
# Needed to be compatible with the O= option
LINUXINCLUDE    := \
		-I$(srctree)/arch/$(SRCARCH)/include \
		-I$(objtree)/arch/$(SRCARCH)/include/generated \
		$(if $(KBUILD_SRC), -I$(srctree)/include) \
		-I$(objtree)/include \
		$(USERINCLUDE)

KBUILD_AFLAGS   := -D__ASSEMBLY__
KBUILD_CFLAGS   := -Wall -Wundef -Wstrict-prototypes -Wno-trigraphs \
		   -fno-strict-aliasing -fno-common -fshort-wchar \
		   -Werror-implicit-function-declaration \
		   -Wno-format-security \
		   -std=gnu89
KBUILD_CPPFLAGS := -D__KERNEL__
KBUILD_AFLAGS_KERNEL :=
KBUILD_CFLAGS_KERNEL :=
KBUILD_AFLAGS_MODULE  := -DMODULE
KBUILD_CFLAGS_MODULE  := -DMODULE
KBUILD_LDFLAGS_MODULE := -T $(srctree)/scripts/module-common.lds
GCC_PLUGINS_CFLAGS :=

export ARCH SRCARCH CONFIG_SHELL HOSTCC HOSTCFLAGS CROSS_COMPILE AS LD CC
export CPP AR NM STRIP OBJCOPY OBJDUMP HOSTLDFLAGS HOST_LOADLIBES
export MAKE AWK GENKSYMS INSTALLKERNEL PERL PYTHON UTS_MACHINE
export HOSTCXX HOSTCXXFLAGS LDFLAGS_MODULE CHECK CHECKFLAGS

export KBUILD_CPPFLAGS NOSTDINC_FLAGS LINUXINCLUDE OBJCOPYFLAGS LDFLAGS
export KBUILD_CFLAGS CFLAGS_KERNEL CFLAGS_MODULE
export CFLAGS_KASAN CFLAGS_KASAN_NOSANITIZE CFLAGS_UBSAN
export KBUILD_AFLAGS AFLAGS_KERNEL AFLAGS_MODULE
export KBUILD_AFLAGS_MODULE KBUILD_CFLAGS_MODULE KBUILD_LDFLAGS_MODULE
export KBUILD_AFLAGS_KERNEL KBUILD_CFLAGS_KERNEL
export KBUILD_ARFLAGS

# When compiling out-of-tree modules, put MODVERDIR in the module
# tree rather than in the kernel tree. The kernel tree might
# even be read-only.
export MODVERDIR := $(if $(KBUILD_EXTMOD),$(firstword $(KBUILD_EXTMOD))/).tmp_versions

# Files to ignore in find ... statements

export RCS_FIND_IGNORE := \( -name SCCS -o -name BitKeeper -o -name .svn -o    \
			  -name CVS -o -name .pc -o -name .hg -o -name .git \) \
			  -prune -o
export RCS_TAR_IGNORE := --exclude SCCS --exclude BitKeeper --exclude .svn \
			 --exclude CVS --exclude .pc --exclude .hg --exclude .git

# ===========================================================================
# Rules shared between *config targets and build targets

# Basic helpers built in scripts/basic/
PHONY += scripts_basic
scripts_basic:
	$(Q)$(MAKE) $(build)=scripts/basic
	$(Q)rm -f .tmp_quiet_recordmcount

# To avoid any implicit rule to kick in, define an empty command.
scripts/basic/%: scripts_basic ;

PHONY += outputmakefile
# outputmakefile generates a Makefile in the output directory, if using a
# separate output directory. This allows convenient use of make in the
# output directory.
outputmakefile:
ifneq ($(KBUILD_SRC),)
	$(Q)ln -fsn $(srctree) source
	$(Q)$(CONFIG_SHELL) $(srctree)/scripts/mkmakefile \
	    $(srctree) $(objtree) $(VERSION) $(PATCHLEVEL)
endif

ifeq ($(cc-name),clang)
ifneq ($(CROSS_COMPILE),)
CLANG_TARGET	:= --target=$(notdir $(CROSS_COMPILE:%-=%))
GCC_TOOLCHAIN	:= $(realpath $(dir $(shell which $(LD)))/..)
endif
ifneq ($(GCC_TOOLCHAIN),)
CLANG_GCC_TC	:= --gcc-toolchain=$(GCC_TOOLCHAIN)
endif
KBUILD_CFLAGS += $(CLANG_TARGET) $(CLANG_GCC_TC)
KBUILD_AFLAGS += $(CLANG_TARGET) $(CLANG_GCC_TC)
endif

RETPOLINE_CFLAGS_GCC := -mindirect-branch=thunk-extern -mindirect-branch-register
RETPOLINE_CFLAGS_CLANG := -mretpoline-external-thunk
RETPOLINE_CFLAGS := $(call cc-option,$(RETPOLINE_CFLAGS_GCC),$(call cc-option,$(RETPOLINE_CFLAGS_CLANG)))
export RETPOLINE_CFLAGS

ifeq ($(config-targets),1)
# ===========================================================================
# *config targets only - make sure prerequisites are updated, and descend
# in scripts/kconfig to make the *config target

# Read arch specific Makefile to set KBUILD_DEFCONFIG as needed.
# KBUILD_DEFCONFIG may point out an alternative default configuration
# used for 'make defconfig'
include arch/$(SRCARCH)/Makefile
export KBUILD_DEFCONFIG KBUILD_KCONFIG

config: scripts_basic outputmakefile FORCE
	$(Q)$(MAKE) $(build)=scripts/kconfig $@

%config: scripts_basic outputmakefile FORCE
	$(Q)$(MAKE) $(build)=scripts/kconfig $@

else
# ===========================================================================
# Build targets only - this includes vmlinux, arch specific targets, clean
# targets and others. In general all targets except *config targets.

# If building an external module we do not care about the all: rule
# but instead _all depend on modules
PHONY += all
ifeq ($(KBUILD_EXTMOD),)
_all: all
else
_all: modules
endif

# Decide whether to build built-in, modular, or both.
# Normally, just do built-in.

KBUILD_MODULES :=
KBUILD_BUILTIN := 1

# If we have only "make modules", don't compile built-in objects.
# When we're building modules with modversions, we need to consider
# the built-in objects during the descend as well, in order to
# make sure the checksums are up to date before we record them.

ifeq ($(MAKECMDGOALS),modules)
  KBUILD_BUILTIN := $(if $(CONFIG_MODVERSIONS),1)
endif

# If we have "make <whatever> modules", compile modules
# in addition to whatever we do anyway.
# Just "make" or "make all" shall build modules as well

ifneq ($(filter all _all modules,$(MAKECMDGOALS)),)
  KBUILD_MODULES := 1
endif

ifeq ($(MAKECMDGOALS),)
  KBUILD_MODULES := 1
endif

export KBUILD_MODULES KBUILD_BUILTIN

ifeq ($(KBUILD_EXTMOD),)
# Additional helpers built in scripts/
# Carefully list dependencies so we do not try to build scripts twice
# in parallel
PHONY += scripts
scripts: scripts_basic include/config/auto.conf include/config/tristate.conf \
	 asm-generic gcc-plugins
	$(Q)$(MAKE) $(build)=$(@)

# Objects we will link into vmlinux / subdirs we need to visit
init-y		:= init/
drivers-y	:= drivers/ sound/ firmware/
net-y		:= net/
libs-y		:= lib/
core-y		:= usr/
virt-y		:= virt/
endif # KBUILD_EXTMOD

ifeq ($(dot-config),1)
# Read in config
-include include/config/auto.conf

ifeq ($(KBUILD_EXTMOD),)
# Read in dependencies to all Kconfig* files, make sure to run
# oldconfig if changes are detected.
-include include/config/auto.conf.cmd

# To avoid any implicit rule to kick in, define an empty command
$(KCONFIG_CONFIG) include/config/auto.conf.cmd: ;

# If .config is newer than include/config/auto.conf, someone tinkered
# with it and forgot to run make oldconfig.
# if auto.conf.cmd is missing then we are probably in a cleaned tree so
# we execute the config step to be sure to catch updated Kconfig files
include/config/%.conf: $(KCONFIG_CONFIG) include/config/auto.conf.cmd
	$(Q)$(MAKE) -f $(srctree)/Makefile silentoldconfig
else
# external modules needs include/generated/autoconf.h and include/config/auto.conf
# but do not care if they are up-to-date. Use auto.conf to trigger the test
PHONY += include/config/auto.conf

include/config/auto.conf:
	$(Q)test -e include/generated/autoconf.h -a -e $@ || (		\
	echo >&2;							\
	echo >&2 "  ERROR: Kernel configuration is invalid.";		\
	echo >&2 "         include/generated/autoconf.h or $@ are missing.";\
	echo >&2 "         Run 'make oldconfig && make prepare' on kernel src to fix it.";	\
	echo >&2 ;							\
	/bin/false)

endif # KBUILD_EXTMOD

else
# Dummy target needed, because used as prerequisite
include/config/auto.conf: ;
endif # $(dot-config)

# For the kernel to actually contain only the needed exported symbols,
# we have to build modules as well to determine what those symbols are.
# (this can be evaluated only once include/config/auto.conf has been included)
ifdef CONFIG_TRIM_UNUSED_KSYMS
  KBUILD_MODULES := 1
endif

# The all: target is the default when no target is given on the
# command line.
# This allow a user to issue only 'make' to build a kernel including modules
# Defaults to vmlinux, but the arch makefile usually adds further targets
all: vmlinux

KBUILD_CFLAGS	+= $(call cc-option,-fno-PIE)
KBUILD_AFLAGS	+= $(call cc-option,-fno-PIE)
CFLAGS_GCOV	:= -fprofile-arcs -ftest-coverage -fno-tree-loop-im $(call cc-disable-warning,maybe-uninitialized,)
export CFLAGS_GCOV CFLAGS_KCOV

# The arch Makefile can set ARCH_{CPP,A,C}FLAGS to override the default
# values of the respective KBUILD_* variables
ARCH_CPPFLAGS :=
ARCH_AFLAGS :=
ARCH_CFLAGS :=
include arch/$(SRCARCH)/Makefile

KBUILD_CFLAGS	+= $(call cc-option,-fno-delete-null-pointer-checks,)
KBUILD_CFLAGS	+= $(call cc-disable-warning,frame-address,)
KBUILD_CFLAGS	+= $(call cc-disable-warning, format-truncation)
KBUILD_CFLAGS	+= $(call cc-disable-warning, format-overflow)
KBUILD_CFLAGS	+= $(call cc-disable-warning, int-in-bool-context)

ifdef CONFIG_CC_OPTIMIZE_FOR_SIZE
KBUILD_CFLAGS	+= $(call cc-option,-Oz,-Os)
KBUILD_CFLAGS	+= $(call cc-disable-warning,maybe-uninitialized,)
else
ifdef CONFIG_CC_OPTIMIZE_HARDER
KBUILD_CFLAGS	+= -O3 $(call cc-disable-warning,maybe-uninitialized,)
else
ifdef CONFIG_PROFILE_ALL_BRANCHES
KBUILD_CFLAGS	+= -O2 $(call cc-disable-warning,maybe-uninitialized,)
else
KBUILD_CFLAGS   += -O2
endif
endif
endif

KBUILD_CFLAGS += $(call cc-ifversion, -lt, 0409, \
			$(call cc-disable-warning,maybe-uninitialized,))

# Tell gcc to never replace conditional load with a non-conditional one
KBUILD_CFLAGS	+= $(call cc-option,--param=allow-store-data-races=0)

# check for 'asm goto'
ifeq ($(call shell-cached,$(CONFIG_SHELL) $(srctree)/scripts/gcc-goto.sh $(CC) $(KBUILD_CFLAGS)), y)
	KBUILD_CFLAGS += -DCC_HAVE_ASM_GOTO
	KBUILD_AFLAGS += -DCC_HAVE_ASM_GOTO
endif

include scripts/Makefile.kcov
include scripts/Makefile.gcc-plugins

ifdef CONFIG_READABLE_ASM
# Disable optimizations that make assembler listings hard to read.
# reorder blocks reorders the control in the function
# ipa clone creates specialized cloned functions
# partial inlining inlines only parts of functions
KBUILD_CFLAGS += $(call cc-option,-fno-reorder-blocks,) \
                 $(call cc-option,-fno-ipa-cp-clone,) \
                 $(call cc-option,-fno-partial-inlining)
endif

ifneq ($(CONFIG_FRAME_WARN),0)
KBUILD_CFLAGS += $(call cc-option,-Wframe-larger-than=${CONFIG_FRAME_WARN})
endif

# This selects the stack protector compiler flag. Testing it is delayed
# until after .config has been reprocessed, in the prepare-compiler-check
# target.
ifdef CONFIG_CC_STACKPROTECTOR_REGULAR
  stackp-flag := -fstack-protector
  stackp-name := REGULAR
else
ifdef CONFIG_CC_STACKPROTECTOR_STRONG
  stackp-flag := -fstack-protector-strong
  stackp-name := STRONG
else
  # Force off for distro compilers that enable stack protector by default.
  stackp-flag := $(call cc-option, -fno-stack-protector)
endif
endif
# Find arch-specific stack protector compiler sanity-checking script.
ifdef CONFIG_CC_STACKPROTECTOR
  stackp-path := $(srctree)/scripts/gcc-$(SRCARCH)_$(BITS)-has-stack-protector.sh
  stackp-check := $(wildcard $(stackp-path))
endif
KBUILD_CFLAGS += $(stackp-flag)

ifeq ($(cc-name),clang)
KBUILD_CPPFLAGS += $(call cc-option,-Qunused-arguments,)
KBUILD_CFLAGS += $(call cc-disable-warning, unused-variable)
KBUILD_CFLAGS += $(call cc-disable-warning, format-invalid-specifier)
KBUILD_CFLAGS += $(call cc-disable-warning, gnu)
KBUILD_CFLAGS += $(call cc-disable-warning, address-of-packed-member)
# Quiet clang warning: comparison of unsigned expression < 0 is always false
KBUILD_CFLAGS += $(call cc-disable-warning, tautological-compare)
# CLANG uses a _MergedGlobals as optimization, but this breaks modpost, as the
# source of a reference will be _MergedGlobals and not on of the whitelisted names.
# See modpost pattern 2
KBUILD_CFLAGS += $(call cc-option, -mno-global-merge,)
KBUILD_CFLAGS += $(call cc-option, -fcatch-undefined-behavior)
KBUILD_CFLAGS += $(call cc-option, -no-integrated-as)
KBUILD_AFLAGS += $(call cc-option, -no-integrated-as)
else

# These warnings generated too much noise in a regular build.
# Use make W=1 to enable them (see scripts/Makefile.extrawarn)
KBUILD_CFLAGS += $(call cc-disable-warning, unused-but-set-variable)
KBUILD_CFLAGS += $(call cc-disable-warning, unused-const-variable)
endif

ifdef CONFIG_FRAME_POINTER
KBUILD_CFLAGS	+= -fno-omit-frame-pointer -fno-optimize-sibling-calls
else
# Some targets (ARM with Thumb2, for example), can't be built with frame
# pointers.  For those, we don't have FUNCTION_TRACER automatically
# select FRAME_POINTER.  However, FUNCTION_TRACER adds -pg, and this is
# incompatible with -fomit-frame-pointer with current GCC, so we don't use
# -fomit-frame-pointer with FUNCTION_TRACER.
ifndef CONFIG_FUNCTION_TRACER
KBUILD_CFLAGS	+= -fomit-frame-pointer
endif
endif

KBUILD_CFLAGS   += $(call cc-option, -fno-var-tracking-assignments)

ifdef CONFIG_DEBUG_INFO
ifdef CONFIG_DEBUG_INFO_SPLIT
KBUILD_CFLAGS   += $(call cc-option, -gsplit-dwarf, -g)
else
KBUILD_CFLAGS	+= -g
endif
KBUILD_AFLAGS	+= -Wa,-gdwarf-2
endif
ifdef CONFIG_DEBUG_INFO_DWARF4
KBUILD_CFLAGS	+= $(call cc-option, -gdwarf-4,)
endif

ifdef CONFIG_DEBUG_INFO_REDUCED
KBUILD_CFLAGS 	+= $(call cc-option, -femit-struct-debug-baseonly) \
		   $(call cc-option,-fno-var-tracking)
endif

ifdef CONFIG_FUNCTION_TRACER
ifndef CC_FLAGS_FTRACE
CC_FLAGS_FTRACE := -pg
endif
export CC_FLAGS_FTRACE
ifdef CONFIG_HAVE_FENTRY
CC_USING_FENTRY	:= $(call cc-option, -mfentry -DCC_USING_FENTRY)
endif
KBUILD_CFLAGS	+= $(CC_FLAGS_FTRACE) $(CC_USING_FENTRY)
KBUILD_AFLAGS	+= $(CC_USING_FENTRY)
ifdef CONFIG_DYNAMIC_FTRACE
	ifdef CONFIG_HAVE_C_RECORDMCOUNT
		BUILD_C_RECORDMCOUNT := y
		export BUILD_C_RECORDMCOUNT
	endif
endif
endif

# We trigger additional mismatches with less inlining
ifdef CONFIG_DEBUG_SECTION_MISMATCH
KBUILD_CFLAGS += $(call cc-option, -fno-inline-functions-called-once)
endif

ifdef CONFIG_LD_DEAD_CODE_DATA_ELIMINATION
KBUILD_CFLAGS	+= $(call cc-option,-ffunction-sections,)
KBUILD_CFLAGS	+= $(call cc-option,-fdata-sections,)
endif

# arch Makefile may override CC so keep this after arch Makefile is included
NOSTDINC_FLAGS += -nostdinc -isystem $(call shell-cached,$(CC) -print-file-name=include)
CHECKFLAGS     += $(NOSTDINC_FLAGS)

# warn about C99 declaration after statement
KBUILD_CFLAGS += $(call cc-option,-Wdeclaration-after-statement,)

# disable pointer signed / unsigned warnings in gcc 4.0
KBUILD_CFLAGS += $(call cc-disable-warning, pointer-sign)

# disable invalid "can't wrap" optimizations for signed / pointers
KBUILD_CFLAGS	+= $(call cc-option,-fno-strict-overflow)

# clang sets -fmerge-all-constants by default as optimization, but this
# is non-conforming behavior for C and in fact breaks the kernel, so we
# need to disable it here generally.
KBUILD_CFLAGS	+= $(call cc-option,-fno-merge-all-constants)

# for gcc -fno-merge-all-constants disables everything, but it is fine
# to have actual conforming behavior enabled.
KBUILD_CFLAGS	+= $(call cc-option,-fmerge-constants)

# Make sure -fstack-check isn't enabled (like gentoo apparently did)
KBUILD_CFLAGS  += $(call cc-option,-fno-stack-check,)

# conserve stack if available
KBUILD_CFLAGS   += $(call cc-option,-fconserve-stack)

# disallow errors like 'EXPORT_GPL(foo);' with missing header
KBUILD_CFLAGS   += $(call cc-option,-Werror=implicit-int)

# require functions to have arguments in prototypes, not empty 'int foo()'
KBUILD_CFLAGS   += $(call cc-option,-Werror=strict-prototypes)

# Prohibit date/time macros, which would make the build non-deterministic
KBUILD_CFLAGS   += $(call cc-option,-Werror=date-time)

# enforce correct pointer usage
KBUILD_CFLAGS   += $(call cc-option,-Werror=incompatible-pointer-types)

# Require designated initializers for all marked structures
KBUILD_CFLAGS   += $(call cc-option,-Werror=designated-init)

# use the deterministic mode of AR if available
KBUILD_ARFLAGS := $(call ar-option,D)

include scripts/Makefile.kasan
include scripts/Makefile.extrawarn
include scripts/Makefile.ubsan

# Add any arch overrides and user supplied CPPFLAGS, AFLAGS and CFLAGS as the
# last assignments
KBUILD_CPPFLAGS += $(ARCH_CPPFLAGS) $(KCPPFLAGS)
KBUILD_AFLAGS   += $(ARCH_AFLAGS)   $(KAFLAGS)
KBUILD_CFLAGS   += $(ARCH_CFLAGS)   $(KCFLAGS)

# Use --build-id when available.
LDFLAGS_BUILD_ID := $(patsubst -Wl$(comma)%,%,\
			      $(call cc-ldoption, -Wl$(comma)--build-id,))
KBUILD_LDFLAGS_MODULE += $(LDFLAGS_BUILD_ID)
LDFLAGS_vmlinux += $(LDFLAGS_BUILD_ID)

ifdef CONFIG_LD_DEAD_CODE_DATA_ELIMINATION
LDFLAGS_vmlinux	+= $(call ld-option, --gc-sections,)
endif

ifeq ($(CONFIG_STRIP_ASM_SYMS),y)
LDFLAGS_vmlinux	+= $(call ld-option, -X,)
endif

# Default kernel image to build when no specific target is given.
# KBUILD_IMAGE may be overruled on the command line or
# set in the environment
# Also any assignments in arch/$(ARCH)/Makefile take precedence over
# this default value
export KBUILD_IMAGE ?= vmlinux

#
# INSTALL_PATH specifies where to place the updated kernel and system map
# images. Default is /boot, but you can set it to other values
export	INSTALL_PATH ?= /boot

#
# INSTALL_DTBS_PATH specifies a prefix for relocations required by build roots.
# Like INSTALL_MOD_PATH, it isn't defined in the Makefile, but can be passed as
# an argument if needed. Otherwise it defaults to the kernel install path
#
export INSTALL_DTBS_PATH ?= $(INSTALL_PATH)/dtbs/$(KERNELRELEASE)

#
# INSTALL_MOD_PATH specifies a prefix to MODLIB for module directory
# relocations required by build roots.  This is not defined in the
# makefile but the argument can be passed to make if needed.
#

MODLIB	= $(INSTALL_MOD_PATH)/lib/modules/$(KERNELRELEASE)
export MODLIB

#
# INSTALL_MOD_STRIP, if defined, will cause modules to be
# stripped after they are installed.  If INSTALL_MOD_STRIP is '1', then
# the default option --strip-debug will be used.  Otherwise,
# INSTALL_MOD_STRIP value will be used as the options to the strip command.

ifdef INSTALL_MOD_STRIP
ifeq ($(INSTALL_MOD_STRIP),1)
mod_strip_cmd = $(STRIP) --strip-debug
else
mod_strip_cmd = $(STRIP) $(INSTALL_MOD_STRIP)
endif # INSTALL_MOD_STRIP=1
else
mod_strip_cmd = true
endif # INSTALL_MOD_STRIP
export mod_strip_cmd

# CONFIG_MODULE_COMPRESS, if defined, will cause module to be compressed
# after they are installed in agreement with CONFIG_MODULE_COMPRESS_GZIP
# or CONFIG_MODULE_COMPRESS_XZ.

mod_compress_cmd = true
ifdef CONFIG_MODULE_COMPRESS
  ifdef CONFIG_MODULE_COMPRESS_GZIP
    mod_compress_cmd = gzip -n -f
  endif # CONFIG_MODULE_COMPRESS_GZIP
  ifdef CONFIG_MODULE_COMPRESS_XZ
    mod_compress_cmd = xz -f
  endif # CONFIG_MODULE_COMPRESS_XZ
endif # CONFIG_MODULE_COMPRESS
export mod_compress_cmd

# Select initial ramdisk compression format, default is gzip(1).
# This shall be used by the dracut(8) tool while creating an initramfs image.
#
INITRD_COMPRESS-y                  := gzip
INITRD_COMPRESS-$(CONFIG_RD_BZIP2) := bzip2
INITRD_COMPRESS-$(CONFIG_RD_LZMA)  := lzma
INITRD_COMPRESS-$(CONFIG_RD_XZ)    := xz
INITRD_COMPRESS-$(CONFIG_RD_LZO)   := lzo
INITRD_COMPRESS-$(CONFIG_RD_LZ4)   := lz4
# do not export INITRD_COMPRESS, since we didn't actually
# choose a sane default compression above.
# export INITRD_COMPRESS := $(INITRD_COMPRESS-y)

ifdef CONFIG_MODULE_SIG_ALL
$(eval $(call config_filename,MODULE_SIG_KEY))

mod_sign_cmd = scripts/sign-file $(CONFIG_MODULE_SIG_HASH) $(MODULE_SIG_KEY_SRCPREFIX)$(CONFIG_MODULE_SIG_KEY) certs/signing_key.x509
else
mod_sign_cmd = true
endif
export mod_sign_cmd

ifdef CONFIG_STACK_VALIDATION
  has_libelf := $(call try-run,\
		echo "int main() {}" | $(HOSTCC) -xc -o /dev/null -lelf -,1,0)
  ifeq ($(has_libelf),1)
    objtool_target := tools/objtool FORCE
  else
    ifdef CONFIG_UNWINDER_ORC
      $(error "Cannot generate ORC metadata for CONFIG_UNWINDER_ORC=y, please install libelf-dev, libelf-devel or elfutils-libelf-devel")
    else
      $(warning "Cannot use CONFIG_STACK_VALIDATION=y, please install libelf-dev, libelf-devel or elfutils-libelf-devel")
    endif
    SKIP_STACK_VALIDATION := 1
    export SKIP_STACK_VALIDATION
  endif
endif


ifeq ($(KBUILD_EXTMOD),)
core-y		+= kernel/ certs/ mm/ fs/ ipc/ security/ crypto/ block/

vmlinux-dirs	:= $(patsubst %/,%,$(filter %/, $(init-y) $(init-m) \
		     $(core-y) $(core-m) $(drivers-y) $(drivers-m) \
		     $(net-y) $(net-m) $(libs-y) $(libs-m) $(virt-y)))

vmlinux-alldirs	:= $(sort $(vmlinux-dirs) $(patsubst %/,%,$(filter %/, \
		     $(init-) $(core-) $(drivers-) $(net-) $(libs-) $(virt-))))

init-y		:= $(patsubst %/, %/built-in.o, $(init-y))
core-y		:= $(patsubst %/, %/built-in.o, $(core-y))
drivers-y	:= $(patsubst %/, %/built-in.o, $(drivers-y))
net-y		:= $(patsubst %/, %/built-in.o, $(net-y))
libs-y1		:= $(patsubst %/, %/lib.a, $(libs-y))
libs-y2		:= $(filter-out %.a, $(patsubst %/, %/built-in.o, $(libs-y)))
virt-y		:= $(patsubst %/, %/built-in.o, $(virt-y))

# Externally visible symbols (used by link-vmlinux.sh)
export KBUILD_VMLINUX_INIT := $(head-y) $(init-y)
export KBUILD_VMLINUX_MAIN := $(core-y) $(libs-y2) $(drivers-y) $(net-y) $(virt-y)
export KBUILD_VMLINUX_LIBS := $(libs-y1)
export KBUILD_LDS          := arch/$(SRCARCH)/kernel/vmlinux.lds
export LDFLAGS_vmlinux
# used by scripts/package/Makefile
export KBUILD_ALLDIRS := $(sort $(filter-out arch/%,$(vmlinux-alldirs)) arch Documentation include samples scripts tools)

vmlinux-deps := $(KBUILD_LDS) $(KBUILD_VMLINUX_INIT) $(KBUILD_VMLINUX_MAIN) $(KBUILD_VMLINUX_LIBS)

# Include targets which we want to execute sequentially if the rest of the
# kernel build went well. If CONFIG_TRIM_UNUSED_KSYMS is set, this might be
# evaluated more than once.
PHONY += vmlinux_prereq
vmlinux_prereq: $(vmlinux-deps) FORCE
ifdef CONFIG_HEADERS_CHECK
	$(Q)$(MAKE) -f $(srctree)/Makefile headers_check
endif
ifdef CONFIG_GDB_SCRIPTS
	$(Q)ln -fsn $(abspath $(srctree)/scripts/gdb/vmlinux-gdb.py)
endif
ifdef CONFIG_TRIM_UNUSED_KSYMS
	$(Q)$(CONFIG_SHELL) $(srctree)/scripts/adjust_autoksyms.sh \
	  "$(MAKE) -f $(srctree)/Makefile vmlinux"
endif

# standalone target for easier testing
include/generated/autoksyms.h: FORCE
	$(Q)$(CONFIG_SHELL) $(srctree)/scripts/adjust_autoksyms.sh true

ARCH_POSTLINK := $(wildcard $(srctree)/arch/$(SRCARCH)/Makefile.postlink)

# Final link of vmlinux with optional arch pass after final link
cmd_link-vmlinux =                                                 \
	$(CONFIG_SHELL) $< $(LD) $(LDFLAGS) $(LDFLAGS_vmlinux) ;    \
	$(if $(ARCH_POSTLINK), $(MAKE) -f $(ARCH_POSTLINK) $@, true)

vmlinux: scripts/link-vmlinux.sh vmlinux_prereq $(vmlinux-deps) FORCE
	+$(call if_changed,link-vmlinux)

# Build samples along the rest of the kernel
ifdef CONFIG_SAMPLES
vmlinux-dirs += samples
endif

# The actual objects are generated when descending,
# make sure no implicit rule kicks in
$(sort $(vmlinux-deps)): $(vmlinux-dirs) ;

# Handle descending into subdirectories listed in $(vmlinux-dirs)
# Preset locale variables to speed up the build process. Limit locale
# tweaks to this spot to avoid wrong language settings when running
# make menuconfig etc.
# Error messages still appears in the original language

PHONY += $(vmlinux-dirs)
$(vmlinux-dirs): prepare scripts
	$(Q)$(MAKE) $(build)=$@ need-builtin=1

define filechk_kernel.release
	echo "$(KERNELVERSION)$$($(CONFIG_SHELL) $(srctree)/scripts/setlocalversion $(srctree))"
endef

# Store (new) KERNELRELEASE string in include/config/kernel.release
include/config/kernel.release: include/config/auto.conf FORCE
	$(call filechk,kernel.release)


# Things we need to do before we recursively start building the kernel
# or the modules are listed in "prepare".
# A multi level approach is used. prepareN is processed before prepareN-1.
# archprepare is used in arch Makefiles and when processed asm symlink,
# version.h and scripts_basic is processed / created.

# Listed in dependency order
PHONY += prepare archprepare prepare0 prepare1 prepare2 prepare3

# prepare3 is used to check if we are building in a separate output directory,
# and if so do:
# 1) Check that make has not been executed in the kernel src $(srctree)
prepare3: include/config/kernel.release
ifneq ($(KBUILD_SRC),)
	@$(kecho) '  Using $(srctree) as source for kernel'
	$(Q)if [ -f $(srctree)/.config -o -d $(srctree)/include/config ]; then \
		echo >&2 "  $(srctree) is not clean, please run 'make mrproper'"; \
		echo >&2 "  in the '$(srctree)' directory.";\
		/bin/false; \
	fi;
endif

# prepare2 creates a makefile if using a separate output directory.
# From this point forward, .config has been reprocessed, so any rules
# that need to depend on updated CONFIG_* values can be checked here.
prepare2: prepare3 prepare-compiler-check outputmakefile asm-generic

prepare1: prepare2 $(version_h) include/generated/utsrelease.h \
                   include/config/auto.conf
	$(cmd_crmodverdir)

archprepare: archheaders archscripts prepare1 scripts_basic

prepare0: archprepare gcc-plugins
	$(Q)$(MAKE) $(build)=.

# All the preparing..
prepare: prepare0 prepare-objtool

# Support for using generic headers in asm-generic
PHONY += asm-generic uapi-asm-generic
asm-generic: uapi-asm-generic
	$(Q)$(MAKE) -f $(srctree)/scripts/Makefile.asm-generic \
	            src=asm obj=arch/$(SRCARCH)/include/generated/asm
uapi-asm-generic:
	$(Q)$(MAKE) -f $(srctree)/scripts/Makefile.asm-generic \
	            src=uapi/asm obj=arch/$(SRCARCH)/include/generated/uapi/asm

PHONY += prepare-objtool
prepare-objtool: $(objtool_target)

# Check for CONFIG flags that require compiler support. Abort the build
# after .config has been processed, but before the kernel build starts.
#
# For security-sensitive CONFIG options, we don't want to fallback and/or
# silently change which compiler flags will be used, since that leads to
# producing kernels with different security feature characteristics
# depending on the compiler used. (For example, "But I selected
# CC_STACKPROTECTOR_STRONG! Why did it build with _REGULAR?!")
PHONY += prepare-compiler-check
prepare-compiler-check: FORCE
# Make sure compiler supports requested stack protector flag.
ifdef stackp-name
  ifeq ($(call cc-option, $(stackp-flag)),)
	@echo Cannot use CONFIG_CC_STACKPROTECTOR_$(stackp-name): \
		  $(stackp-flag) not supported by compiler >&2 && exit 1
  endif
endif
# Make sure compiler does not have buggy stack-protector support.
ifdef stackp-check
  ifneq ($(shell $(CONFIG_SHELL) $(stackp-check) $(CC) $(KBUILD_CPPFLAGS) $(biarch)),y)
	@echo Cannot use CONFIG_CC_STACKPROTECTOR_$(stackp-name): \
                  $(stackp-flag) available but compiler is broken >&2 && exit 1
  endif
endif
	@:

# Generate some files
# ---------------------------------------------------------------------------

# KERNELRELEASE can change from a few different places, meaning version.h
# needs to be updated, so this check is forced on all builds

uts_len := 64
define filechk_utsrelease.h
	if [ `echo -n "$(KERNELRELEASE)" | wc -c ` -gt $(uts_len) ]; then \
	  echo '"$(KERNELRELEASE)" exceeds $(uts_len) characters' >&2;    \
	  exit 1;                                                         \
	fi;                                                               \
	(echo \#define UTS_RELEASE \"$(KERNELRELEASE)\";)
endef

define filechk_version.h
	(echo \#define LINUX_VERSION_CODE $(shell                         \
	expr $(VERSION) \* 65536 + 0$(PATCHLEVEL) \* 256 + 0$(SUBLEVEL)); \
	echo '#define KERNEL_VERSION(a,b,c) (((a) << 16) + ((b) << 8) + (c))';)
endef

$(version_h): $(srctree)/Makefile FORCE
	$(call filechk,version.h)
	$(Q)rm -f $(old_version_h)

include/generated/utsrelease.h: include/config/kernel.release FORCE
	$(call filechk,utsrelease.h)

PHONY += headerdep
headerdep:
	$(Q)find $(srctree)/include/ -name '*.h' | xargs --max-args 1 \
	$(srctree)/scripts/headerdep.pl -I$(srctree)/include

# ---------------------------------------------------------------------------
# Kernel headers

#Default location for installed headers
export INSTALL_HDR_PATH = $(objtree)/usr

# If we do an all arch process set dst to include/arch-$(SRCARCH)
hdr-dst = $(if $(KBUILD_HEADERS), dst=include/arch-$(SRCARCH), dst=include)

PHONY += archheaders
archheaders:

PHONY += archscripts
archscripts:

PHONY += __headers
__headers: $(version_h) scripts_basic uapi-asm-generic archheaders archscripts
	$(Q)$(MAKE) $(build)=scripts build_unifdef

PHONY += headers_install_all
headers_install_all:
	$(Q)$(CONFIG_SHELL) $(srctree)/scripts/headers.sh install

PHONY += headers_install
headers_install: __headers
	$(if $(wildcard $(srctree)/arch/$(SRCARCH)/include/uapi/asm/Kbuild),, \
	  $(error Headers not exportable for the $(SRCARCH) architecture))
	$(Q)$(MAKE) $(hdr-inst)=include/uapi dst=include
	$(Q)$(MAKE) $(hdr-inst)=arch/$(SRCARCH)/include/uapi $(hdr-dst)

PHONY += headers_check_all
headers_check_all: headers_install_all
	$(Q)$(CONFIG_SHELL) $(srctree)/scripts/headers.sh check

PHONY += headers_check
headers_check: headers_install
	$(Q)$(MAKE) $(hdr-inst)=include/uapi dst=include HDRCHECK=1
	$(Q)$(MAKE) $(hdr-inst)=arch/$(SRCARCH)/include/uapi $(hdr-dst) HDRCHECK=1

# ---------------------------------------------------------------------------
# Kernel selftest

PHONY += kselftest
kselftest:
	$(Q)$(MAKE) -C $(srctree)/tools/testing/selftests run_tests

PHONY += kselftest-clean
kselftest-clean:
	$(Q)$(MAKE) -C $(srctree)/tools/testing/selftests clean

PHONY += kselftest-merge
kselftest-merge:
	$(if $(wildcard $(objtree)/.config),, $(error No .config exists, config your kernel first!))
	$(Q)$(CONFIG_SHELL) $(srctree)/scripts/kconfig/merge_config.sh \
		-m $(objtree)/.config \
		$(srctree)/tools/testing/selftests/*/config
	+$(Q)$(MAKE) -f $(srctree)/Makefile olddefconfig

# ---------------------------------------------------------------------------
# Modules

ifdef CONFIG_MODULES

# By default, build modules as well

all: modules

# Build modules
#
# A module can be listed more than once in obj-m resulting in
# duplicate lines in modules.order files.  Those are removed
# using awk while concatenating to the final file.

PHONY += modules
modules: $(vmlinux-dirs) $(if $(KBUILD_BUILTIN),vmlinux) modules.builtin
	$(Q)$(AWK) '!x[$$0]++' $(vmlinux-dirs:%=$(objtree)/%/modules.order) > $(objtree)/modules.order
	@$(kecho) '  Building modules, stage 2.';
	$(Q)$(MAKE) -f $(srctree)/scripts/Makefile.modpost

modules.builtin: $(vmlinux-dirs:%=%/modules.builtin)
	$(Q)$(AWK) '!x[$$0]++' $^ > $(objtree)/modules.builtin

%/modules.builtin: include/config/auto.conf
	$(Q)$(MAKE) $(modbuiltin)=$*


# Target to prepare building external modules
PHONY += modules_prepare
modules_prepare: prepare scripts

# Target to install modules
PHONY += modules_install
modules_install: _modinst_ _modinst_post

PHONY += _modinst_
_modinst_:
	@rm -rf $(MODLIB)/kernel
	@rm -f $(MODLIB)/source
	@mkdir -p $(MODLIB)/kernel
	@ln -s $(abspath $(srctree)) $(MODLIB)/source
	@if [ ! $(objtree) -ef  $(MODLIB)/build ]; then \
		rm -f $(MODLIB)/build ; \
		ln -s $(CURDIR) $(MODLIB)/build ; \
	fi
	@cp -f $(objtree)/modules.order $(MODLIB)/
	@cp -f $(objtree)/modules.builtin $(MODLIB)/
	$(Q)$(MAKE) -f $(srctree)/scripts/Makefile.modinst

# This depmod is only for convenience to give the initial
# boot a modules.dep even before / is mounted read-write.  However the
# boot script depmod is the master version.
PHONY += _modinst_post
_modinst_post: _modinst_
	$(call cmd,depmod)

ifeq ($(CONFIG_MODULE_SIG), y)
PHONY += modules_sign
modules_sign:
	$(Q)$(MAKE) -f $(srctree)/scripts/Makefile.modsign
endif

else # CONFIG_MODULES

# Modules not configured
# ---------------------------------------------------------------------------

PHONY += modules modules_install
modules modules_install:
	@echo >&2
	@echo >&2 "The present kernel configuration has modules disabled."
	@echo >&2 "Type 'make config' and enable loadable module support."
	@echo >&2 "Then build a kernel with module support enabled."
	@echo >&2
	@exit 1

endif # CONFIG_MODULES

###
# Cleaning is done on three levels.
# make clean     Delete most generated files
#                Leave enough to build external modules
# make mrproper  Delete the current configuration, and all generated files
# make distclean Remove editor backup files, patch leftover files and the like

# Directories & files removed with 'make clean'
CLEAN_DIRS  += $(MODVERDIR)

# Directories & files removed with 'make mrproper'
MRPROPER_DIRS  += include/config usr/include include/generated          \
		  arch/*/include/generated .tmp_objdiff
MRPROPER_FILES += .config .config.old .version \
		  Module.symvers tags TAGS cscope* GPATH GTAGS GRTAGS GSYMS \
		  signing_key.pem signing_key.priv signing_key.x509	\
		  x509.genkey extra_certificates signing_key.x509.keyid	\
		  signing_key.x509.signer vmlinux-gdb.py

# clean - Delete most, but leave enough to build external modules
#
clean: rm-dirs  := $(CLEAN_DIRS)
clean: rm-files := $(CLEAN_FILES)
clean-dirs      := $(addprefix _clean_, . $(vmlinux-alldirs) Documentation samples)

PHONY += $(clean-dirs) clean archclean vmlinuxclean
$(clean-dirs):
	$(Q)$(MAKE) $(clean)=$(patsubst _clean_%,%,$@)

vmlinuxclean:
	$(Q)$(CONFIG_SHELL) $(srctree)/scripts/link-vmlinux.sh clean
	$(Q)$(if $(ARCH_POSTLINK), $(MAKE) -f $(ARCH_POSTLINK) clean)

clean: archclean vmlinuxclean

# mrproper - Delete all generated files, including .config
#
mrproper: rm-dirs  := $(wildcard $(MRPROPER_DIRS))
mrproper: rm-files := $(wildcard $(MRPROPER_FILES))
mrproper-dirs      := $(addprefix _mrproper_,scripts)

PHONY += $(mrproper-dirs) mrproper archmrproper
$(mrproper-dirs):
	$(Q)$(MAKE) $(clean)=$(patsubst _mrproper_%,%,$@)

mrproper: clean archmrproper $(mrproper-dirs)
	$(call cmd,rmdirs)
	$(call cmd,rmfiles)

# distclean
#
PHONY += distclean

distclean: mrproper
	@find $(srctree) $(RCS_FIND_IGNORE) \
		\( -name '*.orig' -o -name '*.rej' -o -name '*~' \
		-o -name '*.bak' -o -name '#*#' -o -name '*%' \
		-o -name 'core' \) \
		-type f -print | xargs rm -f


# Packaging of the kernel to various formats
# ---------------------------------------------------------------------------
# rpm target kept for backward compatibility
package-dir	:= scripts/package

%src-pkg: FORCE
	$(Q)$(MAKE) $(build)=$(package-dir) $@
%pkg: include/config/kernel.release FORCE
	$(Q)$(MAKE) $(build)=$(package-dir) $@
rpm: rpm-pkg
	@echo "  WARNING: \"rpm\" target will be removed after Linux 4.18"
	@echo "           Please use \"rpm-pkg\" instead."


# Brief documentation of the typical targets used
# ---------------------------------------------------------------------------

boards := $(wildcard $(srctree)/arch/$(SRCARCH)/configs/*_defconfig)
boards := $(sort $(notdir $(boards)))
board-dirs := $(dir $(wildcard $(srctree)/arch/$(SRCARCH)/configs/*/*_defconfig))
board-dirs := $(sort $(notdir $(board-dirs:/=)))

PHONY += help
help:
	@echo  'Cleaning targets:'
	@echo  '  clean		  - Remove most generated files but keep the config and'
	@echo  '                    enough build support to build external modules'
	@echo  '  mrproper	  - Remove all generated files + config + various backup files'
	@echo  '  distclean	  - mrproper + remove editor backup and patch files'
	@echo  ''
	@echo  'Configuration targets:'
	@$(MAKE) -f $(srctree)/scripts/kconfig/Makefile help
	@echo  ''
	@echo  'Other generic targets:'
	@echo  '  all		  - Build all targets marked with [*]'
	@echo  '* vmlinux	  - Build the bare kernel'
	@echo  '* modules	  - Build all modules'
	@echo  '  modules_install - Install all modules to INSTALL_MOD_PATH (default: /)'
	@echo  '  dir/            - Build all files in dir and below'
	@echo  '  dir/file.[ois]  - Build specified target only'
	@echo  '  dir/file.ll     - Build the LLVM assembly file'
	@echo  '                    (requires compiler support for LLVM assembly generation)'
	@echo  '  dir/file.lst    - Build specified mixed source/assembly target only'
	@echo  '                    (requires a recent binutils and recent build (System.map))'
	@echo  '  dir/file.ko     - Build module including final link'
	@echo  '  modules_prepare - Set up for building external modules'
	@echo  '  tags/TAGS	  - Generate tags file for editors'
	@echo  '  cscope	  - Generate cscope index'
	@echo  '  gtags           - Generate GNU GLOBAL index'
	@echo  '  kernelrelease	  - Output the release version string (use with make -s)'
	@echo  '  kernelversion	  - Output the version stored in Makefile (use with make -s)'
	@echo  '  image_name	  - Output the image name (use with make -s)'
	@echo  '  headers_install - Install sanitised kernel headers to INSTALL_HDR_PATH'; \
	 echo  '                    (default: $(INSTALL_HDR_PATH))'; \
	 echo  ''
	@echo  'Static analysers:'
	@echo  '  checkstack      - Generate a list of stack hogs'
	@echo  '  namespacecheck  - Name space analysis on compiled kernel'
	@echo  '  versioncheck    - Sanity check on version.h usage'
	@echo  '  includecheck    - Check for duplicate included header files'
	@echo  '  export_report   - List the usages of all exported symbols'
	@echo  '  headers_check   - Sanity check on exported headers'
	@echo  '  headerdep       - Detect inclusion cycles in headers'
	@echo  '  coccicheck      - Check with Coccinelle'
	@echo  ''
	@echo  'Kernel selftest:'
	@echo  '  kselftest       - Build and run kernel selftest (run as root)'
	@echo  '                    Build, install, and boot kernel before'
	@echo  '                    running kselftest on it'
	@echo  '  kselftest-clean - Remove all generated kselftest files'
	@echo  '  kselftest-merge - Merge all the config dependencies of kselftest to existing'
	@echo  '                    .config.'
	@echo  ''
	@echo 'Userspace tools targets:'
	@echo '  use "make tools/help"'
	@echo '  or  "cd tools; make help"'
	@echo  ''
	@echo  'Kernel packaging:'
	@$(MAKE) $(build)=$(package-dir) help
	@echo  ''
	@echo  'Documentation targets:'
	@$(MAKE) -f $(srctree)/Documentation/Makefile dochelp
	@echo  ''
	@echo  'Architecture specific targets ($(SRCARCH)):'
	@$(if $(archhelp),$(archhelp),\
		echo '  No architecture specific help defined for $(SRCARCH)')
	@echo  ''
	@$(if $(boards), \
		$(foreach b, $(boards), \
		printf "  %-24s - Build for %s\\n" $(b) $(subst _defconfig,,$(b));) \
		echo '')
	@$(if $(board-dirs), \
		$(foreach b, $(board-dirs), \
		printf "  %-16s - Show %s-specific targets\\n" help-$(b) $(b);) \
		printf "  %-16s - Show all of the above\\n" help-boards; \
		echo '')

	@echo  '  make V=0|1 [targets] 0 => quiet build (default), 1 => verbose build'
	@echo  '  make V=2   [targets] 2 => give reason for rebuild of target'
	@echo  '  make O=dir [targets] Locate all output files in "dir", including .config'
	@echo  '  make C=1   [targets] Check re-compiled c source with $$CHECK (sparse by default)'
	@echo  '  make C=2   [targets] Force check of all c source with $$CHECK'
	@echo  '  make RECORDMCOUNT_WARN=1 [targets] Warn about ignored mcount sections'
	@echo  '  make W=n   [targets] Enable extra gcc checks, n=1,2,3 where'
	@echo  '		1: warnings which may be relevant and do not occur too often'
	@echo  '		2: warnings which occur quite often but may still be relevant'
	@echo  '		3: more obscure warnings, can most likely be ignored'
	@echo  '		Multiple levels can be combined with W=12 or W=123'
	@echo  ''
	@echo  'Execute "make" or "make all" to build all targets marked with [*] '
	@echo  'For further info see the ./README file'


help-board-dirs := $(addprefix help-,$(board-dirs))

help-boards: $(help-board-dirs)

boards-per-dir = $(sort $(notdir $(wildcard $(srctree)/arch/$(SRCARCH)/configs/$*/*_defconfig)))

$(help-board-dirs): help-%:
	@echo  'Architecture specific targets ($(SRCARCH) $*):'
	@$(if $(boards-per-dir), \
		$(foreach b, $(boards-per-dir), \
		printf "  %-24s - Build for %s\\n" $*/$(b) $(subst _defconfig,,$(b));) \
		echo '')


# Documentation targets
# ---------------------------------------------------------------------------
DOC_TARGETS := xmldocs latexdocs pdfdocs htmldocs epubdocs cleandocs \
	       linkcheckdocs dochelp refcheckdocs
PHONY += $(DOC_TARGETS)
$(DOC_TARGETS): scripts_basic FORCE
	$(Q)$(MAKE) $(build)=Documentation $@

else # KBUILD_EXTMOD

###
# External module support.
# When building external modules the kernel used as basis is considered
# read-only, and no consistency checks are made and the make
# system is not used on the basis kernel. If updates are required
# in the basis kernel ordinary make commands (without M=...) must
# be used.
#
# The following are the only valid targets when building external
# modules.
# make M=dir clean     Delete all automatically generated files
# make M=dir modules   Make all modules in specified dir
# make M=dir	       Same as 'make M=dir modules'
# make M=dir modules_install
#                      Install the modules built in the module directory
#                      Assumes install directory is already created

# We are always building modules
KBUILD_MODULES := 1
PHONY += crmodverdir
crmodverdir:
	$(cmd_crmodverdir)

PHONY += $(objtree)/Module.symvers
$(objtree)/Module.symvers:
	@test -e $(objtree)/Module.symvers || ( \
	echo; \
	echo "  WARNING: Symbol version dump $(objtree)/Module.symvers"; \
	echo "           is missing; modules will have no dependencies and modversions."; \
	echo )

module-dirs := $(addprefix _module_,$(KBUILD_EXTMOD))
PHONY += $(module-dirs) modules
$(module-dirs): crmodverdir $(objtree)/Module.symvers
	$(Q)$(MAKE) $(build)=$(patsubst _module_%,%,$@)

modules: $(module-dirs)
	@$(kecho) '  Building modules, stage 2.';
	$(Q)$(MAKE) -f $(srctree)/scripts/Makefile.modpost

PHONY += modules_install
modules_install: _emodinst_ _emodinst_post

install-dir := $(if $(INSTALL_MOD_DIR),$(INSTALL_MOD_DIR),extra)
PHONY += _emodinst_
_emodinst_:
	$(Q)mkdir -p $(MODLIB)/$(install-dir)
	$(Q)$(MAKE) -f $(srctree)/scripts/Makefile.modinst

PHONY += _emodinst_post
_emodinst_post: _emodinst_
	$(call cmd,depmod)

clean-dirs := $(addprefix _clean_,$(KBUILD_EXTMOD))

PHONY += $(clean-dirs) clean
$(clean-dirs):
	$(Q)$(MAKE) $(clean)=$(patsubst _clean_%,%,$@)

clean:	rm-dirs := $(MODVERDIR)
clean: rm-files := $(KBUILD_EXTMOD)/Module.symvers

PHONY += help
help:
	@echo  '  Building external modules.'
	@echo  '  Syntax: make -C path/to/kernel/src M=$$PWD target'
	@echo  ''
	@echo  '  modules         - default target, build the module(s)'
	@echo  '  modules_install - install the module'
	@echo  '  clean           - remove generated files in module directory only'
	@echo  ''

# Dummies...
PHONY += prepare scripts
prepare: ;
scripts: ;
endif # KBUILD_EXTMOD

clean: $(clean-dirs)
	$(call cmd,rmdirs)
	$(call cmd,rmfiles)
	@find $(if $(KBUILD_EXTMOD), $(KBUILD_EXTMOD), .) $(RCS_FIND_IGNORE) \
		\( -name '*.[aios]' -o -name '*.ko' -o -name '.*.cmd' \
		-o -name '*.ko.*' -o -name '*.dtb' -o -name '*.dtb.S' \
		-o -name '*.dwo' -o -name '*.lst' \
		-o -name '*.su'  \
		-o -name '.*.d' -o -name '.*.tmp' -o -name '*.mod.c' \
		-o -name '*.symtypes' -o -name 'modules.order' \
		-o -name modules.builtin -o -name '.tmp_*.o.*' \
		-o -name .cache.mk \
		-o -name '*.c.[012]*.*' \
		-o -name '*.ll' \
		-o -name '*.gcno' \) -type f -print | xargs rm -f

# Generate tags for editors
# ---------------------------------------------------------------------------
quiet_cmd_tags = GEN     $@
      cmd_tags = $(CONFIG_SHELL) $(srctree)/scripts/tags.sh $@

tags TAGS cscope gtags: FORCE
	$(call cmd,tags)

# Scripts to check various things for consistency
# ---------------------------------------------------------------------------

PHONY += includecheck versioncheck coccicheck namespacecheck export_report

includecheck:
	find $(srctree)/* $(RCS_FIND_IGNORE) \
		-name '*.[hcS]' -type f -print | sort \
		| xargs $(PERL) -w $(srctree)/scripts/checkincludes.pl

versioncheck:
	find $(srctree)/* $(RCS_FIND_IGNORE) \
		-name '*.[hcS]' -type f -print | sort \
		| xargs $(PERL) -w $(srctree)/scripts/checkversion.pl

coccicheck:
	$(Q)$(CONFIG_SHELL) $(srctree)/scripts/$@

namespacecheck:
	$(PERL) $(srctree)/scripts/namespace.pl

export_report:
	$(PERL) $(srctree)/scripts/export_report.pl

endif #ifeq ($(config-targets),1)
endif #ifeq ($(mixed-targets),1)

PHONY += checkstack kernelrelease kernelversion image_name

# UML needs a little special treatment here.  It wants to use the host
# toolchain, so needs $(SUBARCH) passed to checkstack.pl.  Everyone
# else wants $(ARCH), including people doing cross-builds, which means
# that $(SUBARCH) doesn't work here.
ifeq ($(ARCH), um)
CHECKSTACK_ARCH := $(SUBARCH)
else
CHECKSTACK_ARCH := $(ARCH)
endif
checkstack:
	$(OBJDUMP) -d vmlinux $$(find . -name '*.ko') | \
	$(PERL) $(src)/scripts/checkstack.pl $(CHECKSTACK_ARCH)

kernelrelease:
	@echo "$(KERNELVERSION)$$($(CONFIG_SHELL) $(srctree)/scripts/setlocalversion $(srctree))"

kernelversion:
	@echo $(KERNELVERSION)

image_name:
	@echo $(KBUILD_IMAGE)

# Clear a bunch of variables before executing the submake
tools/: FORCE
	$(Q)mkdir -p $(objtree)/tools
	$(Q)$(MAKE) LDFLAGS= MAKEFLAGS="$(tools_silent) $(filter --j% -j,$(MAKEFLAGS))" O=$(abspath $(objtree)) subdir=tools -C $(src)/tools/

tools/%: FORCE
	$(Q)mkdir -p $(objtree)/tools
	$(Q)$(MAKE) LDFLAGS= MAKEFLAGS="$(tools_silent) $(filter --j% -j,$(MAKEFLAGS))" O=$(abspath $(objtree)) subdir=tools -C $(src)/tools/ $*

# Single targets
# ---------------------------------------------------------------------------
# Single targets are compatible with:
# - build with mixed source and output
# - build with separate output dir 'make O=...'
# - external modules
#
#  target-dir => where to store outputfile
#  build-dir  => directory in kernel source tree to use

ifeq ($(KBUILD_EXTMOD),)
        build-dir  = $(patsubst %/,%,$(dir $@))
        target-dir = $(dir $@)
else
        zap-slash=$(filter-out .,$(patsubst %/,%,$(dir $@)))
        build-dir  = $(KBUILD_EXTMOD)$(if $(zap-slash),/$(zap-slash))
        target-dir = $(if $(KBUILD_EXTMOD),$(dir $<),$(dir $@))
endif

%.s: %.c prepare scripts FORCE
	$(Q)$(MAKE) $(build)=$(build-dir) $(target-dir)$(notdir $@)
%.i: %.c prepare scripts FORCE
	$(Q)$(MAKE) $(build)=$(build-dir) $(target-dir)$(notdir $@)
%.o: %.c prepare scripts FORCE
	$(Q)$(MAKE) $(build)=$(build-dir) $(target-dir)$(notdir $@)
%.lst: %.c prepare scripts FORCE
	$(Q)$(MAKE) $(build)=$(build-dir) $(target-dir)$(notdir $@)
%.s: %.S prepare scripts FORCE
	$(Q)$(MAKE) $(build)=$(build-dir) $(target-dir)$(notdir $@)
%.o: %.S prepare scripts FORCE
	$(Q)$(MAKE) $(build)=$(build-dir) $(target-dir)$(notdir $@)
%.symtypes: %.c prepare scripts FORCE
	$(Q)$(MAKE) $(build)=$(build-dir) $(target-dir)$(notdir $@)
%.ll: %.c prepare scripts FORCE
	$(Q)$(MAKE) $(build)=$(build-dir) $(target-dir)$(notdir $@)

# Modules
/: prepare scripts FORCE
	$(cmd_crmodverdir)
	$(Q)$(MAKE) KBUILD_MODULES=$(if $(CONFIG_MODULES),1) \
	$(build)=$(build-dir)
# Make sure the latest headers are built for Documentation
Documentation/ samples/: headers_install
%/: prepare scripts FORCE
	$(cmd_crmodverdir)
	$(Q)$(MAKE) KBUILD_MODULES=$(if $(CONFIG_MODULES),1) \
	$(build)=$(build-dir)
%.ko: prepare scripts FORCE
	$(cmd_crmodverdir)
	$(Q)$(MAKE) KBUILD_MODULES=$(if $(CONFIG_MODULES),1)   \
	$(build)=$(build-dir) $(@:.ko=.o)
	$(Q)$(MAKE) -f $(srctree)/scripts/Makefile.modpost

# FIXME Should go into a make.lib or something
# ===========================================================================

quiet_cmd_rmdirs = $(if $(wildcard $(rm-dirs)),CLEAN   $(wildcard $(rm-dirs)))
      cmd_rmdirs = rm -rf $(rm-dirs)

quiet_cmd_rmfiles = $(if $(wildcard $(rm-files)),CLEAN   $(wildcard $(rm-files)))
      cmd_rmfiles = rm -f $(rm-files)

# Run depmod only if we have System.map and depmod is executable
quiet_cmd_depmod = DEPMOD  $(KERNELRELEASE)
      cmd_depmod = $(CONFIG_SHELL) $(srctree)/scripts/depmod.sh $(DEPMOD) \
                   $(KERNELRELEASE) "$(patsubst y,_,$(CONFIG_HAVE_UNDERSCORE_SYMBOL_PREFIX))"

# Create temporary dir for module support files
# clean it up only when building all modules
cmd_crmodverdir = $(Q)mkdir -p $(MODVERDIR) \
                  $(if $(KBUILD_MODULES),; rm -f $(MODVERDIR)/*)

# read all saved command lines

cmd_files := $(wildcard .*.cmd $(foreach f,$(sort $(targets)),$(dir $(f)).$(notdir $(f)).cmd))

ifneq ($(cmd_files),)
  $(cmd_files): ;	# Do not try to update included dependency files
  include $(cmd_files)
endif

endif	# skip-makefile

PHONY += FORCE
FORCE:

# Declare the contents of the .PHONY variable as phony.  We keep that
# information in a variable so we can use it in if_changed and friends.
.PHONY: $(PHONY)<|MERGE_RESOLUTION|>--- conflicted
+++ resolved
@@ -1,15 +1,9 @@
 # SPDX-License-Identifier: GPL-2.0
 VERSION = 4
 PATCHLEVEL = 15
-<<<<<<< HEAD
-SUBLEVEL = 14
+SUBLEVEL = 15
 EXTRAVERSION = -zen
 NAME = Supercritical Solace
-=======
-SUBLEVEL = 15
-EXTRAVERSION =
-NAME = Fearless Coyote
->>>>>>> ae0a11b2
 
 # *DOCUMENTATION*
 # To see a list of typical targets execute "make help"
