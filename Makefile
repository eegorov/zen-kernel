--- conflicted
+++ resolved
@@ -2,11 +2,7 @@
 VERSION = 4
 PATCHLEVEL = 15
 SUBLEVEL = 0
-<<<<<<< HEAD
-EXTRAVERSION =
-=======
-EXTRAVERSION = -bfq-mq-rc7
->>>>>>> df8e064c
+EXTRAVERSION = -bfq
 NAME = Fearless Coyote
 
 # *DOCUMENTATION*
