--- conflicted
+++ resolved
@@ -1,15 +1,9 @@
 # SPDX-License-Identifier: GPL-2.0
 VERSION = 4
 PATCHLEVEL = 14
-<<<<<<< HEAD
-SUBLEVEL = 6
+SUBLEVEL = 7
 EXTRAVERSION = -zen
 NAME = My Bodhi is Ready
-=======
-SUBLEVEL = 7
-EXTRAVERSION =
-NAME = Petit Gorille
->>>>>>> 3afae843
 
 # *DOCUMENTATION*
 # To see a list of typical targets execute "make help"
