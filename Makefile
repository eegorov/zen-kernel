# SPDX-License-Identifier: GPL-2.0
VERSION = 4
PATCHLEVEL = 14
<<<<<<< HEAD
SUBLEVEL = 17
EXTRAVERSION = -zen
NAME = My Bodhi is Ready
=======
SUBLEVEL = 18
EXTRAVERSION =
NAME = Petit Gorille
>>>>>>> 81d0cc85

# *DOCUMENTATION*
# To see a list of typical targets execute "make help"
# More info can be located in ./README
# Comments in this file are targeted only to the developer, do not
# expect to learn how to build the kernel reading this file.

# o Do not use make's built-in rules and variables
#   (this increases performance and avoids hard-to-debug behaviour);
# o Look for make include files relative to root of kernel src
MAKEFLAGS += -rR --include-dir=$(CURDIR)

# Avoid funny character set dependencies
unexport LC_ALL
LC_COLLATE=C
LC_NUMERIC=C
export LC_COLLATE LC_NUMERIC

# Avoid interference with shell env settings
unexport GREP_OPTIONS

# We are using a recursive build, so we need to do a little thinking
# to get the ordering right.
#
# Most importantly: sub-Makefiles should only ever modify files in
# their own directory. If in some directory we have a dependency on
# a file in another dir (which doesn't happen often, but it's often
# unavoidable when linking the built-in.o targets which finally
# turn into vmlinux), we will call a sub make in that other dir, and
# after that we are sure that everything which is in that other dir
# is now up to date.
#
# The only cases where we need to modify files which have global
# effects are thus separated out and done before the recursive
# descending is started. They are now explicitly listed as the
# prepare rule.

# Beautify output
# ---------------------------------------------------------------------------
#
# Normally, we echo the whole command before executing it. By making
# that echo $($(quiet)$(cmd)), we now have the possibility to set
# $(quiet) to choose other forms of output instead, e.g.
#
#         quiet_cmd_cc_o_c = Compiling $(RELDIR)/$@
#         cmd_cc_o_c       = $(CC) $(c_flags) -c -o $@ $<
#
# If $(quiet) is empty, the whole command will be printed.
# If it is set to "quiet_", only the short version will be printed.
# If it is set to "silent_", nothing will be printed at all, since
# the variable $(silent_cmd_cc_o_c) doesn't exist.
#
# A simple variant is to prefix commands with $(Q) - that's useful
# for commands that shall be hidden in non-verbose mode.
#
#	$(Q)ln $@ :<
#
# If KBUILD_VERBOSE equals 0 then the above command will be hidden.
# If KBUILD_VERBOSE equals 1 then the above command is displayed.
#
# To put more focus on warnings, be less verbose as default
# Use 'make V=1' to see the full commands

ifeq ("$(origin V)", "command line")
  KBUILD_VERBOSE = $(V)
endif
ifndef KBUILD_VERBOSE
  KBUILD_VERBOSE = 0
endif

ifeq ($(KBUILD_VERBOSE),1)
  quiet =
  Q =
else
  quiet=quiet_
  Q = @
endif

# If the user is running make -s (silent mode), suppress echoing of
# commands

ifneq ($(findstring s,$(filter-out --%,$(MAKEFLAGS))),)
  quiet=silent_
  tools_silent=s
endif

export quiet Q KBUILD_VERBOSE

# kbuild supports saving output files in a separate directory.
# To locate output files in a separate directory two syntaxes are supported.
# In both cases the working directory must be the root of the kernel src.
# 1) O=
# Use "make O=dir/to/store/output/files/"
#
# 2) Set KBUILD_OUTPUT
# Set the environment variable KBUILD_OUTPUT to point to the directory
# where the output files shall be placed.
# export KBUILD_OUTPUT=dir/to/store/output/files/
# make
#
# The O= assignment takes precedence over the KBUILD_OUTPUT environment
# variable.

# KBUILD_SRC is not intended to be used by the regular user (for now),
# it is set on invocation of make with KBUILD_OUTPUT or O= specified.
ifeq ($(KBUILD_SRC),)

# OK, Make called in directory where kernel src resides
# Do we want to locate output files in a separate directory?
ifeq ("$(origin O)", "command line")
  KBUILD_OUTPUT := $(O)
endif

# That's our default target when none is given on the command line
PHONY := _all
_all:

# Cancel implicit rules on top Makefile
$(CURDIR)/Makefile Makefile: ;

ifneq ($(words $(subst :, ,$(CURDIR))), 1)
  $(error main directory cannot contain spaces nor colons)
endif

ifneq ($(KBUILD_OUTPUT),)
# check that the output directory actually exists
saved-output := $(KBUILD_OUTPUT)
KBUILD_OUTPUT := $(shell mkdir -p $(KBUILD_OUTPUT) && cd $(KBUILD_OUTPUT) \
								&& /bin/pwd)
$(if $(KBUILD_OUTPUT),, \
     $(error failed to create output directory "$(saved-output)"))

PHONY += $(MAKECMDGOALS) sub-make

$(filter-out _all sub-make $(CURDIR)/Makefile, $(MAKECMDGOALS)) _all: sub-make
	@:

# Invoke a second make in the output directory, passing relevant variables
sub-make:
	$(Q)$(MAKE) -C $(KBUILD_OUTPUT) KBUILD_SRC=$(CURDIR) \
	-f $(CURDIR)/Makefile $(filter-out _all sub-make,$(MAKECMDGOALS))

# Leave processing to above invocation of make
skip-makefile := 1
endif # ifneq ($(KBUILD_OUTPUT),)
endif # ifeq ($(KBUILD_SRC),)

# We process the rest of the Makefile if this is the final invocation of make
ifeq ($(skip-makefile),)

# Do not print "Entering directory ...",
# but we want to display it when entering to the output directory
# so that IDEs/editors are able to understand relative filenames.
MAKEFLAGS += --no-print-directory

# Call a source code checker (by default, "sparse") as part of the
# C compilation.
#
# Use 'make C=1' to enable checking of only re-compiled files.
# Use 'make C=2' to enable checking of *all* source files, regardless
# of whether they are re-compiled or not.
#
# See the file "Documentation/dev-tools/sparse.rst" for more details,
# including where to get the "sparse" utility.

ifeq ("$(origin C)", "command line")
  KBUILD_CHECKSRC = $(C)
endif
ifndef KBUILD_CHECKSRC
  KBUILD_CHECKSRC = 0
endif

# Use make M=dir to specify directory of external module to build
# Old syntax make ... SUBDIRS=$PWD is still supported
# Setting the environment variable KBUILD_EXTMOD take precedence
ifdef SUBDIRS
  KBUILD_EXTMOD ?= $(SUBDIRS)
endif

ifeq ("$(origin M)", "command line")
  KBUILD_EXTMOD := $(M)
endif

# If building an external module we do not care about the all: rule
# but instead _all depend on modules
PHONY += all
ifeq ($(KBUILD_EXTMOD),)
_all: all
else
_all: modules
endif

ifeq ($(KBUILD_SRC),)
        # building in the source tree
        srctree := .
else
        ifeq ($(KBUILD_SRC)/,$(dir $(CURDIR)))
                # building in a subdirectory of the source tree
                srctree := ..
        else
                srctree := $(KBUILD_SRC)
        endif
endif
objtree		:= .
src		:= $(srctree)
obj		:= $(objtree)

VPATH		:= $(srctree)$(if $(KBUILD_EXTMOD),:$(KBUILD_EXTMOD))

export srctree objtree VPATH

# SUBARCH tells the usermode build what the underlying arch is.  That is set
# first, and if a usermode build is happening, the "ARCH=um" on the command
# line overrides the setting of ARCH below.  If a native build is happening,
# then ARCH is assigned, getting whatever value it gets normally, and
# SUBARCH is subsequently ignored.

SUBARCH := $(shell uname -m | sed -e s/i.86/x86/ -e s/x86_64/x86/ \
				  -e s/sun4u/sparc64/ \
				  -e s/arm.*/arm/ -e s/sa110/arm/ \
				  -e s/s390x/s390/ -e s/parisc64/parisc/ \
				  -e s/ppc.*/powerpc/ -e s/mips.*/mips/ \
				  -e s/sh[234].*/sh/ -e s/aarch64.*/arm64/ )

# Cross compiling and selecting different set of gcc/bin-utils
# ---------------------------------------------------------------------------
#
# When performing cross compilation for other architectures ARCH shall be set
# to the target architecture. (See arch/* for the possibilities).
# ARCH can be set during invocation of make:
# make ARCH=ia64
# Another way is to have ARCH set in the environment.
# The default ARCH is the host where make is executed.

# CROSS_COMPILE specify the prefix used for all executables used
# during compilation. Only gcc and related bin-utils executables
# are prefixed with $(CROSS_COMPILE).
# CROSS_COMPILE can be set on the command line
# make CROSS_COMPILE=ia64-linux-
# Alternatively CROSS_COMPILE can be set in the environment.
# A third alternative is to store a setting in .config so that plain
# "make" in the configured kernel build directory always uses that.
# Default value for CROSS_COMPILE is not to prefix executables
# Note: Some architectures assign CROSS_COMPILE in their arch/*/Makefile
ARCH		?= $(SUBARCH)
CROSS_COMPILE	?= $(CONFIG_CROSS_COMPILE:"%"=%)

# Architecture as present in compile.h
UTS_MACHINE 	:= $(ARCH)
SRCARCH 	:= $(ARCH)

# Additional ARCH settings for x86
ifeq ($(ARCH),i386)
        SRCARCH := x86
endif
ifeq ($(ARCH),x86_64)
        SRCARCH := x86
endif

# Additional ARCH settings for sparc
ifeq ($(ARCH),sparc32)
       SRCARCH := sparc
endif
ifeq ($(ARCH),sparc64)
       SRCARCH := sparc
endif

# Additional ARCH settings for sh
ifeq ($(ARCH),sh64)
       SRCARCH := sh
endif

# Additional ARCH settings for tile
ifeq ($(ARCH),tilepro)
       SRCARCH := tile
endif
ifeq ($(ARCH),tilegx)
       SRCARCH := tile
endif

# Where to locate arch specific headers
hdr-arch  := $(SRCARCH)

KCONFIG_CONFIG	?= .config
export KCONFIG_CONFIG

# SHELL used by kbuild
CONFIG_SHELL := $(shell if [ -x "$$BASH" ]; then echo $$BASH; \
	  else if [ -x /bin/bash ]; then echo /bin/bash; \
	  else echo sh; fi ; fi)

HOST_LFS_CFLAGS := $(shell getconf LFS_CFLAGS)
HOST_LFS_LDFLAGS := $(shell getconf LFS_LDFLAGS)
HOST_LFS_LIBS := $(shell getconf LFS_LIBS)

HOSTCC       = gcc
HOSTCXX      = g++
HOSTCFLAGS   := -Wall -Wmissing-prototypes -Wstrict-prototypes -O2 \
		-fomit-frame-pointer -std=gnu89 $(HOST_LFS_CFLAGS)
HOSTCXXFLAGS := -O2 $(HOST_LFS_CFLAGS)
HOSTLDFLAGS  := $(HOST_LFS_LDFLAGS)
HOST_LOADLIBES := $(HOST_LFS_LIBS)

ifeq ($(shell $(HOSTCC) -v 2>&1 | grep -c "clang version"), 1)
HOSTCFLAGS  += -Wno-unused-value -Wno-unused-parameter \
		-Wno-missing-field-initializers -fno-delete-null-pointer-checks
endif

# Decide whether to build built-in, modular, or both.
# Normally, just do built-in.

KBUILD_MODULES :=
KBUILD_BUILTIN := 1

# If we have only "make modules", don't compile built-in objects.
# When we're building modules with modversions, we need to consider
# the built-in objects during the descend as well, in order to
# make sure the checksums are up to date before we record them.

ifeq ($(MAKECMDGOALS),modules)
  KBUILD_BUILTIN := $(if $(CONFIG_MODVERSIONS),1)
endif

# If we have "make <whatever> modules", compile modules
# in addition to whatever we do anyway.
# Just "make" or "make all" shall build modules as well

ifneq ($(filter all _all modules,$(MAKECMDGOALS)),)
  KBUILD_MODULES := 1
endif

ifeq ($(MAKECMDGOALS),)
  KBUILD_MODULES := 1
endif

export KBUILD_MODULES KBUILD_BUILTIN
export KBUILD_CHECKSRC KBUILD_SRC KBUILD_EXTMOD

# We need some generic definitions (do not try to remake the file).
scripts/Kbuild.include: ;
include scripts/Kbuild.include

# Make variables (CC, etc...)
AS		= $(CROSS_COMPILE)as
LD		= $(CROSS_COMPILE)ld
CC		= $(CROSS_COMPILE)gcc
CPP		= $(CC) -E
AR		= $(CROSS_COMPILE)ar
NM		= $(CROSS_COMPILE)nm
STRIP		= $(CROSS_COMPILE)strip
OBJCOPY		= $(CROSS_COMPILE)objcopy
OBJDUMP		= $(CROSS_COMPILE)objdump
AWK		= awk
GENKSYMS	= scripts/genksyms/genksyms
INSTALLKERNEL  := installkernel
DEPMOD		= /sbin/depmod
PERL		= perl
PYTHON		= python
CHECK		= sparse

CHECKFLAGS     := -D__linux__ -Dlinux -D__STDC__ -Dunix -D__unix__ \
		  -Wbitwise -Wno-return-void $(CF)
NOSTDINC_FLAGS  =
CFLAGS_MODULE   =
AFLAGS_MODULE   =
LDFLAGS_MODULE  =
CFLAGS_KERNEL	=
AFLAGS_KERNEL	=
LDFLAGS_vmlinux =

# Use USERINCLUDE when you must reference the UAPI directories only.
USERINCLUDE    := \
		-I$(srctree)/arch/$(hdr-arch)/include/uapi \
		-I$(objtree)/arch/$(hdr-arch)/include/generated/uapi \
		-I$(srctree)/include/uapi \
		-I$(objtree)/include/generated/uapi \
                -include $(srctree)/include/linux/kconfig.h

# Use LINUXINCLUDE when you must reference the include/ directory.
# Needed to be compatible with the O= option
LINUXINCLUDE    := \
		-I$(srctree)/arch/$(hdr-arch)/include \
		-I$(objtree)/arch/$(hdr-arch)/include/generated \
		$(if $(KBUILD_SRC), -I$(srctree)/include) \
		-I$(objtree)/include \
		$(USERINCLUDE)

KBUILD_AFLAGS   := -D__ASSEMBLY__
KBUILD_CFLAGS   := -Wall -Wundef -Wstrict-prototypes -Wno-trigraphs \
		   -fno-strict-aliasing -fno-common -fshort-wchar \
		   -Werror-implicit-function-declaration \
		   -Wno-format-security \
		   -std=gnu89
KBUILD_CPPFLAGS := -D__KERNEL__
KBUILD_AFLAGS_KERNEL :=
KBUILD_CFLAGS_KERNEL :=
KBUILD_AFLAGS_MODULE  := -DMODULE
KBUILD_CFLAGS_MODULE  := -DMODULE
KBUILD_LDFLAGS_MODULE := -T $(srctree)/scripts/module-common.lds
GCC_PLUGINS_CFLAGS :=

# Read KERNELRELEASE from include/config/kernel.release (if it exists)
KERNELRELEASE = $(shell cat include/config/kernel.release 2> /dev/null)
KERNELVERSION = $(VERSION)$(if $(PATCHLEVEL),.$(PATCHLEVEL)$(if $(SUBLEVEL),.$(SUBLEVEL)))$(EXTRAVERSION)

export VERSION PATCHLEVEL SUBLEVEL KERNELRELEASE KERNELVERSION
export ARCH SRCARCH CONFIG_SHELL HOSTCC HOSTCFLAGS CROSS_COMPILE AS LD CC
export CPP AR NM STRIP OBJCOPY OBJDUMP HOSTLDFLAGS HOST_LOADLIBES
export MAKE AWK GENKSYMS INSTALLKERNEL PERL PYTHON UTS_MACHINE
export HOSTCXX HOSTCXXFLAGS LDFLAGS_MODULE CHECK CHECKFLAGS

export KBUILD_CPPFLAGS NOSTDINC_FLAGS LINUXINCLUDE OBJCOPYFLAGS LDFLAGS
export KBUILD_CFLAGS CFLAGS_KERNEL CFLAGS_MODULE CFLAGS_KASAN CFLAGS_UBSAN
export KBUILD_AFLAGS AFLAGS_KERNEL AFLAGS_MODULE
export KBUILD_AFLAGS_MODULE KBUILD_CFLAGS_MODULE KBUILD_LDFLAGS_MODULE
export KBUILD_AFLAGS_KERNEL KBUILD_CFLAGS_KERNEL
export KBUILD_ARFLAGS

# When compiling out-of-tree modules, put MODVERDIR in the module
# tree rather than in the kernel tree. The kernel tree might
# even be read-only.
export MODVERDIR := $(if $(KBUILD_EXTMOD),$(firstword $(KBUILD_EXTMOD))/).tmp_versions

# Files to ignore in find ... statements

export RCS_FIND_IGNORE := \( -name SCCS -o -name BitKeeper -o -name .svn -o    \
			  -name CVS -o -name .pc -o -name .hg -o -name .git \) \
			  -prune -o
export RCS_TAR_IGNORE := --exclude SCCS --exclude BitKeeper --exclude .svn \
			 --exclude CVS --exclude .pc --exclude .hg --exclude .git

# ===========================================================================
# Rules shared between *config targets and build targets

# Basic helpers built in scripts/basic/
PHONY += scripts_basic
scripts_basic:
	$(Q)$(MAKE) $(build)=scripts/basic
	$(Q)rm -f .tmp_quiet_recordmcount

# To avoid any implicit rule to kick in, define an empty command.
scripts/basic/%: scripts_basic ;

PHONY += outputmakefile
# outputmakefile generates a Makefile in the output directory, if using a
# separate output directory. This allows convenient use of make in the
# output directory.
outputmakefile:
ifneq ($(KBUILD_SRC),)
	$(Q)ln -fsn $(srctree) source
	$(Q)$(CONFIG_SHELL) $(srctree)/scripts/mkmakefile \
	    $(srctree) $(objtree) $(VERSION) $(PATCHLEVEL)
endif

# Support for using generic headers in asm-generic
PHONY += asm-generic uapi-asm-generic
asm-generic: uapi-asm-generic
	$(Q)$(MAKE) -f $(srctree)/scripts/Makefile.asm-generic \
	            src=asm obj=arch/$(SRCARCH)/include/generated/asm
uapi-asm-generic:
	$(Q)$(MAKE) -f $(srctree)/scripts/Makefile.asm-generic \
	            src=uapi/asm obj=arch/$(SRCARCH)/include/generated/uapi/asm

# To make sure we do not include .config for any of the *config targets
# catch them early, and hand them over to scripts/kconfig/Makefile
# It is allowed to specify more targets when calling make, including
# mixing *config targets and build targets.
# For example 'make oldconfig all'.
# Detect when mixed targets is specified, and make a second invocation
# of make so .config is not included in this case either (for *config).

version_h := include/generated/uapi/linux/version.h
old_version_h := include/linux/version.h

no-dot-config-targets := clean mrproper distclean \
			 cscope gtags TAGS tags help% %docs check% coccicheck \
			 $(version_h) headers_% archheaders archscripts \
			 kernelversion %src-pkg

config-targets := 0
mixed-targets  := 0
dot-config     := 1

ifneq ($(filter $(no-dot-config-targets), $(MAKECMDGOALS)),)
	ifeq ($(filter-out $(no-dot-config-targets), $(MAKECMDGOALS)),)
		dot-config := 0
	endif
endif

ifeq ($(KBUILD_EXTMOD),)
        ifneq ($(filter config %config,$(MAKECMDGOALS)),)
                config-targets := 1
                ifneq ($(words $(MAKECMDGOALS)),1)
                        mixed-targets := 1
                endif
        endif
endif
# install and modules_install need also be processed one by one
ifneq ($(filter install,$(MAKECMDGOALS)),)
        ifneq ($(filter modules_install,$(MAKECMDGOALS)),)
	        mixed-targets := 1
        endif
endif

ifeq ($(mixed-targets),1)
# ===========================================================================
# We're called with mixed targets (*config and build targets).
# Handle them one by one.

PHONY += $(MAKECMDGOALS) __build_one_by_one

$(filter-out __build_one_by_one, $(MAKECMDGOALS)): __build_one_by_one
	@:

__build_one_by_one:
	$(Q)set -e; \
	for i in $(MAKECMDGOALS); do \
		$(MAKE) -f $(srctree)/Makefile $$i; \
	done

else
ifeq ($(config-targets),1)
# ===========================================================================
# *config targets only - make sure prerequisites are updated, and descend
# in scripts/kconfig to make the *config target

# Read arch specific Makefile to set KBUILD_DEFCONFIG as needed.
# KBUILD_DEFCONFIG may point out an alternative default configuration
# used for 'make defconfig'
include arch/$(SRCARCH)/Makefile
export KBUILD_DEFCONFIG KBUILD_KCONFIG

config: scripts_basic outputmakefile FORCE
	$(Q)$(MAKE) $(build)=scripts/kconfig $@

%config: scripts_basic outputmakefile FORCE
	$(Q)$(MAKE) $(build)=scripts/kconfig $@

else
# ===========================================================================
# Build targets only - this includes vmlinux, arch specific targets, clean
# targets and others. In general all targets except *config targets.

ifeq ($(KBUILD_EXTMOD),)
# Additional helpers built in scripts/
# Carefully list dependencies so we do not try to build scripts twice
# in parallel
PHONY += scripts
scripts: scripts_basic include/config/auto.conf include/config/tristate.conf \
	 asm-generic gcc-plugins
	$(Q)$(MAKE) $(build)=$(@)

# Objects we will link into vmlinux / subdirs we need to visit
init-y		:= init/
drivers-y	:= drivers/ sound/ firmware/
net-y		:= net/
libs-y		:= lib/
core-y		:= usr/
virt-y		:= virt/
endif # KBUILD_EXTMOD

ifeq ($(dot-config),1)
# Read in config
-include include/config/auto.conf

ifeq ($(KBUILD_EXTMOD),)
# Read in dependencies to all Kconfig* files, make sure to run
# oldconfig if changes are detected.
-include include/config/auto.conf.cmd

# To avoid any implicit rule to kick in, define an empty command
$(KCONFIG_CONFIG) include/config/auto.conf.cmd: ;

# If .config is newer than include/config/auto.conf, someone tinkered
# with it and forgot to run make oldconfig.
# if auto.conf.cmd is missing then we are probably in a cleaned tree so
# we execute the config step to be sure to catch updated Kconfig files
include/config/%.conf: $(KCONFIG_CONFIG) include/config/auto.conf.cmd
	$(Q)$(MAKE) -f $(srctree)/Makefile silentoldconfig
else
# external modules needs include/generated/autoconf.h and include/config/auto.conf
# but do not care if they are up-to-date. Use auto.conf to trigger the test
PHONY += include/config/auto.conf

include/config/auto.conf:
	$(Q)test -e include/generated/autoconf.h -a -e $@ || (		\
	echo >&2;							\
	echo >&2 "  ERROR: Kernel configuration is invalid.";		\
	echo >&2 "         include/generated/autoconf.h or $@ are missing.";\
	echo >&2 "         Run 'make oldconfig && make prepare' on kernel src to fix it.";	\
	echo >&2 ;							\
	/bin/false)

endif # KBUILD_EXTMOD

else
# Dummy target needed, because used as prerequisite
include/config/auto.conf: ;
endif # $(dot-config)

# For the kernel to actually contain only the needed exported symbols,
# we have to build modules as well to determine what those symbols are.
# (this can be evaluated only once include/config/auto.conf has been included)
ifdef CONFIG_TRIM_UNUSED_KSYMS
  KBUILD_MODULES := 1
endif

# The all: target is the default when no target is given on the
# command line.
# This allow a user to issue only 'make' to build a kernel including modules
# Defaults to vmlinux, but the arch makefile usually adds further targets
all: vmlinux

KBUILD_CFLAGS	+= $(call cc-option,-fno-PIE)
KBUILD_AFLAGS	+= $(call cc-option,-fno-PIE)
CFLAGS_GCOV	:= -fprofile-arcs -ftest-coverage -fno-tree-loop-im $(call cc-disable-warning,maybe-uninitialized,)
CFLAGS_KCOV	:= $(call cc-option,-fsanitize-coverage=trace-pc,)
export CFLAGS_GCOV CFLAGS_KCOV

# The arch Makefile can set ARCH_{CPP,A,C}FLAGS to override the default
# values of the respective KBUILD_* variables
ARCH_CPPFLAGS :=
ARCH_AFLAGS :=
ARCH_CFLAGS :=
include arch/$(SRCARCH)/Makefile

KBUILD_CFLAGS	+= $(call cc-option,-fno-delete-null-pointer-checks,)
KBUILD_CFLAGS	+= $(call cc-disable-warning,frame-address,)
KBUILD_CFLAGS	+= $(call cc-disable-warning, format-truncation)
KBUILD_CFLAGS	+= $(call cc-disable-warning, format-overflow)
KBUILD_CFLAGS	+= $(call cc-disable-warning, int-in-bool-context)

ifdef CONFIG_CC_OPTIMIZE_FOR_SIZE
KBUILD_CFLAGS	+= $(call cc-option,-Oz,-Os)
KBUILD_CFLAGS	+= $(call cc-disable-warning,maybe-uninitialized,)
else
ifdef CONFIG_CC_OPTIMIZE_HARDER
KBUILD_CFLAGS	+= -O3 $(call cc-disable-warning,maybe-uninitialized,)
else
ifdef CONFIG_PROFILE_ALL_BRANCHES
KBUILD_CFLAGS	+= -O2 $(call cc-disable-warning,maybe-uninitialized,)
else
KBUILD_CFLAGS   += -O2
endif
endif
endif

KBUILD_CFLAGS += $(call cc-ifversion, -lt, 0409, \
			$(call cc-disable-warning,maybe-uninitialized,))

# Tell gcc to never replace conditional load with a non-conditional one
KBUILD_CFLAGS	+= $(call cc-option,--param=allow-store-data-races=0)

# check for 'asm goto'
ifeq ($(shell $(CONFIG_SHELL) $(srctree)/scripts/gcc-goto.sh $(CC) $(KBUILD_CFLAGS)), y)
	KBUILD_CFLAGS += -DCC_HAVE_ASM_GOTO
	KBUILD_AFLAGS += -DCC_HAVE_ASM_GOTO
endif

include scripts/Makefile.gcc-plugins

ifdef CONFIG_READABLE_ASM
# Disable optimizations that make assembler listings hard to read.
# reorder blocks reorders the control in the function
# ipa clone creates specialized cloned functions
# partial inlining inlines only parts of functions
KBUILD_CFLAGS += $(call cc-option,-fno-reorder-blocks,) \
                 $(call cc-option,-fno-ipa-cp-clone,) \
                 $(call cc-option,-fno-partial-inlining)
endif

ifneq ($(CONFIG_FRAME_WARN),0)
KBUILD_CFLAGS += $(call cc-option,-Wframe-larger-than=${CONFIG_FRAME_WARN})
endif

# This selects the stack protector compiler flag. Testing it is delayed
# until after .config has been reprocessed, in the prepare-compiler-check
# target.
ifdef CONFIG_CC_STACKPROTECTOR_REGULAR
  stackp-flag := -fstack-protector
  stackp-name := REGULAR
else
ifdef CONFIG_CC_STACKPROTECTOR_STRONG
  stackp-flag := -fstack-protector-strong
  stackp-name := STRONG
else
  # Force off for distro compilers that enable stack protector by default.
  stackp-flag := $(call cc-option, -fno-stack-protector)
endif
endif
# Find arch-specific stack protector compiler sanity-checking script.
ifdef CONFIG_CC_STACKPROTECTOR
  stackp-path := $(srctree)/scripts/gcc-$(SRCARCH)_$(BITS)-has-stack-protector.sh
  stackp-check := $(wildcard $(stackp-path))
endif
KBUILD_CFLAGS += $(stackp-flag)

ifeq ($(cc-name),clang)
ifneq ($(CROSS_COMPILE),)
CLANG_TARGET	:= --target=$(notdir $(CROSS_COMPILE:%-=%))
GCC_TOOLCHAIN	:= $(realpath $(dir $(shell which $(LD)))/..)
endif
ifneq ($(GCC_TOOLCHAIN),)
CLANG_GCC_TC	:= --gcc-toolchain=$(GCC_TOOLCHAIN)
endif
KBUILD_CFLAGS += $(CLANG_TARGET) $(CLANG_GCC_TC)
KBUILD_AFLAGS += $(CLANG_TARGET) $(CLANG_GCC_TC)
KBUILD_CPPFLAGS += $(call cc-option,-Qunused-arguments,)
KBUILD_CFLAGS += $(call cc-disable-warning, unused-variable)
KBUILD_CFLAGS += $(call cc-disable-warning, format-invalid-specifier)
KBUILD_CFLAGS += $(call cc-disable-warning, gnu)
KBUILD_CFLAGS += $(call cc-disable-warning, address-of-packed-member)
# Quiet clang warning: comparison of unsigned expression < 0 is always false
KBUILD_CFLAGS += $(call cc-disable-warning, tautological-compare)
# CLANG uses a _MergedGlobals as optimization, but this breaks modpost, as the
# source of a reference will be _MergedGlobals and not on of the whitelisted names.
# See modpost pattern 2
KBUILD_CFLAGS += $(call cc-option, -mno-global-merge,)
KBUILD_CFLAGS += $(call cc-option, -fcatch-undefined-behavior)
KBUILD_CFLAGS += $(call cc-option, -no-integrated-as)
KBUILD_AFLAGS += $(call cc-option, -no-integrated-as)
else

# These warnings generated too much noise in a regular build.
# Use make W=1 to enable them (see scripts/Makefile.extrawarn)
KBUILD_CFLAGS += $(call cc-disable-warning, unused-but-set-variable)
KBUILD_CFLAGS += $(call cc-disable-warning, unused-const-variable)
endif

ifdef CONFIG_FRAME_POINTER
KBUILD_CFLAGS	+= -fno-omit-frame-pointer -fno-optimize-sibling-calls
else
# Some targets (ARM with Thumb2, for example), can't be built with frame
# pointers.  For those, we don't have FUNCTION_TRACER automatically
# select FRAME_POINTER.  However, FUNCTION_TRACER adds -pg, and this is
# incompatible with -fomit-frame-pointer with current GCC, so we don't use
# -fomit-frame-pointer with FUNCTION_TRACER.
ifndef CONFIG_FUNCTION_TRACER
KBUILD_CFLAGS	+= -fomit-frame-pointer
endif
endif

KBUILD_CFLAGS   += $(call cc-option, -fno-var-tracking-assignments)

ifdef CONFIG_DEBUG_INFO
ifdef CONFIG_DEBUG_INFO_SPLIT
KBUILD_CFLAGS   += $(call cc-option, -gsplit-dwarf, -g)
else
KBUILD_CFLAGS	+= -g
endif
KBUILD_AFLAGS	+= -Wa,-gdwarf-2
endif
ifdef CONFIG_DEBUG_INFO_DWARF4
KBUILD_CFLAGS	+= $(call cc-option, -gdwarf-4,)
endif

ifdef CONFIG_DEBUG_INFO_REDUCED
KBUILD_CFLAGS 	+= $(call cc-option, -femit-struct-debug-baseonly) \
		   $(call cc-option,-fno-var-tracking)
endif

ifdef CONFIG_FUNCTION_TRACER
ifndef CC_FLAGS_FTRACE
CC_FLAGS_FTRACE := -pg
endif
export CC_FLAGS_FTRACE
ifdef CONFIG_HAVE_FENTRY
CC_USING_FENTRY	:= $(call cc-option, -mfentry -DCC_USING_FENTRY)
endif
KBUILD_CFLAGS	+= $(CC_FLAGS_FTRACE) $(CC_USING_FENTRY)
KBUILD_AFLAGS	+= $(CC_USING_FENTRY)
ifdef CONFIG_DYNAMIC_FTRACE
	ifdef CONFIG_HAVE_C_RECORDMCOUNT
		BUILD_C_RECORDMCOUNT := y
		export BUILD_C_RECORDMCOUNT
	endif
endif
endif

# We trigger additional mismatches with less inlining
ifdef CONFIG_DEBUG_SECTION_MISMATCH
KBUILD_CFLAGS += $(call cc-option, -fno-inline-functions-called-once)
endif

ifdef CONFIG_LD_DEAD_CODE_DATA_ELIMINATION
KBUILD_CFLAGS	+= $(call cc-option,-ffunction-sections,)
KBUILD_CFLAGS	+= $(call cc-option,-fdata-sections,)
endif

# arch Makefile may override CC so keep this after arch Makefile is included
NOSTDINC_FLAGS += -nostdinc -isystem $(shell $(CC) -print-file-name=include)
CHECKFLAGS     += $(NOSTDINC_FLAGS)

# warn about C99 declaration after statement
KBUILD_CFLAGS += $(call cc-option,-Wdeclaration-after-statement,)

# disable pointer signed / unsigned warnings in gcc 4.0
KBUILD_CFLAGS += $(call cc-disable-warning, pointer-sign)

# disable invalid "can't wrap" optimizations for signed / pointers
KBUILD_CFLAGS	+= $(call cc-option,-fno-strict-overflow)

# Make sure -fstack-check isn't enabled (like gentoo apparently did)
KBUILD_CFLAGS  += $(call cc-option,-fno-stack-check,)

# conserve stack if available
KBUILD_CFLAGS   += $(call cc-option,-fconserve-stack)

# disallow errors like 'EXPORT_GPL(foo);' with missing header
KBUILD_CFLAGS   += $(call cc-option,-Werror=implicit-int)

# require functions to have arguments in prototypes, not empty 'int foo()'
KBUILD_CFLAGS   += $(call cc-option,-Werror=strict-prototypes)

# Prohibit date/time macros, which would make the build non-deterministic
KBUILD_CFLAGS   += $(call cc-option,-Werror=date-time)

# enforce correct pointer usage
KBUILD_CFLAGS   += $(call cc-option,-Werror=incompatible-pointer-types)

# Require designated initializers for all marked structures
KBUILD_CFLAGS   += $(call cc-option,-Werror=designated-init)

# use the deterministic mode of AR if available
KBUILD_ARFLAGS := $(call ar-option,D)

include scripts/Makefile.kasan
include scripts/Makefile.extrawarn
include scripts/Makefile.ubsan

# Add any arch overrides and user supplied CPPFLAGS, AFLAGS and CFLAGS as the
# last assignments
KBUILD_CPPFLAGS += $(ARCH_CPPFLAGS) $(KCPPFLAGS)
KBUILD_AFLAGS   += $(ARCH_AFLAGS)   $(KAFLAGS)
KBUILD_CFLAGS   += $(ARCH_CFLAGS)   $(KCFLAGS)

# Use --build-id when available.
LDFLAGS_BUILD_ID := $(patsubst -Wl$(comma)%,%,\
			      $(call cc-ldoption, -Wl$(comma)--build-id,))
KBUILD_LDFLAGS_MODULE += $(LDFLAGS_BUILD_ID)
LDFLAGS_vmlinux += $(LDFLAGS_BUILD_ID)

ifdef CONFIG_LD_DEAD_CODE_DATA_ELIMINATION
LDFLAGS_vmlinux	+= $(call ld-option, --gc-sections,)
endif

ifeq ($(CONFIG_STRIP_ASM_SYMS),y)
LDFLAGS_vmlinux	+= $(call ld-option, -X,)
endif

# Default kernel image to build when no specific target is given.
# KBUILD_IMAGE may be overruled on the command line or
# set in the environment
# Also any assignments in arch/$(ARCH)/Makefile take precedence over
# this default value
export KBUILD_IMAGE ?= vmlinux

#
# INSTALL_PATH specifies where to place the updated kernel and system map
# images. Default is /boot, but you can set it to other values
export	INSTALL_PATH ?= /boot

#
# INSTALL_DTBS_PATH specifies a prefix for relocations required by build roots.
# Like INSTALL_MOD_PATH, it isn't defined in the Makefile, but can be passed as
# an argument if needed. Otherwise it defaults to the kernel install path
#
export INSTALL_DTBS_PATH ?= $(INSTALL_PATH)/dtbs/$(KERNELRELEASE)

#
# INSTALL_MOD_PATH specifies a prefix to MODLIB for module directory
# relocations required by build roots.  This is not defined in the
# makefile but the argument can be passed to make if needed.
#

MODLIB	= $(INSTALL_MOD_PATH)/lib/modules/$(KERNELRELEASE)
export MODLIB

#
# INSTALL_MOD_STRIP, if defined, will cause modules to be
# stripped after they are installed.  If INSTALL_MOD_STRIP is '1', then
# the default option --strip-debug will be used.  Otherwise,
# INSTALL_MOD_STRIP value will be used as the options to the strip command.

ifdef INSTALL_MOD_STRIP
ifeq ($(INSTALL_MOD_STRIP),1)
mod_strip_cmd = $(STRIP) --strip-debug
else
mod_strip_cmd = $(STRIP) $(INSTALL_MOD_STRIP)
endif # INSTALL_MOD_STRIP=1
else
mod_strip_cmd = true
endif # INSTALL_MOD_STRIP
export mod_strip_cmd

# CONFIG_MODULE_COMPRESS, if defined, will cause module to be compressed
# after they are installed in agreement with CONFIG_MODULE_COMPRESS_GZIP
# or CONFIG_MODULE_COMPRESS_XZ.

mod_compress_cmd = true
ifdef CONFIG_MODULE_COMPRESS
  ifdef CONFIG_MODULE_COMPRESS_GZIP
    mod_compress_cmd = gzip -n -f
  endif # CONFIG_MODULE_COMPRESS_GZIP
  ifdef CONFIG_MODULE_COMPRESS_XZ
    mod_compress_cmd = xz -f
  endif # CONFIG_MODULE_COMPRESS_XZ
endif # CONFIG_MODULE_COMPRESS
export mod_compress_cmd

# Select initial ramdisk compression format, default is gzip(1).
# This shall be used by the dracut(8) tool while creating an initramfs image.
#
INITRD_COMPRESS-y                  := gzip
INITRD_COMPRESS-$(CONFIG_RD_BZIP2) := bzip2
INITRD_COMPRESS-$(CONFIG_RD_LZMA)  := lzma
INITRD_COMPRESS-$(CONFIG_RD_XZ)    := xz
INITRD_COMPRESS-$(CONFIG_RD_LZO)   := lzo
INITRD_COMPRESS-$(CONFIG_RD_LZ4)   := lz4
# do not export INITRD_COMPRESS, since we didn't actually
# choose a sane default compression above.
# export INITRD_COMPRESS := $(INITRD_COMPRESS-y)

ifdef CONFIG_MODULE_SIG_ALL
$(eval $(call config_filename,MODULE_SIG_KEY))

mod_sign_cmd = scripts/sign-file $(CONFIG_MODULE_SIG_HASH) $(MODULE_SIG_KEY_SRCPREFIX)$(CONFIG_MODULE_SIG_KEY) certs/signing_key.x509
else
mod_sign_cmd = true
endif
export mod_sign_cmd

ifdef CONFIG_STACK_VALIDATION
  has_libelf := $(call try-run,\
		echo "int main() {}" | $(HOSTCC) -xc -o /dev/null -lelf -,1,0)
  ifeq ($(has_libelf),1)
    objtool_target := tools/objtool FORCE
  else
    ifdef CONFIG_UNWINDER_ORC
      $(error "Cannot generate ORC metadata for CONFIG_UNWINDER_ORC=y, please install libelf-dev, libelf-devel or elfutils-libelf-devel")
    else
      $(warning "Cannot use CONFIG_STACK_VALIDATION=y, please install libelf-dev, libelf-devel or elfutils-libelf-devel")
    endif
    SKIP_STACK_VALIDATION := 1
    export SKIP_STACK_VALIDATION
  endif
endif


ifeq ($(KBUILD_EXTMOD),)
core-y		+= kernel/ certs/ mm/ fs/ ipc/ security/ crypto/ block/

vmlinux-dirs	:= $(patsubst %/,%,$(filter %/, $(init-y) $(init-m) \
		     $(core-y) $(core-m) $(drivers-y) $(drivers-m) \
		     $(net-y) $(net-m) $(libs-y) $(libs-m) $(virt-y)))

vmlinux-alldirs	:= $(sort $(vmlinux-dirs) $(patsubst %/,%,$(filter %/, \
		     $(init-) $(core-) $(drivers-) $(net-) $(libs-) $(virt-))))

init-y		:= $(patsubst %/, %/built-in.o, $(init-y))
core-y		:= $(patsubst %/, %/built-in.o, $(core-y))
drivers-y	:= $(patsubst %/, %/built-in.o, $(drivers-y))
net-y		:= $(patsubst %/, %/built-in.o, $(net-y))
libs-y1		:= $(patsubst %/, %/lib.a, $(libs-y))
libs-y2		:= $(filter-out %.a, $(patsubst %/, %/built-in.o, $(libs-y)))
virt-y		:= $(patsubst %/, %/built-in.o, $(virt-y))

# Externally visible symbols (used by link-vmlinux.sh)
export KBUILD_VMLINUX_INIT := $(head-y) $(init-y)
export KBUILD_VMLINUX_MAIN := $(core-y) $(libs-y2) $(drivers-y) $(net-y) $(virt-y)
export KBUILD_VMLINUX_LIBS := $(libs-y1)
export KBUILD_LDS          := arch/$(SRCARCH)/kernel/vmlinux.lds
export LDFLAGS_vmlinux
# used by scripts/package/Makefile
export KBUILD_ALLDIRS := $(sort $(filter-out arch/%,$(vmlinux-alldirs)) arch Documentation include samples scripts tools)

vmlinux-deps := $(KBUILD_LDS) $(KBUILD_VMLINUX_INIT) $(KBUILD_VMLINUX_MAIN) $(KBUILD_VMLINUX_LIBS)

# Include targets which we want to execute sequentially if the rest of the
# kernel build went well. If CONFIG_TRIM_UNUSED_KSYMS is set, this might be
# evaluated more than once.
PHONY += vmlinux_prereq
vmlinux_prereq: $(vmlinux-deps) FORCE
ifdef CONFIG_HEADERS_CHECK
	$(Q)$(MAKE) -f $(srctree)/Makefile headers_check
endif
ifdef CONFIG_GDB_SCRIPTS
	$(Q)ln -fsn $(abspath $(srctree)/scripts/gdb/vmlinux-gdb.py)
endif
ifdef CONFIG_TRIM_UNUSED_KSYMS
	$(Q)$(CONFIG_SHELL) $(srctree)/scripts/adjust_autoksyms.sh \
	  "$(MAKE) -f $(srctree)/Makefile vmlinux"
endif

# standalone target for easier testing
include/generated/autoksyms.h: FORCE
	$(Q)$(CONFIG_SHELL) $(srctree)/scripts/adjust_autoksyms.sh true

ARCH_POSTLINK := $(wildcard $(srctree)/arch/$(SRCARCH)/Makefile.postlink)

# Final link of vmlinux with optional arch pass after final link
cmd_link-vmlinux =                                                 \
	$(CONFIG_SHELL) $< $(LD) $(LDFLAGS) $(LDFLAGS_vmlinux) ;    \
	$(if $(ARCH_POSTLINK), $(MAKE) -f $(ARCH_POSTLINK) $@, true)

vmlinux: scripts/link-vmlinux.sh vmlinux_prereq $(vmlinux-deps) FORCE
	+$(call if_changed,link-vmlinux)

# Build samples along the rest of the kernel
ifdef CONFIG_SAMPLES
vmlinux-dirs += samples
endif

# The actual objects are generated when descending,
# make sure no implicit rule kicks in
$(sort $(vmlinux-deps)): $(vmlinux-dirs) ;

# Handle descending into subdirectories listed in $(vmlinux-dirs)
# Preset locale variables to speed up the build process. Limit locale
# tweaks to this spot to avoid wrong language settings when running
# make menuconfig etc.
# Error messages still appears in the original language

PHONY += $(vmlinux-dirs)
$(vmlinux-dirs): prepare scripts
	$(Q)$(MAKE) $(build)=$@

define filechk_kernel.release
	echo "$(KERNELVERSION)$$($(CONFIG_SHELL) $(srctree)/scripts/setlocalversion $(srctree))"
endef

# Store (new) KERNELRELEASE string in include/config/kernel.release
include/config/kernel.release: include/config/auto.conf FORCE
	$(call filechk,kernel.release)


# Things we need to do before we recursively start building the kernel
# or the modules are listed in "prepare".
# A multi level approach is used. prepareN is processed before prepareN-1.
# archprepare is used in arch Makefiles and when processed asm symlink,
# version.h and scripts_basic is processed / created.

# Listed in dependency order
PHONY += prepare archprepare prepare0 prepare1 prepare2 prepare3

# prepare3 is used to check if we are building in a separate output directory,
# and if so do:
# 1) Check that make has not been executed in the kernel src $(srctree)
prepare3: include/config/kernel.release
ifneq ($(KBUILD_SRC),)
	@$(kecho) '  Using $(srctree) as source for kernel'
	$(Q)if [ -f $(srctree)/.config -o -d $(srctree)/include/config ]; then \
		echo >&2 "  $(srctree) is not clean, please run 'make mrproper'"; \
		echo >&2 "  in the '$(srctree)' directory.";\
		/bin/false; \
	fi;
endif

# prepare2 creates a makefile if using a separate output directory.
# From this point forward, .config has been reprocessed, so any rules
# that need to depend on updated CONFIG_* values can be checked here.
prepare2: prepare3 prepare-compiler-check outputmakefile asm-generic

prepare1: prepare2 $(version_h) include/generated/utsrelease.h \
                   include/config/auto.conf
	$(cmd_crmodverdir)

archprepare: archheaders archscripts prepare1 scripts_basic

prepare0: archprepare gcc-plugins
	$(Q)$(MAKE) $(build)=.

# All the preparing..
prepare: prepare0 prepare-objtool

PHONY += prepare-objtool
prepare-objtool: $(objtool_target)

# Check for CONFIG flags that require compiler support. Abort the build
# after .config has been processed, but before the kernel build starts.
#
# For security-sensitive CONFIG options, we don't want to fallback and/or
# silently change which compiler flags will be used, since that leads to
# producing kernels with different security feature characteristics
# depending on the compiler used. (For example, "But I selected
# CC_STACKPROTECTOR_STRONG! Why did it build with _REGULAR?!")
PHONY += prepare-compiler-check
prepare-compiler-check: FORCE
# Make sure compiler supports requested stack protector flag.
ifdef stackp-name
  ifeq ($(call cc-option, $(stackp-flag)),)
	@echo Cannot use CONFIG_CC_STACKPROTECTOR_$(stackp-name): \
		  $(stackp-flag) not supported by compiler >&2 && exit 1
  endif
endif
# Make sure compiler does not have buggy stack-protector support.
ifdef stackp-check
  ifneq ($(shell $(CONFIG_SHELL) $(stackp-check) $(CC) $(KBUILD_CPPFLAGS) $(biarch)),y)
	@echo Cannot use CONFIG_CC_STACKPROTECTOR_$(stackp-name): \
                  $(stackp-flag) available but compiler is broken >&2 && exit 1
  endif
endif
	@:

# Generate some files
# ---------------------------------------------------------------------------

# KERNELRELEASE can change from a few different places, meaning version.h
# needs to be updated, so this check is forced on all builds

uts_len := 64
define filechk_utsrelease.h
	if [ `echo -n "$(KERNELRELEASE)" | wc -c ` -gt $(uts_len) ]; then \
	  echo '"$(KERNELRELEASE)" exceeds $(uts_len) characters' >&2;    \
	  exit 1;                                                         \
	fi;                                                               \
	(echo \#define UTS_RELEASE \"$(KERNELRELEASE)\";)
endef

define filechk_version.h
	(echo \#define LINUX_VERSION_CODE $(shell                         \
	expr $(VERSION) \* 65536 + 0$(PATCHLEVEL) \* 256 + 0$(SUBLEVEL)); \
	echo '#define KERNEL_VERSION(a,b,c) (((a) << 16) + ((b) << 8) + (c))';)
endef

$(version_h): $(srctree)/Makefile FORCE
	$(call filechk,version.h)
	$(Q)rm -f $(old_version_h)

include/generated/utsrelease.h: include/config/kernel.release FORCE
	$(call filechk,utsrelease.h)

PHONY += headerdep
headerdep:
	$(Q)find $(srctree)/include/ -name '*.h' | xargs --max-args 1 \
	$(srctree)/scripts/headerdep.pl -I$(srctree)/include

# ---------------------------------------------------------------------------
# Kernel headers

#Default location for installed headers
export INSTALL_HDR_PATH = $(objtree)/usr

# If we do an all arch process set dst to include/arch-$(hdr-arch)
hdr-dst = $(if $(KBUILD_HEADERS), dst=include/arch-$(hdr-arch), dst=include)

PHONY += archheaders
archheaders:

PHONY += archscripts
archscripts:

PHONY += __headers
__headers: $(version_h) scripts_basic uapi-asm-generic archheaders archscripts
	$(Q)$(MAKE) $(build)=scripts build_unifdef

PHONY += headers_install_all
headers_install_all:
	$(Q)$(CONFIG_SHELL) $(srctree)/scripts/headers.sh install

PHONY += headers_install
headers_install: __headers
	$(if $(wildcard $(srctree)/arch/$(hdr-arch)/include/uapi/asm/Kbuild),, \
	  $(error Headers not exportable for the $(SRCARCH) architecture))
	$(Q)$(MAKE) $(hdr-inst)=include/uapi dst=include
	$(Q)$(MAKE) $(hdr-inst)=arch/$(hdr-arch)/include/uapi $(hdr-dst)

PHONY += headers_check_all
headers_check_all: headers_install_all
	$(Q)$(CONFIG_SHELL) $(srctree)/scripts/headers.sh check

PHONY += headers_check
headers_check: headers_install
	$(Q)$(MAKE) $(hdr-inst)=include/uapi dst=include HDRCHECK=1
	$(Q)$(MAKE) $(hdr-inst)=arch/$(hdr-arch)/include/uapi $(hdr-dst) HDRCHECK=1

# ---------------------------------------------------------------------------
# Kernel selftest

PHONY += kselftest
kselftest:
	$(Q)$(MAKE) -C $(srctree)/tools/testing/selftests run_tests

PHONY += kselftest-clean
kselftest-clean:
	$(Q)$(MAKE) -C $(srctree)/tools/testing/selftests clean

PHONY += kselftest-merge
kselftest-merge:
	$(if $(wildcard $(objtree)/.config),, $(error No .config exists, config your kernel first!))
	$(Q)$(CONFIG_SHELL) $(srctree)/scripts/kconfig/merge_config.sh \
		-m $(objtree)/.config \
		$(srctree)/tools/testing/selftests/*/config
	+$(Q)$(MAKE) -f $(srctree)/Makefile olddefconfig

# ---------------------------------------------------------------------------
# Modules

ifdef CONFIG_MODULES

# By default, build modules as well

all: modules

# Build modules
#
# A module can be listed more than once in obj-m resulting in
# duplicate lines in modules.order files.  Those are removed
# using awk while concatenating to the final file.

PHONY += modules
modules: $(vmlinux-dirs) $(if $(KBUILD_BUILTIN),vmlinux) modules.builtin
	$(Q)$(AWK) '!x[$$0]++' $(vmlinux-dirs:%=$(objtree)/%/modules.order) > $(objtree)/modules.order
	@$(kecho) '  Building modules, stage 2.';
	$(Q)$(MAKE) -f $(srctree)/scripts/Makefile.modpost

modules.builtin: $(vmlinux-dirs:%=%/modules.builtin)
	$(Q)$(AWK) '!x[$$0]++' $^ > $(objtree)/modules.builtin

%/modules.builtin: include/config/auto.conf
	$(Q)$(MAKE) $(modbuiltin)=$*


# Target to prepare building external modules
PHONY += modules_prepare
modules_prepare: prepare scripts

# Target to install modules
PHONY += modules_install
modules_install: _modinst_ _modinst_post

PHONY += _modinst_
_modinst_:
	@rm -rf $(MODLIB)/kernel
	@rm -f $(MODLIB)/source
	@mkdir -p $(MODLIB)/kernel
	@ln -s $(abspath $(srctree)) $(MODLIB)/source
	@if [ ! $(objtree) -ef  $(MODLIB)/build ]; then \
		rm -f $(MODLIB)/build ; \
		ln -s $(CURDIR) $(MODLIB)/build ; \
	fi
	@cp -f $(objtree)/modules.order $(MODLIB)/
	@cp -f $(objtree)/modules.builtin $(MODLIB)/
	$(Q)$(MAKE) -f $(srctree)/scripts/Makefile.modinst

# This depmod is only for convenience to give the initial
# boot a modules.dep even before / is mounted read-write.  However the
# boot script depmod is the master version.
PHONY += _modinst_post
_modinst_post: _modinst_
	$(call cmd,depmod)

ifeq ($(CONFIG_MODULE_SIG), y)
PHONY += modules_sign
modules_sign:
	$(Q)$(MAKE) -f $(srctree)/scripts/Makefile.modsign
endif

else # CONFIG_MODULES

# Modules not configured
# ---------------------------------------------------------------------------

PHONY += modules modules_install
modules modules_install:
	@echo >&2
	@echo >&2 "The present kernel configuration has modules disabled."
	@echo >&2 "Type 'make config' and enable loadable module support."
	@echo >&2 "Then build a kernel with module support enabled."
	@echo >&2
	@exit 1

endif # CONFIG_MODULES

###
# Cleaning is done on three levels.
# make clean     Delete most generated files
#                Leave enough to build external modules
# make mrproper  Delete the current configuration, and all generated files
# make distclean Remove editor backup files, patch leftover files and the like

# Directories & files removed with 'make clean'
CLEAN_DIRS  += $(MODVERDIR)

# Directories & files removed with 'make mrproper'
MRPROPER_DIRS  += include/config usr/include include/generated          \
		  arch/*/include/generated .tmp_objdiff
MRPROPER_FILES += .config .config.old .version .old_version \
		  Module.symvers tags TAGS cscope* GPATH GTAGS GRTAGS GSYMS \
		  signing_key.pem signing_key.priv signing_key.x509	\
		  x509.genkey extra_certificates signing_key.x509.keyid	\
		  signing_key.x509.signer vmlinux-gdb.py

# clean - Delete most, but leave enough to build external modules
#
clean: rm-dirs  := $(CLEAN_DIRS)
clean: rm-files := $(CLEAN_FILES)
clean-dirs      := $(addprefix _clean_, . $(vmlinux-alldirs) Documentation samples)

PHONY += $(clean-dirs) clean archclean vmlinuxclean
$(clean-dirs):
	$(Q)$(MAKE) $(clean)=$(patsubst _clean_%,%,$@)

vmlinuxclean:
	$(Q)$(CONFIG_SHELL) $(srctree)/scripts/link-vmlinux.sh clean
	$(Q)$(if $(ARCH_POSTLINK), $(MAKE) -f $(ARCH_POSTLINK) clean)

clean: archclean vmlinuxclean

# mrproper - Delete all generated files, including .config
#
mrproper: rm-dirs  := $(wildcard $(MRPROPER_DIRS))
mrproper: rm-files := $(wildcard $(MRPROPER_FILES))
mrproper-dirs      := $(addprefix _mrproper_,scripts)

PHONY += $(mrproper-dirs) mrproper archmrproper
$(mrproper-dirs):
	$(Q)$(MAKE) $(clean)=$(patsubst _mrproper_%,%,$@)

mrproper: clean archmrproper $(mrproper-dirs)
	$(call cmd,rmdirs)
	$(call cmd,rmfiles)

# distclean
#
PHONY += distclean

distclean: mrproper
	@find $(srctree) $(RCS_FIND_IGNORE) \
		\( -name '*.orig' -o -name '*.rej' -o -name '*~' \
		-o -name '*.bak' -o -name '#*#' -o -name '*%' \
		-o -name 'core' \) \
		-type f -print | xargs rm -f


# Packaging of the kernel to various formats
# ---------------------------------------------------------------------------
# rpm target kept for backward compatibility
package-dir	:= scripts/package

%src-pkg: FORCE
	$(Q)$(MAKE) $(build)=$(package-dir) $@
%pkg: include/config/kernel.release FORCE
	$(Q)$(MAKE) $(build)=$(package-dir) $@
rpm: include/config/kernel.release FORCE
	$(Q)$(MAKE) $(build)=$(package-dir) $@


# Brief documentation of the typical targets used
# ---------------------------------------------------------------------------

boards := $(wildcard $(srctree)/arch/$(SRCARCH)/configs/*_defconfig)
boards := $(sort $(notdir $(boards)))
board-dirs := $(dir $(wildcard $(srctree)/arch/$(SRCARCH)/configs/*/*_defconfig))
board-dirs := $(sort $(notdir $(board-dirs:/=)))

PHONY += help
help:
	@echo  'Cleaning targets:'
	@echo  '  clean		  - Remove most generated files but keep the config and'
	@echo  '                    enough build support to build external modules'
	@echo  '  mrproper	  - Remove all generated files + config + various backup files'
	@echo  '  distclean	  - mrproper + remove editor backup and patch files'
	@echo  ''
	@echo  'Configuration targets:'
	@$(MAKE) -f $(srctree)/scripts/kconfig/Makefile help
	@echo  ''
	@echo  'Other generic targets:'
	@echo  '  all		  - Build all targets marked with [*]'
	@echo  '* vmlinux	  - Build the bare kernel'
	@echo  '* modules	  - Build all modules'
	@echo  '  modules_install - Install all modules to INSTALL_MOD_PATH (default: /)'
	@echo  '  dir/            - Build all files in dir and below'
	@echo  '  dir/file.[ois]  - Build specified target only'
	@echo  '  dir/file.ll     - Build the LLVM assembly file'
	@echo  '                    (requires compiler support for LLVM assembly generation)'
	@echo  '  dir/file.lst    - Build specified mixed source/assembly target only'
	@echo  '                    (requires a recent binutils and recent build (System.map))'
	@echo  '  dir/file.ko     - Build module including final link'
	@echo  '  modules_prepare - Set up for building external modules'
	@echo  '  tags/TAGS	  - Generate tags file for editors'
	@echo  '  cscope	  - Generate cscope index'
	@echo  '  gtags           - Generate GNU GLOBAL index'
	@echo  '  kernelrelease	  - Output the release version string (use with make -s)'
	@echo  '  kernelversion	  - Output the version stored in Makefile (use with make -s)'
	@echo  '  image_name	  - Output the image name (use with make -s)'
	@echo  '  headers_install - Install sanitised kernel headers to INSTALL_HDR_PATH'; \
	 echo  '                    (default: $(INSTALL_HDR_PATH))'; \
	 echo  ''
	@echo  'Static analysers:'
	@echo  '  checkstack      - Generate a list of stack hogs'
	@echo  '  namespacecheck  - Name space analysis on compiled kernel'
	@echo  '  versioncheck    - Sanity check on version.h usage'
	@echo  '  includecheck    - Check for duplicate included header files'
	@echo  '  export_report   - List the usages of all exported symbols'
	@echo  '  headers_check   - Sanity check on exported headers'
	@echo  '  headerdep       - Detect inclusion cycles in headers'
	@$(MAKE) -f $(srctree)/scripts/Makefile.help checker-help
	@echo  ''
	@echo  'Kernel selftest:'
	@echo  '  kselftest       - Build and run kernel selftest (run as root)'
	@echo  '                    Build, install, and boot kernel before'
	@echo  '                    running kselftest on it'
	@echo  '  kselftest-clean - Remove all generated kselftest files'
	@echo  '  kselftest-merge - Merge all the config dependencies of kselftest to existing'
	@echo  '                    .config.'
	@echo  ''
	@echo 'Userspace tools targets:'
	@echo '  use "make tools/help"'
	@echo '  or  "cd tools; make help"'
	@echo  ''
	@echo  'Kernel packaging:'
	@$(MAKE) $(build)=$(package-dir) help
	@echo  ''
	@echo  'Documentation targets:'
	@$(MAKE) -f $(srctree)/Documentation/Makefile dochelp
	@echo  ''
	@echo  'Architecture specific targets ($(SRCARCH)):'
	@$(if $(archhelp),$(archhelp),\
		echo '  No architecture specific help defined for $(SRCARCH)')
	@echo  ''
	@$(if $(boards), \
		$(foreach b, $(boards), \
		printf "  %-24s - Build for %s\\n" $(b) $(subst _defconfig,,$(b));) \
		echo '')
	@$(if $(board-dirs), \
		$(foreach b, $(board-dirs), \
		printf "  %-16s - Show %s-specific targets\\n" help-$(b) $(b);) \
		printf "  %-16s - Show all of the above\\n" help-boards; \
		echo '')

	@echo  '  make V=0|1 [targets] 0 => quiet build (default), 1 => verbose build'
	@echo  '  make V=2   [targets] 2 => give reason for rebuild of target'
	@echo  '  make O=dir [targets] Locate all output files in "dir", including .config'
	@echo  '  make C=1   [targets] Check re-compiled c source with $$CHECK (sparse by default)'
	@echo  '  make C=2   [targets] Force check of all c source with $$CHECK'
	@echo  '  make RECORDMCOUNT_WARN=1 [targets] Warn about ignored mcount sections'
	@echo  '  make W=n   [targets] Enable extra gcc checks, n=1,2,3 where'
	@echo  '		1: warnings which may be relevant and do not occur too often'
	@echo  '		2: warnings which occur quite often but may still be relevant'
	@echo  '		3: more obscure warnings, can most likely be ignored'
	@echo  '		Multiple levels can be combined with W=12 or W=123'
	@echo  ''
	@echo  'Execute "make" or "make all" to build all targets marked with [*] '
	@echo  'For further info see the ./README file'


help-board-dirs := $(addprefix help-,$(board-dirs))

help-boards: $(help-board-dirs)

boards-per-dir = $(sort $(notdir $(wildcard $(srctree)/arch/$(SRCARCH)/configs/$*/*_defconfig)))

$(help-board-dirs): help-%:
	@echo  'Architecture specific targets ($(SRCARCH) $*):'
	@$(if $(boards-per-dir), \
		$(foreach b, $(boards-per-dir), \
		printf "  %-24s - Build for %s\\n" $*/$(b) $(subst _defconfig,,$(b));) \
		echo '')


# Documentation targets
# ---------------------------------------------------------------------------
DOC_TARGETS := xmldocs latexdocs pdfdocs htmldocs epubdocs cleandocs linkcheckdocs
PHONY += $(DOC_TARGETS)
$(DOC_TARGETS): scripts_basic FORCE
	$(Q)$(MAKE) $(build)=Documentation $@

else # KBUILD_EXTMOD

###
# External module support.
# When building external modules the kernel used as basis is considered
# read-only, and no consistency checks are made and the make
# system is not used on the basis kernel. If updates are required
# in the basis kernel ordinary make commands (without M=...) must
# be used.
#
# The following are the only valid targets when building external
# modules.
# make M=dir clean     Delete all automatically generated files
# make M=dir modules   Make all modules in specified dir
# make M=dir	       Same as 'make M=dir modules'
# make M=dir modules_install
#                      Install the modules built in the module directory
#                      Assumes install directory is already created

# We are always building modules
KBUILD_MODULES := 1
PHONY += crmodverdir
crmodverdir:
	$(cmd_crmodverdir)

PHONY += $(objtree)/Module.symvers
$(objtree)/Module.symvers:
	@test -e $(objtree)/Module.symvers || ( \
	echo; \
	echo "  WARNING: Symbol version dump $(objtree)/Module.symvers"; \
	echo "           is missing; modules will have no dependencies and modversions."; \
	echo )

module-dirs := $(addprefix _module_,$(KBUILD_EXTMOD))
PHONY += $(module-dirs) modules
$(module-dirs): crmodverdir $(objtree)/Module.symvers
	$(Q)$(MAKE) $(build)=$(patsubst _module_%,%,$@)

modules: $(module-dirs)
	@$(kecho) '  Building modules, stage 2.';
	$(Q)$(MAKE) -f $(srctree)/scripts/Makefile.modpost

PHONY += modules_install
modules_install: _emodinst_ _emodinst_post

install-dir := $(if $(INSTALL_MOD_DIR),$(INSTALL_MOD_DIR),extra)
PHONY += _emodinst_
_emodinst_:
	$(Q)mkdir -p $(MODLIB)/$(install-dir)
	$(Q)$(MAKE) -f $(srctree)/scripts/Makefile.modinst

PHONY += _emodinst_post
_emodinst_post: _emodinst_
	$(call cmd,depmod)

clean-dirs := $(addprefix _clean_,$(KBUILD_EXTMOD))

PHONY += $(clean-dirs) clean
$(clean-dirs):
	$(Q)$(MAKE) $(clean)=$(patsubst _clean_%,%,$@)

clean:	rm-dirs := $(MODVERDIR)
clean: rm-files := $(KBUILD_EXTMOD)/Module.symvers

PHONY += help
help:
	@echo  '  Building external modules.'
	@echo  '  Syntax: make -C path/to/kernel/src M=$$PWD target'
	@echo  ''
	@echo  '  modules         - default target, build the module(s)'
	@echo  '  modules_install - install the module'
	@echo  '  clean           - remove generated files in module directory only'
	@echo  ''

# Dummies...
PHONY += prepare scripts
prepare: ;
scripts: ;
endif # KBUILD_EXTMOD

clean: $(clean-dirs)
	$(call cmd,rmdirs)
	$(call cmd,rmfiles)
	@find $(if $(KBUILD_EXTMOD), $(KBUILD_EXTMOD), .) $(RCS_FIND_IGNORE) \
		\( -name '*.[oas]' -o -name '*.ko' -o -name '.*.cmd' \
		-o -name '*.ko.*' \
		-o -name '*.dwo'  \
		-o -name '*.su'  \
		-o -name '.*.d' -o -name '.*.tmp' -o -name '*.mod.c' \
		-o -name '*.symtypes' -o -name 'modules.order' \
		-o -name modules.builtin -o -name '.tmp_*.o.*' \
		-o -name '*.c.[012]*.*' \
		-o -name '*.ll' \
		-o -name '*.gcno' \) -type f -print | xargs rm -f

# Generate tags for editors
# ---------------------------------------------------------------------------
quiet_cmd_tags = GEN     $@
      cmd_tags = $(CONFIG_SHELL) $(srctree)/scripts/tags.sh $@

tags TAGS cscope gtags: FORCE
	$(call cmd,tags)

# Scripts to check various things for consistency
# ---------------------------------------------------------------------------

PHONY += includecheck versioncheck coccicheck namespacecheck export_report

includecheck:
	find $(srctree)/* $(RCS_FIND_IGNORE) \
		-name '*.[hcS]' -type f -print | sort \
		| xargs $(PERL) -w $(srctree)/scripts/checkincludes.pl

versioncheck:
	find $(srctree)/* $(RCS_FIND_IGNORE) \
		-name '*.[hcS]' -type f -print | sort \
		| xargs $(PERL) -w $(srctree)/scripts/checkversion.pl

coccicheck:
	$(Q)$(CONFIG_SHELL) $(srctree)/scripts/$@

namespacecheck:
	$(PERL) $(srctree)/scripts/namespace.pl

export_report:
	$(PERL) $(srctree)/scripts/export_report.pl

endif #ifeq ($(config-targets),1)
endif #ifeq ($(mixed-targets),1)

PHONY += checkstack kernelrelease kernelversion image_name

# UML needs a little special treatment here.  It wants to use the host
# toolchain, so needs $(SUBARCH) passed to checkstack.pl.  Everyone
# else wants $(ARCH), including people doing cross-builds, which means
# that $(SUBARCH) doesn't work here.
ifeq ($(ARCH), um)
CHECKSTACK_ARCH := $(SUBARCH)
else
CHECKSTACK_ARCH := $(ARCH)
endif
checkstack:
	$(OBJDUMP) -d vmlinux $$(find . -name '*.ko') | \
	$(PERL) $(src)/scripts/checkstack.pl $(CHECKSTACK_ARCH)

kernelrelease:
	@echo "$(KERNELVERSION)$$($(CONFIG_SHELL) $(srctree)/scripts/setlocalversion $(srctree))"

kernelversion:
	@echo $(KERNELVERSION)

image_name:
	@echo $(KBUILD_IMAGE)

# Clear a bunch of variables before executing the submake
tools/: FORCE
	$(Q)mkdir -p $(objtree)/tools
	$(Q)$(MAKE) LDFLAGS= MAKEFLAGS="$(tools_silent) $(filter --j% -j,$(MAKEFLAGS))" O=$(abspath $(objtree)) subdir=tools -C $(src)/tools/

tools/%: FORCE
	$(Q)mkdir -p $(objtree)/tools
	$(Q)$(MAKE) LDFLAGS= MAKEFLAGS="$(tools_silent) $(filter --j% -j,$(MAKEFLAGS))" O=$(abspath $(objtree)) subdir=tools -C $(src)/tools/ $*

# Single targets
# ---------------------------------------------------------------------------
# Single targets are compatible with:
# - build with mixed source and output
# - build with separate output dir 'make O=...'
# - external modules
#
#  target-dir => where to store outputfile
#  build-dir  => directory in kernel source tree to use

ifeq ($(KBUILD_EXTMOD),)
        build-dir  = $(patsubst %/,%,$(dir $@))
        target-dir = $(dir $@)
else
        zap-slash=$(filter-out .,$(patsubst %/,%,$(dir $@)))
        build-dir  = $(KBUILD_EXTMOD)$(if $(zap-slash),/$(zap-slash))
        target-dir = $(if $(KBUILD_EXTMOD),$(dir $<),$(dir $@))
endif

%.s: %.c prepare scripts FORCE
	$(Q)$(MAKE) $(build)=$(build-dir) $(target-dir)$(notdir $@)
%.i: %.c prepare scripts FORCE
	$(Q)$(MAKE) $(build)=$(build-dir) $(target-dir)$(notdir $@)
%.o: %.c prepare scripts FORCE
	$(Q)$(MAKE) $(build)=$(build-dir) $(target-dir)$(notdir $@)
%.lst: %.c prepare scripts FORCE
	$(Q)$(MAKE) $(build)=$(build-dir) $(target-dir)$(notdir $@)
%.s: %.S prepare scripts FORCE
	$(Q)$(MAKE) $(build)=$(build-dir) $(target-dir)$(notdir $@)
%.o: %.S prepare scripts FORCE
	$(Q)$(MAKE) $(build)=$(build-dir) $(target-dir)$(notdir $@)
%.symtypes: %.c prepare scripts FORCE
	$(Q)$(MAKE) $(build)=$(build-dir) $(target-dir)$(notdir $@)
%.ll: %.c prepare scripts FORCE
	$(Q)$(MAKE) $(build)=$(build-dir) $(target-dir)$(notdir $@)

# Modules
/: prepare scripts FORCE
	$(cmd_crmodverdir)
	$(Q)$(MAKE) KBUILD_MODULES=$(if $(CONFIG_MODULES),1) \
	$(build)=$(build-dir)
# Make sure the latest headers are built for Documentation
Documentation/ samples/: headers_install
%/: prepare scripts FORCE
	$(cmd_crmodverdir)
	$(Q)$(MAKE) KBUILD_MODULES=$(if $(CONFIG_MODULES),1) \
	$(build)=$(build-dir)
%.ko: prepare scripts FORCE
	$(cmd_crmodverdir)
	$(Q)$(MAKE) KBUILD_MODULES=$(if $(CONFIG_MODULES),1)   \
	$(build)=$(build-dir) $(@:.ko=.o)
	$(Q)$(MAKE) -f $(srctree)/scripts/Makefile.modpost

# FIXME Should go into a make.lib or something
# ===========================================================================

quiet_cmd_rmdirs = $(if $(wildcard $(rm-dirs)),CLEAN   $(wildcard $(rm-dirs)))
      cmd_rmdirs = rm -rf $(rm-dirs)

quiet_cmd_rmfiles = $(if $(wildcard $(rm-files)),CLEAN   $(wildcard $(rm-files)))
      cmd_rmfiles = rm -f $(rm-files)

# Run depmod only if we have System.map and depmod is executable
quiet_cmd_depmod = DEPMOD  $(KERNELRELEASE)
      cmd_depmod = $(CONFIG_SHELL) $(srctree)/scripts/depmod.sh $(DEPMOD) \
                   $(KERNELRELEASE) "$(patsubst y,_,$(CONFIG_HAVE_UNDERSCORE_SYMBOL_PREFIX))"

# Create temporary dir for module support files
# clean it up only when building all modules
cmd_crmodverdir = $(Q)mkdir -p $(MODVERDIR) \
                  $(if $(KBUILD_MODULES),; rm -f $(MODVERDIR)/*)

# read all saved command lines

targets := $(wildcard $(sort $(targets)))
cmd_files := $(wildcard .*.cmd $(foreach f,$(targets),$(dir $(f)).$(notdir $(f)).cmd))

ifneq ($(cmd_files),)
  $(cmd_files): ;	# Do not try to update included dependency files
  include $(cmd_files)
endif

endif	# skip-makefile

PHONY += FORCE
FORCE:

# Declare the contents of the .PHONY variable as phony.  We keep that
# information in a variable so we can use it in if_changed and friends.
.PHONY: $(PHONY)<|MERGE_RESOLUTION|>--- conflicted
+++ resolved
@@ -1,15 +1,9 @@
 # SPDX-License-Identifier: GPL-2.0
 VERSION = 4
 PATCHLEVEL = 14
-<<<<<<< HEAD
-SUBLEVEL = 17
+SUBLEVEL = 18
 EXTRAVERSION = -zen
 NAME = My Bodhi is Ready
-=======
-SUBLEVEL = 18
-EXTRAVERSION =
-NAME = Petit Gorille
->>>>>>> 81d0cc85
 
 # *DOCUMENTATION*
 # To see a list of typical targets execute "make help"
