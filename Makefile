--- conflicted
+++ resolved
@@ -1,15 +1,9 @@
 # SPDX-License-Identifier: GPL-2.0
 VERSION = 5
 PATCHLEVEL = 16
-<<<<<<< HEAD
-SUBLEVEL = 3
+SUBLEVEL = 4
 EXTRAVERSION = -zen
 NAME = Super Popcorn Galaxy
-=======
-SUBLEVEL = 4
-EXTRAVERSION =
-NAME = Gobble Gobble
->>>>>>> 1cdd9ce7
 
 # *DOCUMENTATION*
 # To see a list of typical targets execute "make help"
