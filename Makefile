# SPDX-License-Identifier: GPL-2.0
VERSION = 6
PATCHLEVEL = 8
<<<<<<< HEAD
SUBLEVEL = 3
EXTRAVERSION = -zen
NAME = Finding Humor In Nothing
=======
SUBLEVEL = 4
EXTRAVERSION =
NAME = Hurr durr I'ma ninja sloth
>>>>>>> 4fa38f4b

# *DOCUMENTATION*
# To see a list of typical targets execute "make help"
# More info can be located in ./README
# Comments in this file are targeted only to the developer, do not
# expect to learn how to build the kernel reading this file.

ifeq ($(filter undefine,$(.FEATURES)),)
$(error GNU Make >= 3.82 is required. Your Make version is $(MAKE_VERSION))
endif

$(if $(filter __%, $(MAKECMDGOALS)), \
	$(error targets prefixed with '__' are only for internal use))

# That's our default target when none is given on the command line
PHONY := __all
__all:

# We are using a recursive build, so we need to do a little thinking
# to get the ordering right.
#
# Most importantly: sub-Makefiles should only ever modify files in
# their own directory. If in some directory we have a dependency on
# a file in another dir (which doesn't happen often, but it's often
# unavoidable when linking the built-in.a targets which finally
# turn into vmlinux), we will call a sub make in that other dir, and
# after that we are sure that everything which is in that other dir
# is now up to date.
#
# The only cases where we need to modify files which have global
# effects are thus separated out and done before the recursive
# descending is started. They are now explicitly listed as the
# prepare rule.

this-makefile := $(lastword $(MAKEFILE_LIST))
export abs_srctree := $(realpath $(dir $(this-makefile)))
export abs_objtree := $(CURDIR)

ifneq ($(sub_make_done),1)

# Do not use make's built-in rules and variables
# (this increases performance and avoids hard-to-debug behaviour)
MAKEFLAGS += -rR

# Avoid funny character set dependencies
unexport LC_ALL
LC_COLLATE=C
LC_NUMERIC=C
export LC_COLLATE LC_NUMERIC

# Avoid interference with shell env settings
unexport GREP_OPTIONS

# Beautify output
# ---------------------------------------------------------------------------
#
# Most of build commands in Kbuild start with "cmd_". You can optionally define
# "quiet_cmd_*". If defined, the short log is printed. Otherwise, no log from
# that command is printed by default.
#
# e.g.)
#    quiet_cmd_depmod = DEPMOD  $(MODLIB)
#          cmd_depmod = $(srctree)/scripts/depmod.sh $(DEPMOD) $(KERNELRELEASE)
#
# A simple variant is to prefix commands with $(Q) - that's useful
# for commands that shall be hidden in non-verbose mode.
#
#    $(Q)$(MAKE) $(build)=scripts/basic
#
# If KBUILD_VERBOSE contains 1, the whole command is echoed.
# If KBUILD_VERBOSE contains 2, the reason for rebuilding is printed.
#
# To put more focus on warnings, be less verbose as default
# Use 'make V=1' to see the full commands

ifeq ("$(origin V)", "command line")
  KBUILD_VERBOSE = $(V)
endif

quiet = quiet_
Q = @

ifneq ($(findstring 1, $(KBUILD_VERBOSE)),)
  quiet =
  Q =
endif

# If the user is running make -s (silent mode), suppress echoing of
# commands
# make-4.0 (and later) keep single letter options in the 1st word of MAKEFLAGS.

ifeq ($(filter 3.%,$(MAKE_VERSION)),)
short-opts := $(firstword -$(MAKEFLAGS))
else
short-opts := $(filter-out --%,$(MAKEFLAGS))
endif

ifneq ($(findstring s,$(short-opts)),)
quiet=silent_
override KBUILD_VERBOSE :=
endif

export quiet Q KBUILD_VERBOSE

# Call a source code checker (by default, "sparse") as part of the
# C compilation.
#
# Use 'make C=1' to enable checking of only re-compiled files.
# Use 'make C=2' to enable checking of *all* source files, regardless
# of whether they are re-compiled or not.
#
# See the file "Documentation/dev-tools/sparse.rst" for more details,
# including where to get the "sparse" utility.

ifeq ("$(origin C)", "command line")
  KBUILD_CHECKSRC = $(C)
endif
ifndef KBUILD_CHECKSRC
  KBUILD_CHECKSRC = 0
endif

export KBUILD_CHECKSRC

# Enable "clippy" (a linter) as part of the Rust compilation.
#
# Use 'make CLIPPY=1' to enable it.
ifeq ("$(origin CLIPPY)", "command line")
  KBUILD_CLIPPY := $(CLIPPY)
endif

export KBUILD_CLIPPY

# Use make M=dir or set the environment variable KBUILD_EXTMOD to specify the
# directory of external module to build. Setting M= takes precedence.
ifeq ("$(origin M)", "command line")
  KBUILD_EXTMOD := $(M)
endif

$(if $(word 2, $(KBUILD_EXTMOD)), \
	$(error building multiple external modules is not supported))

$(foreach x, % :, $(if $(findstring $x, $(KBUILD_EXTMOD)), \
	$(error module directory path cannot contain '$x')))

# Remove trailing slashes
ifneq ($(filter %/, $(KBUILD_EXTMOD)),)
KBUILD_EXTMOD := $(shell dirname $(KBUILD_EXTMOD).)
endif

export KBUILD_EXTMOD

# backward compatibility
KBUILD_EXTRA_WARN ?= $(KBUILD_ENABLE_EXTRA_GCC_CHECKS)

ifeq ("$(origin W)", "command line")
  KBUILD_EXTRA_WARN := $(W)
endif

export KBUILD_EXTRA_WARN

# Kbuild will save output files in the current working directory.
# This does not need to match to the root of the kernel source tree.
#
# For example, you can do this:
#
#  cd /dir/to/store/output/files; make -f /dir/to/kernel/source/Makefile
#
# If you want to save output files in a different location, there are
# two syntaxes to specify it.
#
# 1) O=
# Use "make O=dir/to/store/output/files/"
#
# 2) Set KBUILD_OUTPUT
# Set the environment variable KBUILD_OUTPUT to point to the output directory.
# export KBUILD_OUTPUT=dir/to/store/output/files/; make
#
# The O= assignment takes precedence over the KBUILD_OUTPUT environment
# variable.

# Do we want to change the working directory?
ifeq ("$(origin O)", "command line")
  KBUILD_OUTPUT := $(O)
endif

ifneq ($(KBUILD_OUTPUT),)
# $(realpath ...) gets empty if the path does not exist. Run 'mkdir -p' first.
$(shell mkdir -p "$(KBUILD_OUTPUT)")
# $(realpath ...) resolves symlinks
abs_objtree := $(realpath $(KBUILD_OUTPUT))
$(if $(abs_objtree),,$(error failed to create output directory "$(KBUILD_OUTPUT)"))
endif # ifneq ($(KBUILD_OUTPUT),)

ifneq ($(words $(subst :, ,$(abs_srctree))), 1)
$(error source directory cannot contain spaces or colons)
endif

ifneq ($(filter 3.%,$(MAKE_VERSION)),)
# 'MAKEFLAGS += -rR' does not immediately become effective for GNU Make 3.x
# We need to invoke sub-make to avoid implicit rules in the top Makefile.
need-sub-make := 1
# Cancel implicit rules for this Makefile.
$(this-makefile): ;
endif

export sub_make_done := 1

endif # sub_make_done

ifeq ($(abs_objtree),$(CURDIR))
# Suppress "Entering directory ..." if we are at the final work directory.
no-print-directory := --no-print-directory
else
# Recursion to show "Entering directory ..."
need-sub-make := 1
endif

ifeq ($(filter --no-print-directory, $(MAKEFLAGS)),)
# If --no-print-directory is unset, recurse once again to set it.
# You may end up recursing into __sub-make twice. This is needed due to the
# behavior change in GNU Make 4.4.1.
need-sub-make := 1
endif

ifeq ($(need-sub-make),1)

PHONY += $(MAKECMDGOALS) __sub-make

$(filter-out $(this-makefile), $(MAKECMDGOALS)) __all: __sub-make
	@:

# Invoke a second make in the output directory, passing relevant variables
__sub-make:
	$(Q)$(MAKE) $(no-print-directory) -C $(abs_objtree) \
	-f $(abs_srctree)/Makefile $(MAKECMDGOALS)

else # need-sub-make

# We process the rest of the Makefile if this is the final invocation of make

ifeq ($(abs_srctree),$(abs_objtree))
        # building in the source tree
        srctree := .
	building_out_of_srctree :=
else
        ifeq ($(abs_srctree)/,$(dir $(abs_objtree)))
                # building in a subdirectory of the source tree
                srctree := ..
        else
                srctree := $(abs_srctree)
        endif
	building_out_of_srctree := 1
endif

ifneq ($(KBUILD_ABS_SRCTREE),)
srctree := $(abs_srctree)
endif

objtree		:= .
VPATH		:= $(srctree)

export building_out_of_srctree srctree objtree VPATH

# To make sure we do not include .config for any of the *config targets
# catch them early, and hand them over to scripts/kconfig/Makefile
# It is allowed to specify more targets when calling make, including
# mixing *config targets and build targets.
# For example 'make oldconfig all'.
# Detect when mixed targets is specified, and make a second invocation
# of make so .config is not included in this case either (for *config).

version_h := include/generated/uapi/linux/version.h

clean-targets := %clean mrproper cleandocs
no-dot-config-targets := $(clean-targets) \
			 cscope gtags TAGS tags help% %docs check% coccicheck \
			 $(version_h) headers headers_% archheaders archscripts \
			 %asm-generic kernelversion %src-pkg dt_binding_check \
			 outputmakefile rustavailable rustfmt rustfmtcheck
no-sync-config-targets := $(no-dot-config-targets) %install modules_sign kernelrelease \
			  image_name
single-targets := %.a %.i %.ko %.lds %.ll %.lst %.mod %.o %.rsi %.s %.symtypes %/

config-build	:=
mixed-build	:=
need-config	:= 1
may-sync-config	:= 1
single-build	:=

ifneq ($(filter $(no-dot-config-targets), $(MAKECMDGOALS)),)
    ifeq ($(filter-out $(no-dot-config-targets), $(MAKECMDGOALS)),)
		need-config :=
    endif
endif

ifneq ($(filter $(no-sync-config-targets), $(MAKECMDGOALS)),)
    ifeq ($(filter-out $(no-sync-config-targets), $(MAKECMDGOALS)),)
		may-sync-config :=
    endif
endif

need-compiler := $(may-sync-config)

ifneq ($(KBUILD_EXTMOD),)
	may-sync-config :=
endif

ifeq ($(KBUILD_EXTMOD),)
        ifneq ($(filter %config,$(MAKECMDGOALS)),)
		config-build := 1
                ifneq ($(words $(MAKECMDGOALS)),1)
			mixed-build := 1
                endif
        endif
endif

# We cannot build single targets and the others at the same time
ifneq ($(filter $(single-targets), $(MAKECMDGOALS)),)
	single-build := 1
    ifneq ($(filter-out $(single-targets), $(MAKECMDGOALS)),)
		mixed-build := 1
    endif
endif

# For "make -j clean all", "make -j mrproper defconfig all", etc.
ifneq ($(filter $(clean-targets),$(MAKECMDGOALS)),)
        ifneq ($(filter-out $(clean-targets),$(MAKECMDGOALS)),)
		mixed-build := 1
        endif
endif

# install and modules_install need also be processed one by one
ifneq ($(filter install,$(MAKECMDGOALS)),)
        ifneq ($(filter modules_install,$(MAKECMDGOALS)),)
		mixed-build := 1
        endif
endif

ifdef mixed-build
# ===========================================================================
# We're called with mixed targets (*config and build targets).
# Handle them one by one.

PHONY += $(MAKECMDGOALS) __build_one_by_one

$(MAKECMDGOALS): __build_one_by_one
	@:

__build_one_by_one:
	$(Q)set -e; \
	for i in $(MAKECMDGOALS); do \
		$(MAKE) -f $(srctree)/Makefile $$i; \
	done

else # !mixed-build

include $(srctree)/scripts/Kbuild.include

# Read KERNELRELEASE from include/config/kernel.release (if it exists)
KERNELRELEASE = $(call read-file, include/config/kernel.release)
KERNELVERSION = $(VERSION)$(if $(PATCHLEVEL),.$(PATCHLEVEL)$(if $(SUBLEVEL),.$(SUBLEVEL)))$(EXTRAVERSION)
export VERSION PATCHLEVEL SUBLEVEL KERNELRELEASE KERNELVERSION

include $(srctree)/scripts/subarch.include

# Cross compiling and selecting different set of gcc/bin-utils
# ---------------------------------------------------------------------------
#
# When performing cross compilation for other architectures ARCH shall be set
# to the target architecture. (See arch/* for the possibilities).
# ARCH can be set during invocation of make:
# make ARCH=arm64
# Another way is to have ARCH set in the environment.
# The default ARCH is the host where make is executed.

# CROSS_COMPILE specify the prefix used for all executables used
# during compilation. Only gcc and related bin-utils executables
# are prefixed with $(CROSS_COMPILE).
# CROSS_COMPILE can be set on the command line
# make CROSS_COMPILE=aarch64-linux-gnu-
# Alternatively CROSS_COMPILE can be set in the environment.
# Default value for CROSS_COMPILE is not to prefix executables
# Note: Some architectures assign CROSS_COMPILE in their arch/*/Makefile
ARCH		?= $(SUBARCH)

# Architecture as present in compile.h
UTS_MACHINE 	:= $(ARCH)
SRCARCH 	:= $(ARCH)

# Additional ARCH settings for x86
ifeq ($(ARCH),i386)
        SRCARCH := x86
endif
ifeq ($(ARCH),x86_64)
        SRCARCH := x86
endif

# Additional ARCH settings for sparc
ifeq ($(ARCH),sparc32)
       SRCARCH := sparc
endif
ifeq ($(ARCH),sparc64)
       SRCARCH := sparc
endif

# Additional ARCH settings for parisc
ifeq ($(ARCH),parisc64)
       SRCARCH := parisc
endif

export cross_compiling :=
ifneq ($(SRCARCH),$(SUBARCH))
cross_compiling := 1
endif

KCONFIG_CONFIG	?= .config
export KCONFIG_CONFIG

# SHELL used by kbuild
CONFIG_SHELL := sh

HOST_LFS_CFLAGS := $(shell getconf LFS_CFLAGS 2>/dev/null)
HOST_LFS_LDFLAGS := $(shell getconf LFS_LDFLAGS 2>/dev/null)
HOST_LFS_LIBS := $(shell getconf LFS_LIBS 2>/dev/null)

ifneq ($(LLVM),)
ifneq ($(filter %/,$(LLVM)),)
LLVM_PREFIX := $(LLVM)
else ifneq ($(filter -%,$(LLVM)),)
LLVM_SUFFIX := $(LLVM)
endif

HOSTCC	= $(LLVM_PREFIX)clang$(LLVM_SUFFIX)
HOSTCXX	= $(LLVM_PREFIX)clang++$(LLVM_SUFFIX)
else
HOSTCC	= gcc
HOSTCXX	= g++
endif
HOSTRUSTC = rustc
HOSTPKG_CONFIG	= pkg-config

KBUILD_USERHOSTCFLAGS := -Wall -Wmissing-prototypes -Wstrict-prototypes \
			 -O2 -fomit-frame-pointer -std=gnu11
KBUILD_USERCFLAGS  := $(KBUILD_USERHOSTCFLAGS) $(USERCFLAGS)
KBUILD_USERLDFLAGS := $(USERLDFLAGS)

# These flags apply to all Rust code in the tree, including the kernel and
# host programs.
export rust_common_flags := --edition=2021 \
			    -Zbinary_dep_depinfo=y \
			    -Dunsafe_op_in_unsafe_fn -Drust_2018_idioms \
			    -Dunreachable_pub -Dnon_ascii_idents \
			    -Wmissing_docs \
			    -Drustdoc::missing_crate_level_docs \
			    -Dclippy::correctness -Dclippy::style \
			    -Dclippy::suspicious -Dclippy::complexity \
			    -Dclippy::perf \
			    -Dclippy::let_unit_value -Dclippy::mut_mut \
			    -Dclippy::needless_bitwise_bool \
			    -Dclippy::needless_continue \
			    -Dclippy::no_mangle_with_rust_abi \
			    -Wclippy::dbg_macro

KBUILD_HOSTCFLAGS   := $(KBUILD_USERHOSTCFLAGS) $(HOST_LFS_CFLAGS) $(HOSTCFLAGS)
KBUILD_HOSTCXXFLAGS := -Wall -O2 $(HOST_LFS_CFLAGS) $(HOSTCXXFLAGS)
KBUILD_HOSTRUSTFLAGS := $(rust_common_flags) -O -Cstrip=debuginfo \
			-Zallow-features= $(HOSTRUSTFLAGS)
KBUILD_HOSTLDFLAGS  := $(HOST_LFS_LDFLAGS) $(HOSTLDFLAGS)
KBUILD_HOSTLDLIBS   := $(HOST_LFS_LIBS) $(HOSTLDLIBS)

# Make variables (CC, etc...)
CPP		= $(CC) -E
ifneq ($(LLVM),)
CC		= $(LLVM_PREFIX)clang$(LLVM_SUFFIX)
LD		= $(LLVM_PREFIX)ld.lld$(LLVM_SUFFIX)
AR		= $(LLVM_PREFIX)llvm-ar$(LLVM_SUFFIX)
NM		= $(LLVM_PREFIX)llvm-nm$(LLVM_SUFFIX)
OBJCOPY		= $(LLVM_PREFIX)llvm-objcopy$(LLVM_SUFFIX)
OBJDUMP		= $(LLVM_PREFIX)llvm-objdump$(LLVM_SUFFIX)
READELF		= $(LLVM_PREFIX)llvm-readelf$(LLVM_SUFFIX)
STRIP		= $(LLVM_PREFIX)llvm-strip$(LLVM_SUFFIX)
else
CC		= $(CROSS_COMPILE)gcc
LD		= $(CROSS_COMPILE)ld
AR		= $(CROSS_COMPILE)ar
NM		= $(CROSS_COMPILE)nm
OBJCOPY		= $(CROSS_COMPILE)objcopy
OBJDUMP		= $(CROSS_COMPILE)objdump
READELF		= $(CROSS_COMPILE)readelf
STRIP		= $(CROSS_COMPILE)strip
endif
RUSTC		= rustc
RUSTDOC		= rustdoc
RUSTFMT		= rustfmt
CLIPPY_DRIVER	= clippy-driver
BINDGEN		= bindgen
CARGO		= cargo
PAHOLE		= pahole
RESOLVE_BTFIDS	= $(objtree)/tools/bpf/resolve_btfids/resolve_btfids
LEX		= flex
YACC		= bison
AWK		= awk
INSTALLKERNEL  := installkernel
PERL		= perl
PYTHON3		= python3
CHECK		= sparse
BASH		= bash
KGZIP		= gzip
KBZIP2		= bzip2
KLZOP		= lzop
LZMA		= lzma
LZ4		= lz4c
XZ		= xz
ZSTD		= zstd

CHECKFLAGS     := -D__linux__ -Dlinux -D__STDC__ -Dunix -D__unix__ \
		  -Wbitwise -Wno-return-void -Wno-unknown-attribute $(CF)
NOSTDINC_FLAGS :=
CFLAGS_MODULE   =
RUSTFLAGS_MODULE =
AFLAGS_MODULE   =
LDFLAGS_MODULE  =
CFLAGS_KERNEL	=
RUSTFLAGS_KERNEL =
AFLAGS_KERNEL	=
LDFLAGS_vmlinux =

# Use USERINCLUDE when you must reference the UAPI directories only.
USERINCLUDE    := \
		-I$(srctree)/arch/$(SRCARCH)/include/uapi \
		-I$(objtree)/arch/$(SRCARCH)/include/generated/uapi \
		-I$(srctree)/include/uapi \
		-I$(objtree)/include/generated/uapi \
                -include $(srctree)/include/linux/compiler-version.h \
                -include $(srctree)/include/linux/kconfig.h

# Use LINUXINCLUDE when you must reference the include/ directory.
# Needed to be compatible with the O= option
LINUXINCLUDE    := \
		-I$(srctree)/arch/$(SRCARCH)/include \
		-I$(objtree)/arch/$(SRCARCH)/include/generated \
		$(if $(building_out_of_srctree),-I$(srctree)/include) \
		-I$(objtree)/include \
		$(USERINCLUDE)

KBUILD_AFLAGS   := -D__ASSEMBLY__ -fno-PIE

KBUILD_CFLAGS :=
KBUILD_CFLAGS += -std=gnu11
KBUILD_CFLAGS += -fshort-wchar
KBUILD_CFLAGS += -funsigned-char
KBUILD_CFLAGS += -fno-common
KBUILD_CFLAGS += -fno-PIE
KBUILD_CFLAGS += -fno-strict-aliasing

KBUILD_CPPFLAGS := -D__KERNEL__
KBUILD_RUSTFLAGS := $(rust_common_flags) \
		    --target=$(objtree)/scripts/target.json \
		    -Cpanic=abort -Cembed-bitcode=n -Clto=n \
		    -Cforce-unwind-tables=n -Ccodegen-units=1 \
		    -Csymbol-mangling-version=v0 \
		    -Crelocation-model=static \
		    -Zfunction-sections=n \
		    -Dclippy::float_arithmetic

KBUILD_AFLAGS_KERNEL :=
KBUILD_CFLAGS_KERNEL :=
KBUILD_RUSTFLAGS_KERNEL :=
KBUILD_AFLAGS_MODULE  := -DMODULE
KBUILD_CFLAGS_MODULE  := -DMODULE
KBUILD_RUSTFLAGS_MODULE := --cfg MODULE
KBUILD_LDFLAGS_MODULE :=
KBUILD_LDFLAGS :=
CLANG_FLAGS :=

ifeq ($(KBUILD_CLIPPY),1)
	RUSTC_OR_CLIPPY_QUIET := CLIPPY
	RUSTC_OR_CLIPPY = $(CLIPPY_DRIVER)
else
	RUSTC_OR_CLIPPY_QUIET := RUSTC
	RUSTC_OR_CLIPPY = $(RUSTC)
endif

ifdef RUST_LIB_SRC
	export RUST_LIB_SRC
endif

# Allows the usage of unstable features in stable compilers.
export RUSTC_BOOTSTRAP := 1

export ARCH SRCARCH CONFIG_SHELL BASH HOSTCC KBUILD_HOSTCFLAGS CROSS_COMPILE LD CC HOSTPKG_CONFIG
export RUSTC RUSTDOC RUSTFMT RUSTC_OR_CLIPPY_QUIET RUSTC_OR_CLIPPY BINDGEN CARGO
export HOSTRUSTC KBUILD_HOSTRUSTFLAGS
export CPP AR NM STRIP OBJCOPY OBJDUMP READELF PAHOLE RESOLVE_BTFIDS LEX YACC AWK INSTALLKERNEL
export PERL PYTHON3 CHECK CHECKFLAGS MAKE UTS_MACHINE HOSTCXX
export KGZIP KBZIP2 KLZOP LZMA LZ4 XZ ZSTD
export KBUILD_HOSTCXXFLAGS KBUILD_HOSTLDFLAGS KBUILD_HOSTLDLIBS LDFLAGS_MODULE
export KBUILD_USERCFLAGS KBUILD_USERLDFLAGS

export KBUILD_CPPFLAGS NOSTDINC_FLAGS LINUXINCLUDE OBJCOPYFLAGS KBUILD_LDFLAGS
export KBUILD_CFLAGS CFLAGS_KERNEL CFLAGS_MODULE
export KBUILD_RUSTFLAGS RUSTFLAGS_KERNEL RUSTFLAGS_MODULE
export KBUILD_AFLAGS AFLAGS_KERNEL AFLAGS_MODULE
export KBUILD_AFLAGS_MODULE KBUILD_CFLAGS_MODULE KBUILD_RUSTFLAGS_MODULE KBUILD_LDFLAGS_MODULE
export KBUILD_AFLAGS_KERNEL KBUILD_CFLAGS_KERNEL KBUILD_RUSTFLAGS_KERNEL

# Files to ignore in find ... statements

export RCS_FIND_IGNORE := \( -name SCCS -o -name BitKeeper -o -name .svn -o    \
			  -name CVS -o -name .pc -o -name .hg -o -name .git \) \
			  -prune -o

# ===========================================================================
# Rules shared between *config targets and build targets

# Basic helpers built in scripts/basic/
PHONY += scripts_basic
scripts_basic:
	$(Q)$(MAKE) $(build)=scripts/basic

PHONY += outputmakefile
ifdef building_out_of_srctree
# Before starting out-of-tree build, make sure the source tree is clean.
# outputmakefile generates a Makefile in the output directory, if using a
# separate output directory. This allows convenient use of make in the
# output directory.
# At the same time when output Makefile generated, generate .gitignore to
# ignore whole output directory

quiet_cmd_makefile = GEN     Makefile
      cmd_makefile = { \
	echo "\# Automatically generated by $(srctree)/Makefile: don't edit"; \
	echo "include $(srctree)/Makefile"; \
	} > Makefile

outputmakefile:
	@if [ -f $(srctree)/.config -o \
		 -d $(srctree)/include/config -o \
		 -d $(srctree)/arch/$(SRCARCH)/include/generated ]; then \
		echo >&2 "***"; \
		echo >&2 "*** The source tree is not clean, please run 'make$(if $(findstring command line, $(origin ARCH)), ARCH=$(ARCH)) mrproper'"; \
		echo >&2 "*** in $(abs_srctree)";\
		echo >&2 "***"; \
		false; \
	fi
	$(Q)ln -fsn $(srctree) source
	$(call cmd,makefile)
	$(Q)test -e .gitignore || \
	{ echo "# this is build directory, ignore it"; echo "*"; } > .gitignore
endif

# The expansion should be delayed until arch/$(SRCARCH)/Makefile is included.
# Some architectures define CROSS_COMPILE in arch/$(SRCARCH)/Makefile.
# CC_VERSION_TEXT is referenced from Kconfig (so it needs export),
# and from include/config/auto.conf.cmd to detect the compiler upgrade.
CC_VERSION_TEXT = $(subst $(pound),,$(shell LC_ALL=C $(CC) --version 2>/dev/null | head -n 1))

ifneq ($(findstring clang,$(CC_VERSION_TEXT)),)
include $(srctree)/scripts/Makefile.clang
endif

# Include this also for config targets because some architectures need
# cc-cross-prefix to determine CROSS_COMPILE.
ifdef need-compiler
include $(srctree)/scripts/Makefile.compiler
endif

ifdef config-build
# ===========================================================================
# *config targets only - make sure prerequisites are updated, and descend
# in scripts/kconfig to make the *config target

# Read arch-specific Makefile to set KBUILD_DEFCONFIG as needed.
# KBUILD_DEFCONFIG may point out an alternative default configuration
# used for 'make defconfig'
include $(srctree)/arch/$(SRCARCH)/Makefile
export KBUILD_DEFCONFIG KBUILD_KCONFIG CC_VERSION_TEXT

config: outputmakefile scripts_basic FORCE
	$(Q)$(MAKE) $(build)=scripts/kconfig $@

%config: outputmakefile scripts_basic FORCE
	$(Q)$(MAKE) $(build)=scripts/kconfig $@

else #!config-build
# ===========================================================================
# Build targets only - this includes vmlinux, arch-specific targets, clean
# targets and others. In general all targets except *config targets.

# If building an external module we do not care about the all: rule
# but instead __all depend on modules
PHONY += all
ifeq ($(KBUILD_EXTMOD),)
__all: all
else
__all: modules
endif

targets :=

# Decide whether to build built-in, modular, or both.
# Normally, just do built-in.

KBUILD_MODULES :=
KBUILD_BUILTIN := 1

# If we have only "make modules", don't compile built-in objects.
ifeq ($(MAKECMDGOALS),modules)
  KBUILD_BUILTIN :=
endif

# If we have "make <whatever> modules", compile modules
# in addition to whatever we do anyway.
# Just "make" or "make all" shall build modules as well

ifneq ($(filter all modules nsdeps %compile_commands.json clang-%,$(MAKECMDGOALS)),)
  KBUILD_MODULES := 1
endif

ifeq ($(MAKECMDGOALS),)
  KBUILD_MODULES := 1
endif

export KBUILD_MODULES KBUILD_BUILTIN

ifdef need-config
include include/config/auto.conf
endif

ifeq ($(KBUILD_EXTMOD),)
# Objects we will link into vmlinux / subdirs we need to visit
core-y		:=
drivers-y	:=
libs-y		:= lib/
endif # KBUILD_EXTMOD

# The all: target is the default when no target is given on the
# command line.
# This allow a user to issue only 'make' to build a kernel including modules
# Defaults to vmlinux, but the arch makefile usually adds further targets
all: vmlinux

CFLAGS_GCOV	:= -fprofile-arcs -ftest-coverage
ifdef CONFIG_CC_IS_GCC
CFLAGS_GCOV	+= -fno-tree-loop-im
endif
export CFLAGS_GCOV

# The arch Makefiles can override CC_FLAGS_FTRACE. We may also append it later.
ifdef CONFIG_FUNCTION_TRACER
  CC_FLAGS_FTRACE := -pg
endif

include $(srctree)/arch/$(SRCARCH)/Makefile

ifdef need-config
ifdef may-sync-config
# Read in dependencies to all Kconfig* files, make sure to run syncconfig if
# changes are detected. This should be included after arch/$(SRCARCH)/Makefile
# because some architectures define CROSS_COMPILE there.
include include/config/auto.conf.cmd

$(KCONFIG_CONFIG):
	@echo >&2 '***'
	@echo >&2 '*** Configuration file "$@" not found!'
	@echo >&2 '***'
	@echo >&2 '*** Please run some configurator (e.g. "make oldconfig" or'
	@echo >&2 '*** "make menuconfig" or "make xconfig").'
	@echo >&2 '***'
	@/bin/false

# The actual configuration files used during the build are stored in
# include/generated/ and include/config/. Update them if .config is newer than
# include/config/auto.conf (which mirrors .config).
#
# This exploits the 'multi-target pattern rule' trick.
# The syncconfig should be executed only once to make all the targets.
# (Note: use the grouped target '&:' when we bump to GNU Make 4.3)
#
# Do not use $(call cmd,...) here. That would suppress prompts from syncconfig,
# so you cannot notice that Kconfig is waiting for the user input.
%/config/auto.conf %/config/auto.conf.cmd %/generated/autoconf.h %/generated/rustc_cfg: $(KCONFIG_CONFIG)
	$(Q)$(kecho) "  SYNC    $@"
	$(Q)$(MAKE) -f $(srctree)/Makefile syncconfig
else # !may-sync-config
# External modules and some install targets need include/generated/autoconf.h
# and include/config/auto.conf but do not care if they are up-to-date.
# Use auto.conf to trigger the test
PHONY += include/config/auto.conf

include/config/auto.conf:
	@test -e include/generated/autoconf.h -a -e $@ || (		\
	echo >&2;							\
	echo >&2 "  ERROR: Kernel configuration is invalid.";		\
	echo >&2 "         include/generated/autoconf.h or $@ are missing.";\
	echo >&2 "         Run 'make oldconfig && make prepare' on kernel src to fix it.";	\
	echo >&2 ;							\
	/bin/false)

endif # may-sync-config
endif # need-config

KBUILD_CFLAGS	+= -fno-delete-null-pointer-checks

ifdef CONFIG_CC_OPTIMIZE_FOR_PERFORMANCE
KBUILD_CFLAGS += -O2
KBUILD_RUSTFLAGS += -Copt-level=2
else ifdef CONFIG_CC_OPTIMIZE_FOR_PERFORMANCE_O3
KBUILD_CFLAGS += -O3
KBUILD_RUSTFLAGS += -Copt-level=3
else ifdef CONFIG_CC_OPTIMIZE_FOR_SIZE
KBUILD_CFLAGS += -Os
KBUILD_RUSTFLAGS += -Copt-level=s
endif

# Always set `debug-assertions` and `overflow-checks` because their default
# depends on `opt-level` and `debug-assertions`, respectively.
KBUILD_RUSTFLAGS += -Cdebug-assertions=$(if $(CONFIG_RUST_DEBUG_ASSERTIONS),y,n)
KBUILD_RUSTFLAGS += -Coverflow-checks=$(if $(CONFIG_RUST_OVERFLOW_CHECKS),y,n)

# Tell gcc to never replace conditional load with a non-conditional one
ifdef CONFIG_CC_IS_GCC
# gcc-10 renamed --param=allow-store-data-races=0 to
# -fno-allow-store-data-races.
KBUILD_CFLAGS	+= $(call cc-option,--param=allow-store-data-races=0)
KBUILD_CFLAGS	+= $(call cc-option,-fno-allow-store-data-races)
endif

ifdef CONFIG_READABLE_ASM
# Disable optimizations that make assembler listings hard to read.
# reorder blocks reorders the control in the function
# ipa clone creates specialized cloned functions
# partial inlining inlines only parts of functions
KBUILD_CFLAGS += -fno-reorder-blocks -fno-ipa-cp-clone -fno-partial-inlining
endif

stackp-flags-y                                    := -fno-stack-protector
stackp-flags-$(CONFIG_STACKPROTECTOR)             := -fstack-protector
stackp-flags-$(CONFIG_STACKPROTECTOR_STRONG)      := -fstack-protector-strong

KBUILD_CFLAGS += $(stackp-flags-y)

KBUILD_RUSTFLAGS-$(CONFIG_WERROR) += -Dwarnings
KBUILD_RUSTFLAGS += $(KBUILD_RUSTFLAGS-y)

ifdef CONFIG_FRAME_POINTER
KBUILD_CFLAGS	+= -fno-omit-frame-pointer -fno-optimize-sibling-calls
KBUILD_RUSTFLAGS += -Cforce-frame-pointers=y
else
# Some targets (ARM with Thumb2, for example), can't be built with frame
# pointers.  For those, we don't have FUNCTION_TRACER automatically
# select FRAME_POINTER.  However, FUNCTION_TRACER adds -pg, and this is
# incompatible with -fomit-frame-pointer with current GCC, so we don't use
# -fomit-frame-pointer with FUNCTION_TRACER.
# In the Rust target specification, "frame-pointer" is set explicitly
# to "may-omit".
ifndef CONFIG_FUNCTION_TRACER
KBUILD_CFLAGS	+= -fomit-frame-pointer
endif
endif

# Initialize all stack variables with a 0xAA pattern.
ifdef CONFIG_INIT_STACK_ALL_PATTERN
KBUILD_CFLAGS	+= -ftrivial-auto-var-init=pattern
endif

# Initialize all stack variables with a zero value.
ifdef CONFIG_INIT_STACK_ALL_ZERO
KBUILD_CFLAGS	+= -ftrivial-auto-var-init=zero
ifdef CONFIG_CC_HAS_AUTO_VAR_INIT_ZERO_ENABLER
# https://github.com/llvm/llvm-project/issues/44842
CC_AUTO_VAR_INIT_ZERO_ENABLER := -enable-trivial-auto-var-init-zero-knowing-it-will-be-removed-from-clang
export CC_AUTO_VAR_INIT_ZERO_ENABLER
KBUILD_CFLAGS	+= $(CC_AUTO_VAR_INIT_ZERO_ENABLER)
endif
endif

# While VLAs have been removed, GCC produces unreachable stack probes
# for the randomize_kstack_offset feature. Disable it for all compilers.
KBUILD_CFLAGS	+= $(call cc-option, -fno-stack-clash-protection)

# Clear used registers at func exit (to reduce data lifetime and ROP gadgets).
ifdef CONFIG_ZERO_CALL_USED_REGS
KBUILD_CFLAGS	+= -fzero-call-used-regs=used-gpr
endif

ifdef CONFIG_FUNCTION_TRACER
ifdef CONFIG_FTRACE_MCOUNT_USE_CC
  CC_FLAGS_FTRACE	+= -mrecord-mcount
  ifdef CONFIG_HAVE_NOP_MCOUNT
    ifeq ($(call cc-option-yn, -mnop-mcount),y)
      CC_FLAGS_FTRACE	+= -mnop-mcount
      CC_FLAGS_USING	+= -DCC_USING_NOP_MCOUNT
    endif
  endif
endif
ifdef CONFIG_FTRACE_MCOUNT_USE_OBJTOOL
  ifdef CONFIG_HAVE_OBJTOOL_NOP_MCOUNT
    CC_FLAGS_USING	+= -DCC_USING_NOP_MCOUNT
  endif
endif
ifdef CONFIG_FTRACE_MCOUNT_USE_RECORDMCOUNT
  ifdef CONFIG_HAVE_C_RECORDMCOUNT
    BUILD_C_RECORDMCOUNT := y
    export BUILD_C_RECORDMCOUNT
  endif
endif
ifdef CONFIG_HAVE_FENTRY
  # s390-linux-gnu-gcc did not support -mfentry until gcc-9.
  ifeq ($(call cc-option-yn, -mfentry),y)
    CC_FLAGS_FTRACE	+= -mfentry
    CC_FLAGS_USING	+= -DCC_USING_FENTRY
  endif
endif
export CC_FLAGS_FTRACE
KBUILD_CFLAGS	+= $(CC_FLAGS_FTRACE) $(CC_FLAGS_USING)
KBUILD_AFLAGS	+= $(CC_FLAGS_USING)
endif

# We trigger additional mismatches with less inlining
ifdef CONFIG_DEBUG_SECTION_MISMATCH
KBUILD_CFLAGS += -fno-inline-functions-called-once
endif

# `rustc`'s `-Zfunction-sections` applies to data too (as of 1.59.0).
ifdef CONFIG_LD_DEAD_CODE_DATA_ELIMINATION
KBUILD_CFLAGS_KERNEL += -ffunction-sections -fdata-sections
KBUILD_RUSTFLAGS_KERNEL += -Zfunction-sections=y
LDFLAGS_vmlinux += --gc-sections
endif

ifdef CONFIG_SHADOW_CALL_STACK
ifndef CONFIG_DYNAMIC_SCS
CC_FLAGS_SCS	:= -fsanitize=shadow-call-stack
KBUILD_CFLAGS	+= $(CC_FLAGS_SCS)
endif
export CC_FLAGS_SCS
endif

ifdef CONFIG_LTO_CLANG
ifdef CONFIG_LTO_CLANG_THIN
CC_FLAGS_LTO	:= -flto=thin -fsplit-lto-unit
KBUILD_LDFLAGS	+= --thinlto-cache-dir=$(extmod_prefix).thinlto-cache
else
CC_FLAGS_LTO	:= -flto
endif
CC_FLAGS_LTO	+= -fvisibility=hidden

# Limit inlining across translation units to reduce binary size
KBUILD_LDFLAGS += -mllvm -import-instr-limit=5

# Check for frame size exceeding threshold during prolog/epilog insertion
# when using lld < 13.0.0.
ifneq ($(CONFIG_FRAME_WARN),0)
ifeq ($(call test-lt, $(CONFIG_LLD_VERSION), 130000),y)
KBUILD_LDFLAGS	+= -plugin-opt=-warn-stack-size=$(CONFIG_FRAME_WARN)
endif
endif
endif

ifdef CONFIG_LTO
KBUILD_CFLAGS	+= -fno-lto $(CC_FLAGS_LTO)
KBUILD_AFLAGS	+= -fno-lto
export CC_FLAGS_LTO
endif

ifdef CONFIG_CFI_CLANG
CC_FLAGS_CFI	:= -fsanitize=kcfi
KBUILD_CFLAGS	+= $(CC_FLAGS_CFI)
export CC_FLAGS_CFI
endif

ifneq ($(CONFIG_FUNCTION_ALIGNMENT),0)
KBUILD_CFLAGS += -falign-functions=$(CONFIG_FUNCTION_ALIGNMENT)
endif

# arch Makefile may override CC so keep this after arch Makefile is included
NOSTDINC_FLAGS += -nostdinc

# To gain proper coverage for CONFIG_UBSAN_BOUNDS and CONFIG_FORTIFY_SOURCE,
# the kernel uses only C99 flexible arrays for dynamically sized trailing
# arrays. Enforce this for everything that may examine structure sizes and
# perform bounds checking.
KBUILD_CFLAGS += $(call cc-option, -fstrict-flex-arrays=3)

#Currently, disable -Wstringop-overflow for GCC 11, globally.
KBUILD_CFLAGS-$(CONFIG_CC_NO_STRINGOP_OVERFLOW) += $(call cc-option, -Wno-stringop-overflow)
KBUILD_CFLAGS-$(CONFIG_CC_STRINGOP_OVERFLOW) += $(call cc-option, -Wstringop-overflow)

# disable invalid "can't wrap" optimizations for signed / pointers
KBUILD_CFLAGS	+= -fno-strict-overflow

# Make sure -fstack-check isn't enabled (like gentoo apparently did)
KBUILD_CFLAGS  += -fno-stack-check

# change __FILE__ to the relative path from the srctree
KBUILD_CPPFLAGS += $(call cc-option,-fmacro-prefix-map=$(srctree)/=)

# include additional Makefiles when needed
include-y			:= scripts/Makefile.extrawarn
include-$(CONFIG_DEBUG_INFO)	+= scripts/Makefile.debug
include-$(CONFIG_DEBUG_INFO_BTF)+= scripts/Makefile.btf
include-$(CONFIG_KASAN)		+= scripts/Makefile.kasan
include-$(CONFIG_KCSAN)		+= scripts/Makefile.kcsan
include-$(CONFIG_KMSAN)		+= scripts/Makefile.kmsan
include-$(CONFIG_UBSAN)		+= scripts/Makefile.ubsan
include-$(CONFIG_KCOV)		+= scripts/Makefile.kcov
include-$(CONFIG_RANDSTRUCT)	+= scripts/Makefile.randstruct
include-$(CONFIG_GCC_PLUGINS)	+= scripts/Makefile.gcc-plugins

include $(addprefix $(srctree)/, $(include-y))

# scripts/Makefile.gcc-plugins is intentionally included last.
# Do not add $(call cc-option,...) below this line. When you build the kernel
# from the clean source tree, the GCC plugins do not exist at this point.

# Add user supplied CPPFLAGS, AFLAGS, CFLAGS and RUSTFLAGS as the last assignments
KBUILD_CPPFLAGS += $(KCPPFLAGS)
KBUILD_AFLAGS   += $(KAFLAGS)
KBUILD_CFLAGS   += $(KCFLAGS)
KBUILD_RUSTFLAGS += $(KRUSTFLAGS)

KBUILD_LDFLAGS_MODULE += --build-id=sha1
LDFLAGS_vmlinux += --build-id=sha1

KBUILD_LDFLAGS	+= -z noexecstack
ifeq ($(CONFIG_LD_IS_BFD),y)
KBUILD_LDFLAGS	+= $(call ld-option,--no-warn-rwx-segments)
endif

ifeq ($(CONFIG_STRIP_ASM_SYMS),y)
LDFLAGS_vmlinux	+= -X
endif

ifeq ($(CONFIG_RELR),y)
# ld.lld before 15 did not support -z pack-relative-relocs.
LDFLAGS_vmlinux	+= $(call ld-option,--pack-dyn-relocs=relr,-z pack-relative-relocs)
endif

# We never want expected sections to be placed heuristically by the
# linker. All sections should be explicitly named in the linker script.
ifdef CONFIG_LD_ORPHAN_WARN
LDFLAGS_vmlinux += --orphan-handling=$(CONFIG_LD_ORPHAN_WARN_LEVEL)
endif

# Align the bit size of userspace programs with the kernel
KBUILD_USERCFLAGS  += $(filter -m32 -m64 --target=%, $(KBUILD_CFLAGS))
KBUILD_USERLDFLAGS += $(filter -m32 -m64 --target=%, $(KBUILD_CFLAGS))

# make the checker run with the right architecture
CHECKFLAGS += --arch=$(ARCH)

# insure the checker run with the right endianness
CHECKFLAGS += $(if $(CONFIG_CPU_BIG_ENDIAN),-mbig-endian,-mlittle-endian)

# the checker needs the correct machine size
CHECKFLAGS += $(if $(CONFIG_64BIT),-m64,-m32)

# Default kernel image to build when no specific target is given.
# KBUILD_IMAGE may be overruled on the command line or
# set in the environment
# Also any assignments in arch/$(ARCH)/Makefile take precedence over
# this default value
export KBUILD_IMAGE ?= vmlinux

#
# INSTALL_PATH specifies where to place the updated kernel and system map
# images. Default is /boot, but you can set it to other values
export	INSTALL_PATH ?= /boot

#
# INSTALL_DTBS_PATH specifies a prefix for relocations required by build roots.
# Like INSTALL_MOD_PATH, it isn't defined in the Makefile, but can be passed as
# an argument if needed. Otherwise it defaults to the kernel install path
#
export INSTALL_DTBS_PATH ?= $(INSTALL_PATH)/dtbs/$(KERNELRELEASE)

#
# INSTALL_MOD_PATH specifies a prefix to MODLIB for module directory
# relocations required by build roots.  This is not defined in the
# makefile but the argument can be passed to make if needed.
#

MODLIB	= $(INSTALL_MOD_PATH)/lib/modules/$(KERNELRELEASE)
export MODLIB

PHONY += prepare0

export extmod_prefix = $(if $(KBUILD_EXTMOD),$(KBUILD_EXTMOD)/)
export MODORDER := $(extmod_prefix)modules.order
export MODULES_NSDEPS := $(extmod_prefix)modules.nsdeps

ifeq ($(KBUILD_EXTMOD),)

build-dir	:= .
clean-dirs	:= $(sort . Documentation \
		     $(patsubst %/,%,$(filter %/, $(core-) \
			$(drivers-) $(libs-))))

export ARCH_CORE	:= $(core-y)
export ARCH_LIB		:= $(filter %/, $(libs-y))
export ARCH_DRIVERS	:= $(drivers-y) $(drivers-m)
# Externally visible symbols (used by link-vmlinux.sh)

KBUILD_VMLINUX_OBJS := ./built-in.a
ifdef CONFIG_MODULES
KBUILD_VMLINUX_OBJS += $(patsubst %/, %/lib.a, $(filter %/, $(libs-y)))
KBUILD_VMLINUX_LIBS := $(filter-out %/, $(libs-y))
else
KBUILD_VMLINUX_LIBS := $(patsubst %/,%/lib.a, $(libs-y))
endif

export KBUILD_VMLINUX_LIBS
export KBUILD_LDS          := arch/$(SRCARCH)/kernel/vmlinux.lds

ifdef CONFIG_TRIM_UNUSED_KSYMS
# For the kernel to actually contain only the needed exported symbols,
# we have to build modules as well to determine what those symbols are.
KBUILD_MODULES := 1
endif

# '$(AR) mPi' needs 'T' to workaround the bug of llvm-ar <= 14
quiet_cmd_ar_vmlinux.a = AR      $@
      cmd_ar_vmlinux.a = \
	rm -f $@; \
	$(AR) cDPrST $@ $(KBUILD_VMLINUX_OBJS); \
	$(AR) mPiT $$($(AR) t $@ | sed -n 1p) $@ $$($(AR) t $@ | grep -F -f $(srctree)/scripts/head-object-list.txt)

targets += vmlinux.a
vmlinux.a: $(KBUILD_VMLINUX_OBJS) scripts/head-object-list.txt FORCE
	$(call if_changed,ar_vmlinux.a)

PHONY += vmlinux_o
vmlinux_o: vmlinux.a $(KBUILD_VMLINUX_LIBS)
	$(Q)$(MAKE) -f $(srctree)/scripts/Makefile.vmlinux_o

vmlinux.o modules.builtin.modinfo modules.builtin: vmlinux_o
	@:

PHONY += vmlinux
# LDFLAGS_vmlinux in the top Makefile defines linker flags for the top vmlinux,
# not for decompressors. LDFLAGS_vmlinux in arch/*/boot/compressed/Makefile is
# unrelated; the decompressors just happen to have the same base name,
# arch/*/boot/compressed/vmlinux.
# Export LDFLAGS_vmlinux only to scripts/Makefile.vmlinux.
#
# _LDFLAGS_vmlinux is a workaround for the 'private export' bug:
#   https://savannah.gnu.org/bugs/?61463
# For Make > 4.4, the following simple code will work:
#  vmlinux: private export LDFLAGS_vmlinux := $(LDFLAGS_vmlinux)
vmlinux: private _LDFLAGS_vmlinux := $(LDFLAGS_vmlinux)
vmlinux: export LDFLAGS_vmlinux = $(_LDFLAGS_vmlinux)
vmlinux: vmlinux.o $(KBUILD_LDS) modpost
	$(Q)$(MAKE) -f $(srctree)/scripts/Makefile.vmlinux

# The actual objects are generated when descending,
# make sure no implicit rule kicks in
$(sort $(KBUILD_LDS) $(KBUILD_VMLINUX_OBJS) $(KBUILD_VMLINUX_LIBS)): . ;

ifeq ($(origin KERNELRELEASE),file)
filechk_kernel.release = $(srctree)/scripts/setlocalversion $(srctree)
else
filechk_kernel.release = echo $(KERNELRELEASE)
endif

# Store (new) KERNELRELEASE string in include/config/kernel.release
include/config/kernel.release: FORCE
	$(call filechk,kernel.release)

# Additional helpers built in scripts/
# Carefully list dependencies so we do not try to build scripts twice
# in parallel
PHONY += scripts
scripts: scripts_basic scripts_dtc
	$(Q)$(MAKE) $(build)=$(@)

# Things we need to do before we recursively start building the kernel
# or the modules are listed in "prepare".
# A multi level approach is used. prepareN is processed before prepareN-1.
# archprepare is used in arch Makefiles and when processed asm symlink,
# version.h and scripts_basic is processed / created.

PHONY += prepare archprepare

archprepare: outputmakefile archheaders archscripts scripts include/config/kernel.release \
	asm-generic $(version_h) include/generated/utsrelease.h \
	include/generated/compile.h include/generated/autoconf.h remove-stale-files

prepare0: archprepare
	$(Q)$(MAKE) $(build)=scripts/mod
	$(Q)$(MAKE) $(build)=. prepare

# All the preparing..
prepare: prepare0
ifdef CONFIG_RUST
	$(Q)$(CONFIG_SHELL) $(srctree)/scripts/rust_is_available.sh
	$(Q)$(MAKE) $(build)=rust
endif

PHONY += remove-stale-files
remove-stale-files:
	$(Q)$(srctree)/scripts/remove-stale-files

# Support for using generic headers in asm-generic
asm-generic := -f $(srctree)/scripts/Makefile.asm-generic obj

PHONY += asm-generic uapi-asm-generic
asm-generic: uapi-asm-generic
	$(Q)$(MAKE) $(asm-generic)=arch/$(SRCARCH)/include/generated/asm \
	generic=include/asm-generic
uapi-asm-generic:
	$(Q)$(MAKE) $(asm-generic)=arch/$(SRCARCH)/include/generated/uapi/asm \
	generic=include/uapi/asm-generic

# Generate some files
# ---------------------------------------------------------------------------

# KERNELRELEASE can change from a few different places, meaning version.h
# needs to be updated, so this check is forced on all builds

uts_len := 64
define filechk_utsrelease.h
	if [ `echo -n "$(KERNELRELEASE)" | wc -c ` -gt $(uts_len) ]; then \
	  echo '"$(KERNELRELEASE)" exceeds $(uts_len) characters' >&2;    \
	  exit 1;                                                         \
	fi;                                                               \
	echo \#define UTS_RELEASE \"$(KERNELRELEASE)\"
endef

define filechk_version.h
	if [ $(SUBLEVEL) -gt 255 ]; then                                 \
		echo \#define LINUX_VERSION_CODE $(shell                 \
		expr $(VERSION) \* 65536 + $(PATCHLEVEL) \* 256 + 255); \
	else                                                             \
		echo \#define LINUX_VERSION_CODE $(shell                 \
		expr $(VERSION) \* 65536 + $(PATCHLEVEL) \* 256 + $(SUBLEVEL)); \
	fi;                                                              \
	echo '#define KERNEL_VERSION(a,b,c) (((a) << 16) + ((b) << 8) +  \
	((c) > 255 ? 255 : (c)))';                                       \
	echo \#define LINUX_VERSION_MAJOR $(VERSION);                    \
	echo \#define LINUX_VERSION_PATCHLEVEL $(PATCHLEVEL);            \
	echo \#define LINUX_VERSION_SUBLEVEL $(SUBLEVEL)
endef

$(version_h): PATCHLEVEL := $(or $(PATCHLEVEL), 0)
$(version_h): SUBLEVEL := $(or $(SUBLEVEL), 0)
$(version_h): FORCE
	$(call filechk,version.h)

include/generated/utsrelease.h: include/config/kernel.release FORCE
	$(call filechk,utsrelease.h)

filechk_compile.h = $(srctree)/scripts/mkcompile_h \
	"$(UTS_MACHINE)" "$(CONFIG_CC_VERSION_TEXT)" "$(LD)"

include/generated/compile.h: FORCE
	$(call filechk,compile.h)

PHONY += headerdep
headerdep:
	$(Q)find $(srctree)/include/ -name '*.h' | xargs --max-args 1 \
	$(srctree)/scripts/headerdep.pl -I$(srctree)/include

# ---------------------------------------------------------------------------
# Kernel headers

#Default location for installed headers
export INSTALL_HDR_PATH = $(objtree)/usr

quiet_cmd_headers_install = INSTALL $(INSTALL_HDR_PATH)/include
      cmd_headers_install = \
	mkdir -p $(INSTALL_HDR_PATH); \
	rsync -mrl --include='*/' --include='*\.h' --exclude='*' \
	usr/include $(INSTALL_HDR_PATH)

PHONY += headers_install
headers_install: headers
	$(call cmd,headers_install)

PHONY += archheaders archscripts

hdr-inst := -f $(srctree)/scripts/Makefile.headersinst obj

PHONY += headers
headers: $(version_h) scripts_unifdef uapi-asm-generic archheaders archscripts
	$(if $(filter um, $(SRCARCH)), $(error Headers not exportable for UML))
	$(Q)$(MAKE) $(hdr-inst)=include/uapi
	$(Q)$(MAKE) $(hdr-inst)=arch/$(SRCARCH)/include/uapi

ifdef CONFIG_HEADERS_INSTALL
prepare: headers
endif

PHONY += scripts_unifdef
scripts_unifdef: scripts_basic
	$(Q)$(MAKE) $(build)=scripts scripts/unifdef

# ---------------------------------------------------------------------------
# Install

# Many distributions have the custom install script, /sbin/installkernel.
# If DKMS is installed, 'make install' will eventually recurse back
# to this Makefile to build and install external modules.
# Cancel sub_make_done so that options such as M=, V=, etc. are parsed.

quiet_cmd_install = INSTALL $(INSTALL_PATH)
      cmd_install = unset sub_make_done; $(srctree)/scripts/install.sh

# ---------------------------------------------------------------------------
# vDSO install

PHONY += vdso_install
vdso_install: export INSTALL_FILES = $(vdso-install-y)
vdso_install:
	$(Q)$(MAKE) -f $(srctree)/scripts/Makefile.vdsoinst

# ---------------------------------------------------------------------------
# Tools

ifdef CONFIG_OBJTOOL
prepare: tools/objtool
endif

ifdef CONFIG_BPF
ifdef CONFIG_DEBUG_INFO_BTF
prepare: tools/bpf/resolve_btfids
endif
endif

PHONY += resolve_btfids_clean

resolve_btfids_O = $(abspath $(objtree))/tools/bpf/resolve_btfids

# tools/bpf/resolve_btfids directory might not exist
# in output directory, skip its clean in that case
resolve_btfids_clean:
ifneq ($(wildcard $(resolve_btfids_O)),)
	$(Q)$(MAKE) -sC $(srctree)/tools/bpf/resolve_btfids O=$(resolve_btfids_O) clean
endif

# Clear a bunch of variables before executing the submake
ifeq ($(quiet),silent_)
tools_silent=s
endif

tools/: FORCE
	$(Q)mkdir -p $(objtree)/tools
	$(Q)$(MAKE) LDFLAGS= MAKEFLAGS="$(tools_silent) $(filter --j% -j,$(MAKEFLAGS))" O=$(abspath $(objtree)) subdir=tools -C $(srctree)/tools/

tools/%: FORCE
	$(Q)mkdir -p $(objtree)/tools
	$(Q)$(MAKE) LDFLAGS= MAKEFLAGS="$(tools_silent) $(filter --j% -j,$(MAKEFLAGS))" O=$(abspath $(objtree)) subdir=tools -C $(srctree)/tools/ $*

# ---------------------------------------------------------------------------
# Kernel selftest

PHONY += kselftest
kselftest: headers
	$(Q)$(MAKE) -C $(srctree)/tools/testing/selftests run_tests

kselftest-%: headers FORCE
	$(Q)$(MAKE) -C $(srctree)/tools/testing/selftests $*

PHONY += kselftest-merge
kselftest-merge:
	$(if $(wildcard $(objtree)/.config),, $(error No .config exists, config your kernel first!))
	$(Q)find $(srctree)/tools/testing/selftests -name config -o -name config.$(UTS_MACHINE) | \
		xargs $(srctree)/scripts/kconfig/merge_config.sh -y -m $(objtree)/.config
	$(Q)$(MAKE) -f $(srctree)/Makefile olddefconfig

# ---------------------------------------------------------------------------
# Devicetree files

ifneq ($(wildcard $(srctree)/arch/$(SRCARCH)/boot/dts/),)
dtstree := arch/$(SRCARCH)/boot/dts
endif

ifneq ($(dtstree),)

%.dtb: dtbs_prepare
	$(Q)$(MAKE) $(build)=$(dtstree) $(dtstree)/$@

%.dtbo: dtbs_prepare
	$(Q)$(MAKE) $(build)=$(dtstree) $(dtstree)/$@

PHONY += dtbs dtbs_prepare dtbs_install dtbs_check
dtbs: dtbs_prepare
	$(Q)$(MAKE) $(build)=$(dtstree)

# include/config/kernel.release is actually needed when installing DTBs because
# INSTALL_DTBS_PATH contains $(KERNELRELEASE). However, we do not want to make
# dtbs_install depend on it as dtbs_install may run as root.
dtbs_prepare: include/config/kernel.release scripts_dtc

ifneq ($(filter dtbs_check, $(MAKECMDGOALS)),)
export CHECK_DTBS=y
endif

ifneq ($(CHECK_DTBS),)
dtbs_prepare: dt_binding_check
endif

dtbs_check: dtbs

dtbs_install:
	$(Q)$(MAKE) $(dtbinst)=$(dtstree) dst=$(INSTALL_DTBS_PATH)

ifdef CONFIG_OF_EARLY_FLATTREE
all: dtbs
endif

endif

PHONY += scripts_dtc
scripts_dtc: scripts_basic
	$(Q)$(MAKE) $(build)=scripts/dtc

ifneq ($(filter dt_binding_check, $(MAKECMDGOALS)),)
export CHECK_DT_BINDING=y
endif

PHONY += dt_binding_check
dt_binding_check: scripts_dtc
	$(Q)$(MAKE) $(build)=Documentation/devicetree/bindings

PHONY += dt_compatible_check
dt_compatible_check: dt_binding_check
	$(Q)$(MAKE) $(build)=Documentation/devicetree/bindings $@

# ---------------------------------------------------------------------------
# Modules

ifdef CONFIG_MODULES

# By default, build modules as well

all: modules

# When we're building modules with modversions, we need to consider
# the built-in objects during the descend as well, in order to
# make sure the checksums are up to date before we record them.
ifdef CONFIG_MODVERSIONS
  KBUILD_BUILTIN := 1
endif

# Build modules
#

# *.ko are usually independent of vmlinux, but CONFIG_DEBUG_INFO_BTF_MODULES
# is an exception.
ifdef CONFIG_DEBUG_INFO_BTF_MODULES
KBUILD_BUILTIN := 1
modules: vmlinux
endif

modules: modules_prepare

# Target to prepare building external modules
modules_prepare: prepare
	$(Q)$(MAKE) $(build)=scripts scripts/module.lds

endif # CONFIG_MODULES

###
# Cleaning is done on three levels.
# make clean     Delete most generated files
#                Leave enough to build external modules
# make mrproper  Delete the current configuration, and all generated files
# make distclean Remove editor backup files, patch leftover files and the like

# Directories & files removed with 'make clean'
CLEAN_FILES += vmlinux.symvers modules-only.symvers \
	       modules.builtin modules.builtin.modinfo modules.nsdeps \
	       compile_commands.json .thinlto-cache rust/test \
	       rust-project.json .vmlinux.objs .vmlinux.export.c

# Directories & files removed with 'make mrproper'
MRPROPER_FILES += include/config include/generated          \
		  arch/$(SRCARCH)/include/generated .objdiff \
		  debian snap tar-install \
		  .config .config.old .version \
		  Module.symvers \
		  certs/signing_key.pem \
		  certs/x509.genkey \
		  vmlinux-gdb.py \
		  rpmbuild \
		  rust/libmacros.so

# clean - Delete most, but leave enough to build external modules
#
clean: rm-files := $(CLEAN_FILES)

PHONY += archclean vmlinuxclean

vmlinuxclean:
	$(Q)$(CONFIG_SHELL) $(srctree)/scripts/link-vmlinux.sh clean
	$(Q)$(if $(ARCH_POSTLINK), $(MAKE) -f $(ARCH_POSTLINK) clean)

clean: archclean vmlinuxclean resolve_btfids_clean

# mrproper - Delete all generated files, including .config
#
mrproper: rm-files := $(wildcard $(MRPROPER_FILES))
mrproper-dirs      := $(addprefix _mrproper_,scripts)

PHONY += $(mrproper-dirs) mrproper
$(mrproper-dirs):
	$(Q)$(MAKE) $(clean)=$(patsubst _mrproper_%,%,$@)

mrproper: clean $(mrproper-dirs)
	$(call cmd,rmfiles)
	@find . $(RCS_FIND_IGNORE) \
		\( -name '*.rmeta' \) \
		-type f -print | xargs rm -f

# distclean
#
PHONY += distclean

distclean: mrproper
	@find . $(RCS_FIND_IGNORE) \
		\( -name '*.orig' -o -name '*.rej' -o -name '*~' \
		-o -name '*.bak' -o -name '#*#' -o -name '*%' \
		-o -name 'core' -o -name tags -o -name TAGS -o -name 'cscope*' \
		-o -name GPATH -o -name GRTAGS -o -name GSYMS -o -name GTAGS \) \
		-type f -print | xargs rm -f


# Packaging of the kernel to various formats
# ---------------------------------------------------------------------------

%src-pkg: FORCE
	$(Q)$(MAKE) -f $(srctree)/scripts/Makefile.package $@
%pkg: include/config/kernel.release FORCE
	$(Q)$(MAKE) -f $(srctree)/scripts/Makefile.package $@

# Brief documentation of the typical targets used
# ---------------------------------------------------------------------------

boards := $(wildcard $(srctree)/arch/$(SRCARCH)/configs/*_defconfig)
boards := $(sort $(notdir $(boards)))
board-dirs := $(dir $(wildcard $(srctree)/arch/$(SRCARCH)/configs/*/*_defconfig))
board-dirs := $(sort $(notdir $(board-dirs:/=)))

PHONY += help
help:
	@echo  'Cleaning targets:'
	@echo  '  clean		  - Remove most generated files but keep the config and'
	@echo  '                    enough build support to build external modules'
	@echo  '  mrproper	  - Remove all generated files + config + various backup files'
	@echo  '  distclean	  - mrproper + remove editor backup and patch files'
	@echo  ''
	@$(MAKE) -f $(srctree)/scripts/kconfig/Makefile help
	@echo  ''
	@echo  'Other generic targets:'
	@echo  '  all		  - Build all targets marked with [*]'
	@echo  '* vmlinux	  - Build the bare kernel'
	@echo  '* modules	  - Build all modules'
	@echo  '  modules_install - Install all modules to INSTALL_MOD_PATH (default: /)'
	@echo  '  vdso_install    - Install unstripped vdso to INSTALL_MOD_PATH (default: /)'
	@echo  '  dir/            - Build all files in dir and below'
	@echo  '  dir/file.[ois]  - Build specified target only'
	@echo  '  dir/file.ll     - Build the LLVM assembly file'
	@echo  '                    (requires compiler support for LLVM assembly generation)'
	@echo  '  dir/file.lst    - Build specified mixed source/assembly target only'
	@echo  '                    (requires a recent binutils and recent build (System.map))'
	@echo  '  dir/file.ko     - Build module including final link'
	@echo  '  modules_prepare - Set up for building external modules'
	@echo  '  tags/TAGS	  - Generate tags file for editors'
	@echo  '  cscope	  - Generate cscope index'
	@echo  '  gtags           - Generate GNU GLOBAL index'
	@echo  '  kernelrelease	  - Output the release version string (use with make -s)'
	@echo  '  kernelversion	  - Output the version stored in Makefile (use with make -s)'
	@echo  '  image_name	  - Output the image name (use with make -s)'
	@echo  '  headers_install - Install sanitised kernel headers to INSTALL_HDR_PATH'; \
	 echo  '                    (default: $(INSTALL_HDR_PATH))'; \
	 echo  ''
	@echo  'Static analysers:'
	@echo  '  checkstack      - Generate a list of stack hogs and consider all functions'
	@echo  '                    with a stack size larger than MINSTACKSIZE (default: 100)'
	@echo  '  versioncheck    - Sanity check on version.h usage'
	@echo  '  includecheck    - Check for duplicate included header files'
	@echo  '  export_report   - List the usages of all exported symbols'
	@echo  '  headerdep       - Detect inclusion cycles in headers'
	@echo  '  coccicheck      - Check with Coccinelle'
	@echo  '  clang-analyzer  - Check with clang static analyzer'
	@echo  '  clang-tidy      - Check with clang-tidy'
	@echo  ''
	@echo  'Tools:'
	@echo  '  nsdeps          - Generate missing symbol namespace dependencies'
	@echo  ''
	@echo  'Kernel selftest:'
	@echo  '  kselftest         - Build and run kernel selftest'
	@echo  '                      Build, install, and boot kernel before'
	@echo  '                      running kselftest on it'
	@echo  '                      Run as root for full coverage'
	@echo  '  kselftest-all     - Build kernel selftest'
	@echo  '  kselftest-install - Build and install kernel selftest'
	@echo  '  kselftest-clean   - Remove all generated kselftest files'
	@echo  '  kselftest-merge   - Merge all the config dependencies of'
	@echo  '		      kselftest to existing .config.'
	@echo  ''
	@echo  'Rust targets:'
	@echo  '  rustavailable   - Checks whether the Rust toolchain is'
	@echo  '		    available and, if not, explains why.'
	@echo  '  rustfmt	  - Reformat all the Rust code in the kernel'
	@echo  '  rustfmtcheck	  - Checks if all the Rust code in the kernel'
	@echo  '		    is formatted, printing a diff otherwise.'
	@echo  '  rustdoc	  - Generate Rust documentation'
	@echo  '		    (requires kernel .config)'
	@echo  '  rusttest        - Runs the Rust tests'
	@echo  '                    (requires kernel .config; downloads external repos)'
	@echo  '  rust-analyzer	  - Generate rust-project.json rust-analyzer support file'
	@echo  '		    (requires kernel .config)'
	@echo  '  dir/file.[os]   - Build specified target only'
	@echo  '  dir/file.rsi    - Build macro expanded source, similar to C preprocessing.'
	@echo  '                    Run with RUSTFMT=n to skip reformatting if needed.'
	@echo  '                    The output is not intended to be compilable.'
	@echo  '  dir/file.ll     - Build the LLVM assembly file'
	@echo  ''
	@$(if $(dtstree), \
		echo 'Devicetree:'; \
		echo '* dtbs             - Build device tree blobs for enabled boards'; \
		echo '  dtbs_install     - Install dtbs to $(INSTALL_DTBS_PATH)'; \
		echo '  dt_binding_check - Validate device tree binding documents'; \
		echo '  dtbs_check       - Validate device tree source files';\
		echo '')

	@echo 'Userspace tools targets:'
	@echo '  use "make tools/help"'
	@echo '  or  "cd tools; make help"'
	@echo  ''
	@echo  'Kernel packaging:'
	@$(MAKE) -f $(srctree)/scripts/Makefile.package help
	@echo  ''
	@echo  'Documentation targets:'
	@$(MAKE) -f $(srctree)/Documentation/Makefile dochelp
	@echo  ''
	@echo  'Architecture-specific targets ($(SRCARCH)):'
	@$(or $(archhelp),\
		echo '  No architecture-specific help defined for $(SRCARCH)')
	@echo  ''
	@$(if $(boards), \
		$(foreach b, $(boards), \
		printf "  %-27s - Build for %s\\n" $(b) $(subst _defconfig,,$(b));) \
		echo '')
	@$(if $(board-dirs), \
		$(foreach b, $(board-dirs), \
		printf "  %-16s - Show %s-specific targets\\n" help-$(b) $(b);) \
		printf "  %-16s - Show all of the above\\n" help-boards; \
		echo '')

	@echo  '  make V=n   [targets] 1: verbose build'
	@echo  '                       2: give reason for rebuild of target'
	@echo  '                       V=1 and V=2 can be combined with V=12'
	@echo  '  make O=dir [targets] Locate all output files in "dir", including .config'
	@echo  '  make C=1   [targets] Check re-compiled c source with $$CHECK'
	@echo  '                       (sparse by default)'
	@echo  '  make C=2   [targets] Force check of all c source with $$CHECK'
	@echo  '  make RECORDMCOUNT_WARN=1 [targets] Warn about ignored mcount sections'
	@echo  '  make W=n   [targets] Enable extra build checks, n=1,2,3,c,e where'
	@echo  '		1: warnings which may be relevant and do not occur too often'
	@echo  '		2: warnings which occur quite often but may still be relevant'
	@echo  '		3: more obscure warnings, can most likely be ignored'
	@echo  '		c: extra checks in the configuration stage (Kconfig)'
	@echo  '		e: warnings are being treated as errors'
	@echo  '		Multiple levels can be combined with W=12 or W=123'
	@$(if $(dtstree), \
		echo '  make CHECK_DTBS=1 [targets] Check all generated dtb files against schema'; \
		echo '         This can be applied both to "dtbs" and to individual "foo.dtb" targets' ; \
		)
	@echo  ''
	@echo  'Execute "make" or "make all" to build all targets marked with [*] '
	@echo  'For further info see the ./README file'


help-board-dirs := $(addprefix help-,$(board-dirs))

help-boards: $(help-board-dirs)

boards-per-dir = $(sort $(notdir $(wildcard $(srctree)/arch/$(SRCARCH)/configs/$*/*_defconfig)))

$(help-board-dirs): help-%:
	@echo  'Architecture-specific targets ($(SRCARCH) $*):'
	@$(if $(boards-per-dir), \
		$(foreach b, $(boards-per-dir), \
		printf "  %-24s - Build for %s\\n" $*/$(b) $(subst _defconfig,,$(b));) \
		echo '')


# Documentation targets
# ---------------------------------------------------------------------------
DOC_TARGETS := xmldocs latexdocs pdfdocs htmldocs epubdocs cleandocs \
	       linkcheckdocs dochelp refcheckdocs texinfodocs infodocs
PHONY += $(DOC_TARGETS)
$(DOC_TARGETS):
	$(Q)$(MAKE) $(build)=Documentation $@


# Rust targets
# ---------------------------------------------------------------------------

# "Is Rust available?" target
PHONY += rustavailable
rustavailable:
	$(Q)$(CONFIG_SHELL) $(srctree)/scripts/rust_is_available.sh && echo "Rust is available!"

# Documentation target
#
# Using the singular to avoid running afoul of `no-dot-config-targets`.
PHONY += rustdoc
rustdoc: prepare
	$(Q)$(MAKE) $(build)=rust $@

# Testing target
PHONY += rusttest
rusttest: prepare
	$(Q)$(MAKE) $(build)=rust $@

# Formatting targets
PHONY += rustfmt rustfmtcheck

# We skip `rust/alloc` since we want to minimize the diff w.r.t. upstream.
#
# We match using absolute paths since `find` does not resolve them
# when matching, which is a problem when e.g. `srctree` is `..`.
# We `grep` afterwards in order to remove the directory entry itself.
rustfmt:
	$(Q)find $(abs_srctree) -type f -name '*.rs' \
		-o -path $(abs_srctree)/rust/alloc -prune \
		-o -path $(abs_objtree)/rust/test -prune \
		| grep -Fv $(abs_srctree)/rust/alloc \
		| grep -Fv $(abs_objtree)/rust/test \
		| grep -Fv generated \
		| xargs $(RUSTFMT) $(rustfmt_flags)

rustfmtcheck: rustfmt_flags = --check
rustfmtcheck: rustfmt

# Misc
# ---------------------------------------------------------------------------

PHONY += misc-check
misc-check:
	$(Q)$(srctree)/scripts/misc-check

all: misc-check

PHONY += scripts_gdb
scripts_gdb: prepare0
	$(Q)$(MAKE) $(build)=scripts/gdb
	$(Q)ln -fsn $(abspath $(srctree)/scripts/gdb/vmlinux-gdb.py)

ifdef CONFIG_GDB_SCRIPTS
all: scripts_gdb
endif

else # KBUILD_EXTMOD

filechk_kernel.release = echo $(KERNELRELEASE)

###
# External module support.
# When building external modules the kernel used as basis is considered
# read-only, and no consistency checks are made and the make
# system is not used on the basis kernel. If updates are required
# in the basis kernel ordinary make commands (without M=...) must be used.

# We are always building only modules.
KBUILD_BUILTIN :=
KBUILD_MODULES := 1

build-dir := $(KBUILD_EXTMOD)

compile_commands.json: $(extmod_prefix)compile_commands.json
PHONY += compile_commands.json

clean-dirs := $(KBUILD_EXTMOD)
clean: rm-files := $(KBUILD_EXTMOD)/Module.symvers $(KBUILD_EXTMOD)/modules.nsdeps \
	$(KBUILD_EXTMOD)/compile_commands.json $(KBUILD_EXTMOD)/.thinlto-cache

PHONY += prepare
# now expand this into a simple variable to reduce the cost of shell evaluations
prepare: CC_VERSION_TEXT := $(CC_VERSION_TEXT)
prepare:
	@if [ "$(CC_VERSION_TEXT)" != "$(CONFIG_CC_VERSION_TEXT)" ]; then \
		echo >&2 "warning: the compiler differs from the one used to build the kernel"; \
		echo >&2 "  The kernel was built by: $(CONFIG_CC_VERSION_TEXT)"; \
		echo >&2 "  You are using:           $(CC_VERSION_TEXT)"; \
	fi

PHONY += help
help:
	@echo  '  Building external modules.'
	@echo  '  Syntax: make -C path/to/kernel/src M=$$PWD target'
	@echo  ''
	@echo  '  modules         - default target, build the module(s)'
	@echo  '  modules_install - install the module'
	@echo  '  clean           - remove generated files in module directory only'
	@echo  '  rust-analyzer	  - generate rust-project.json rust-analyzer support file'
	@echo  ''

ifndef CONFIG_MODULES
modules modules_install: __external_modules_error
__external_modules_error:
	@echo >&2 '***'
	@echo >&2 '*** The present kernel disabled CONFIG_MODULES.'
	@echo >&2 '*** You cannot build or install external modules.'
	@echo >&2 '***'
	@false
endif

endif # KBUILD_EXTMOD

# ---------------------------------------------------------------------------
# Modules

PHONY += modules modules_install modules_sign modules_prepare

modules_install:
	$(Q)$(MAKE) -f $(srctree)/scripts/Makefile.modinst \
	sign-only=$(if $(filter modules_install,$(MAKECMDGOALS)),,y)

ifeq ($(CONFIG_MODULE_SIG),y)
# modules_sign is a subset of modules_install.
# 'make modules_install modules_sign' is equivalent to 'make modules_install'.
modules_sign: modules_install
	@:
else
modules_sign:
	@echo >&2 '***'
	@echo >&2 '*** CONFIG_MODULE_SIG is disabled. You cannot sign modules.'
	@echo >&2 '***'
	@false
endif

ifdef CONFIG_MODULES

$(MODORDER): $(build-dir)
	@:

# KBUILD_MODPOST_NOFINAL can be set to skip the final link of modules.
# This is solely useful to speed up test compiles.
modules: modpost
ifneq ($(KBUILD_MODPOST_NOFINAL),1)
	$(Q)$(MAKE) -f $(srctree)/scripts/Makefile.modfinal
endif

PHONY += modules_check
modules_check: $(MODORDER)
	$(Q)$(CONFIG_SHELL) $(srctree)/scripts/modules-check.sh $<

else # CONFIG_MODULES

modules:
	@:

KBUILD_MODULES :=

endif # CONFIG_MODULES

PHONY += modpost
modpost: $(if $(single-build),, $(if $(KBUILD_BUILTIN), vmlinux.o)) \
	 $(if $(KBUILD_MODULES), modules_check)
	$(Q)$(MAKE) -f $(srctree)/scripts/Makefile.modpost

# Single targets
# ---------------------------------------------------------------------------
# To build individual files in subdirectories, you can do like this:
#
#   make foo/bar/baz.s
#
# The supported suffixes for single-target are listed in 'single-targets'
#
# To build only under specific subdirectories, you can do like this:
#
#   make foo/bar/baz/

ifdef single-build

# .ko is special because modpost is needed
single-ko := $(sort $(filter %.ko, $(MAKECMDGOALS)))
single-no-ko := $(filter-out $(single-ko), $(MAKECMDGOALS)) \
		$(foreach x, o mod, $(patsubst %.ko, %.$x, $(single-ko)))

$(single-ko): single_modules
	@:
$(single-no-ko): $(build-dir)
	@:

# Remove MODORDER when done because it is not the real one.
PHONY += single_modules
single_modules: $(single-no-ko) modules_prepare
	$(Q){ $(foreach m, $(single-ko), echo $(extmod_prefix)$(m:%.ko=%.o);) } > $(MODORDER)
	$(Q)$(MAKE) -f $(srctree)/scripts/Makefile.modpost
ifneq ($(KBUILD_MODPOST_NOFINAL),1)
	$(Q)$(MAKE) -f $(srctree)/scripts/Makefile.modfinal
endif
	$(Q)rm -f $(MODORDER)

single-goals := $(addprefix $(build-dir)/, $(single-no-ko))

KBUILD_MODULES := 1

endif

# Preset locale variables to speed up the build process. Limit locale
# tweaks to this spot to avoid wrong language settings when running
# make menuconfig etc.
# Error messages still appears in the original language
PHONY += $(build-dir)
$(build-dir): prepare
	$(Q)$(MAKE) $(build)=$@ need-builtin=1 need-modorder=1 $(single-goals)

clean-dirs := $(addprefix _clean_, $(clean-dirs))
PHONY += $(clean-dirs) clean
$(clean-dirs):
	$(Q)$(MAKE) $(clean)=$(patsubst _clean_%,%,$@)

clean: $(clean-dirs)
	$(call cmd,rmfiles)
	@find $(or $(KBUILD_EXTMOD), .) $(RCS_FIND_IGNORE) \
		\( -name '*.[aios]' -o -name '*.rsi' -o -name '*.ko' -o -name '.*.cmd' \
		-o -name '*.ko.*' \
		-o -name '*.dtb' -o -name '*.dtbo' \
		-o -name '*.dtb.S' -o -name '*.dtbo.S' \
		-o -name '*.dt.yaml' \
		-o -name '*.dwo' -o -name '*.lst' \
		-o -name '*.su' -o -name '*.mod' \
		-o -name '.*.d' -o -name '.*.tmp' -o -name '*.mod.c' \
		-o -name '*.lex.c' -o -name '*.tab.[ch]' \
		-o -name '*.asn1.[ch]' \
		-o -name '*.symtypes' -o -name 'modules.order' \
		-o -name '*.c.[012]*.*' \
		-o -name '*.ll' \
		-o -name '*.gcno' \
		-o -name '*.*.symversions' \) -type f -print \
		-o -name '.tmp_*' -print \
		| xargs rm -rf

# Generate tags for editors
# ---------------------------------------------------------------------------
quiet_cmd_tags = GEN     $@
      cmd_tags = $(BASH) $(srctree)/scripts/tags.sh $@

tags TAGS cscope gtags: FORCE
	$(call cmd,tags)

# IDE support targets
PHONY += rust-analyzer
rust-analyzer:
	$(Q)$(MAKE) $(build)=rust $@

# Script to generate missing namespace dependencies
# ---------------------------------------------------------------------------

PHONY += nsdeps
nsdeps: export KBUILD_NSDEPS=1
nsdeps: modules
	$(Q)$(CONFIG_SHELL) $(srctree)/scripts/nsdeps

# Clang Tooling
# ---------------------------------------------------------------------------

quiet_cmd_gen_compile_commands = GEN     $@
      cmd_gen_compile_commands = $(PYTHON3) $< -a $(AR) -o $@ $(filter-out $<, $(real-prereqs))

$(extmod_prefix)compile_commands.json: scripts/clang-tools/gen_compile_commands.py \
	$(if $(KBUILD_EXTMOD),, vmlinux.a $(KBUILD_VMLINUX_LIBS)) \
	$(if $(CONFIG_MODULES), $(MODORDER)) FORCE
	$(call if_changed,gen_compile_commands)

targets += $(extmod_prefix)compile_commands.json

PHONY += clang-tidy clang-analyzer

ifdef CONFIG_CC_IS_CLANG
quiet_cmd_clang_tools = CHECK   $<
      cmd_clang_tools = $(PYTHON3) $(srctree)/scripts/clang-tools/run-clang-tools.py $@ $<

clang-tidy clang-analyzer: $(extmod_prefix)compile_commands.json
	$(call cmd,clang_tools)
else
clang-tidy clang-analyzer:
	@echo "$@ requires CC=clang" >&2
	@false
endif

# Scripts to check various things for consistency
# ---------------------------------------------------------------------------

PHONY += includecheck versioncheck coccicheck export_report

includecheck:
	find $(srctree)/* $(RCS_FIND_IGNORE) \
		-name '*.[hcS]' -type f -print | sort \
		| xargs $(PERL) -w $(srctree)/scripts/checkincludes.pl

versioncheck:
	find $(srctree)/* $(RCS_FIND_IGNORE) \
		-name '*.[hcS]' -type f -print | sort \
		| xargs $(PERL) -w $(srctree)/scripts/checkversion.pl

coccicheck:
	$(Q)$(BASH) $(srctree)/scripts/$@

export_report:
	$(PERL) $(srctree)/scripts/export_report.pl

PHONY += checkstack kernelrelease kernelversion image_name

# UML needs a little special treatment here.  It wants to use the host
# toolchain, so needs $(SUBARCH) passed to checkstack.pl.  Everyone
# else wants $(ARCH), including people doing cross-builds, which means
# that $(SUBARCH) doesn't work here.
ifeq ($(ARCH), um)
CHECKSTACK_ARCH := $(SUBARCH)
else
CHECKSTACK_ARCH := $(ARCH)
endif
MINSTACKSIZE	?= 100
checkstack:
	$(OBJDUMP) -d vmlinux $$(find . -name '*.ko') | \
	$(PERL) $(srctree)/scripts/checkstack.pl $(CHECKSTACK_ARCH) $(MINSTACKSIZE)

kernelrelease:
	@$(filechk_kernel.release)

kernelversion:
	@echo $(KERNELVERSION)

image_name:
	@echo $(KBUILD_IMAGE)

PHONY += run-command
run-command:
	$(Q)$(KBUILD_RUN_COMMAND)

quiet_cmd_rmfiles = $(if $(wildcard $(rm-files)),CLEAN   $(wildcard $(rm-files)))
      cmd_rmfiles = rm -rf $(rm-files)

# read saved command lines for existing targets
existing-targets := $(wildcard $(sort $(targets)))

-include $(foreach f,$(existing-targets),$(dir $(f)).$(notdir $(f)).cmd)

endif # config-build
endif # mixed-build
endif # need-sub-make

PHONY += FORCE
FORCE:

# Declare the contents of the PHONY variable as phony.  We keep that
# information in a variable so we can use it in if_changed and friends.
.PHONY: $(PHONY)<|MERGE_RESOLUTION|>--- conflicted
+++ resolved
@@ -1,15 +1,9 @@
 # SPDX-License-Identifier: GPL-2.0
 VERSION = 6
 PATCHLEVEL = 8
-<<<<<<< HEAD
-SUBLEVEL = 3
+SUBLEVEL = 4
 EXTRAVERSION = -zen
 NAME = Finding Humor In Nothing
-=======
-SUBLEVEL = 4
-EXTRAVERSION =
-NAME = Hurr durr I'ma ninja sloth
->>>>>>> 4fa38f4b
 
 # *DOCUMENTATION*
 # To see a list of typical targets execute "make help"
