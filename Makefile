# SPDX-License-Identifier: GPL-2.0
VERSION = 4
PATCHLEVEL = 16
<<<<<<< HEAD
SUBLEVEL = 16
EXTRAVERSION = -zen
NAME = Supercritical Solace
=======
SUBLEVEL = 18
EXTRAVERSION =
NAME = Fearless Coyote
>>>>>>> 62e9ccfa

# *DOCUMENTATION*
# To see a list of typical targets execute "make help"
# More info can be located in ./README
# Comments in this file are targeted only to the developer, do not
# expect to learn how to build the kernel reading this file.

# That's our default target when none is given on the command line
PHONY := _all
_all:

# o Do not use make's built-in rules and variables
#   (this increases performance and avoids hard-to-debug behaviour);
# o Look for make include files relative to root of kernel src
MAKEFLAGS += -rR --include-dir=$(CURDIR)

# Avoid funny character set dependencies
unexport LC_ALL
LC_COLLATE=C
LC_NUMERIC=C
export LC_COLLATE LC_NUMERIC

# Avoid interference with shell env settings
unexport GREP_OPTIONS

# We are using a recursive build, so we need to do a little thinking
# to get the ordering right.
#
# Most importantly: sub-Makefiles should only ever modify files in
# their own directory. If in some directory we have a dependency on
# a file in another dir (which doesn't happen often, but it's often
# unavoidable when linking the built-in.o targets which finally
# turn into vmlinux), we will call a sub make in that other dir, and
# after that we are sure that everything which is in that other dir
# is now up to date.
#
# The only cases where we need to modify files which have global
# effects are thus separated out and done before the recursive
# descending is started. They are now explicitly listed as the
# prepare rule.

# Beautify output
# ---------------------------------------------------------------------------
#
# Normally, we echo the whole command before executing it. By making
# that echo $($(quiet)$(cmd)), we now have the possibility to set
# $(quiet) to choose other forms of output instead, e.g.
#
#         quiet_cmd_cc_o_c = Compiling $(RELDIR)/$@
#         cmd_cc_o_c       = $(CC) $(c_flags) -c -o $@ $<
#
# If $(quiet) is empty, the whole command will be printed.
# If it is set to "quiet_", only the short version will be printed.
# If it is set to "silent_", nothing will be printed at all, since
# the variable $(silent_cmd_cc_o_c) doesn't exist.
#
# A simple variant is to prefix commands with $(Q) - that's useful
# for commands that shall be hidden in non-verbose mode.
#
#	$(Q)ln $@ :<
#
# If KBUILD_VERBOSE equals 0 then the above command will be hidden.
# If KBUILD_VERBOSE equals 1 then the above command is displayed.
#
# To put more focus on warnings, be less verbose as default
# Use 'make V=1' to see the full commands

ifeq ("$(origin V)", "command line")
  KBUILD_VERBOSE = $(V)
endif
ifndef KBUILD_VERBOSE
  KBUILD_VERBOSE = 0
endif

ifeq ($(KBUILD_VERBOSE),1)
  quiet =
  Q =
else
  quiet=quiet_
  Q = @
endif

# If the user is running make -s (silent mode), suppress echoing of
# commands

ifneq ($(findstring s,$(filter-out --%,$(MAKEFLAGS))),)
  quiet=silent_
  tools_silent=s
endif

export quiet Q KBUILD_VERBOSE

# kbuild supports saving output files in a separate directory.
# To locate output files in a separate directory two syntaxes are supported.
# In both cases the working directory must be the root of the kernel src.
# 1) O=
# Use "make O=dir/to/store/output/files/"
#
# 2) Set KBUILD_OUTPUT
# Set the environment variable KBUILD_OUTPUT to point to the directory
# where the output files shall be placed.
# export KBUILD_OUTPUT=dir/to/store/output/files/
# make
#
# The O= assignment takes precedence over the KBUILD_OUTPUT environment
# variable.

# KBUILD_SRC is not intended to be used by the regular user (for now),
# it is set on invocation of make with KBUILD_OUTPUT or O= specified.
ifeq ($(KBUILD_SRC),)

# OK, Make called in directory where kernel src resides
# Do we want to locate output files in a separate directory?
ifeq ("$(origin O)", "command line")
  KBUILD_OUTPUT := $(O)
endif

# Cancel implicit rules on top Makefile
$(CURDIR)/Makefile Makefile: ;

ifneq ($(words $(subst :, ,$(CURDIR))), 1)
  $(error main directory cannot contain spaces nor colons)
endif

ifneq ($(KBUILD_OUTPUT),)
# check that the output directory actually exists
saved-output := $(KBUILD_OUTPUT)
KBUILD_OUTPUT := $(shell mkdir -p $(KBUILD_OUTPUT) && cd $(KBUILD_OUTPUT) \
								&& pwd)
$(if $(KBUILD_OUTPUT),, \
     $(error failed to create output directory "$(saved-output)"))

PHONY += $(MAKECMDGOALS) sub-make

$(filter-out _all sub-make $(CURDIR)/Makefile, $(MAKECMDGOALS)) _all: sub-make
	@:

# Invoke a second make in the output directory, passing relevant variables
sub-make:
	$(Q)$(MAKE) -C $(KBUILD_OUTPUT) KBUILD_SRC=$(CURDIR) \
	-f $(CURDIR)/Makefile $(filter-out _all sub-make,$(MAKECMDGOALS))

# Leave processing to above invocation of make
skip-makefile := 1
endif # ifneq ($(KBUILD_OUTPUT),)
endif # ifeq ($(KBUILD_SRC),)

# We process the rest of the Makefile if this is the final invocation of make
ifeq ($(skip-makefile),)

# Do not print "Entering directory ...",
# but we want to display it when entering to the output directory
# so that IDEs/editors are able to understand relative filenames.
MAKEFLAGS += --no-print-directory

# Call a source code checker (by default, "sparse") as part of the
# C compilation.
#
# Use 'make C=1' to enable checking of only re-compiled files.
# Use 'make C=2' to enable checking of *all* source files, regardless
# of whether they are re-compiled or not.
#
# See the file "Documentation/dev-tools/sparse.rst" for more details,
# including where to get the "sparse" utility.

ifeq ("$(origin C)", "command line")
  KBUILD_CHECKSRC = $(C)
endif
ifndef KBUILD_CHECKSRC
  KBUILD_CHECKSRC = 0
endif

# Use make M=dir to specify directory of external module to build
# Old syntax make ... SUBDIRS=$PWD is still supported
# Setting the environment variable KBUILD_EXTMOD take precedence
ifdef SUBDIRS
  KBUILD_EXTMOD ?= $(SUBDIRS)
endif

ifeq ("$(origin M)", "command line")
  KBUILD_EXTMOD := $(M)
endif

ifeq ($(KBUILD_SRC),)
        # building in the source tree
        srctree := .
else
        ifeq ($(KBUILD_SRC)/,$(dir $(CURDIR)))
                # building in a subdirectory of the source tree
                srctree := ..
        else
                srctree := $(KBUILD_SRC)
        endif
endif

export KBUILD_CHECKSRC KBUILD_EXTMOD KBUILD_SRC

objtree		:= .
src		:= $(srctree)
obj		:= $(objtree)

VPATH		:= $(srctree)$(if $(KBUILD_EXTMOD),:$(KBUILD_EXTMOD))

export srctree objtree VPATH

# To make sure we do not include .config for any of the *config targets
# catch them early, and hand them over to scripts/kconfig/Makefile
# It is allowed to specify more targets when calling make, including
# mixing *config targets and build targets.
# For example 'make oldconfig all'.
# Detect when mixed targets is specified, and make a second invocation
# of make so .config is not included in this case either (for *config).

version_h := include/generated/uapi/linux/version.h
old_version_h := include/linux/version.h

no-dot-config-targets := clean mrproper distclean \
			 cscope gtags TAGS tags help% %docs check% coccicheck \
			 $(version_h) headers_% archheaders archscripts \
			 kernelversion %src-pkg

config-targets := 0
mixed-targets  := 0
dot-config     := 1

ifneq ($(filter $(no-dot-config-targets), $(MAKECMDGOALS)),)
	ifeq ($(filter-out $(no-dot-config-targets), $(MAKECMDGOALS)),)
		dot-config := 0
	endif
endif

ifeq ($(KBUILD_EXTMOD),)
        ifneq ($(filter config %config,$(MAKECMDGOALS)),)
                config-targets := 1
                ifneq ($(words $(MAKECMDGOALS)),1)
                        mixed-targets := 1
                endif
        endif
endif
# install and modules_install need also be processed one by one
ifneq ($(filter install,$(MAKECMDGOALS)),)
        ifneq ($(filter modules_install,$(MAKECMDGOALS)),)
	        mixed-targets := 1
        endif
endif

ifeq ($(mixed-targets),1)
# ===========================================================================
# We're called with mixed targets (*config and build targets).
# Handle them one by one.

PHONY += $(MAKECMDGOALS) __build_one_by_one

$(filter-out __build_one_by_one, $(MAKECMDGOALS)): __build_one_by_one
	@:

__build_one_by_one:
	$(Q)set -e; \
	for i in $(MAKECMDGOALS); do \
		$(MAKE) -f $(srctree)/Makefile $$i; \
	done

else

# We need some generic definitions (do not try to remake the file).
scripts/Kbuild.include: ;
include scripts/Kbuild.include

# Read KERNELRELEASE from include/config/kernel.release (if it exists)
KERNELRELEASE = $(shell cat include/config/kernel.release 2> /dev/null)
KERNELVERSION = $(VERSION)$(if $(PATCHLEVEL),.$(PATCHLEVEL)$(if $(SUBLEVEL),.$(SUBLEVEL)))$(EXTRAVERSION)
export VERSION PATCHLEVEL SUBLEVEL KERNELRELEASE KERNELVERSION

# SUBARCH tells the usermode build what the underlying arch is.  That is set
# first, and if a usermode build is happening, the "ARCH=um" on the command
# line overrides the setting of ARCH below.  If a native build is happening,
# then ARCH is assigned, getting whatever value it gets normally, and
# SUBARCH is subsequently ignored.

SUBARCH := $(shell uname -m | sed -e s/i.86/x86/ -e s/x86_64/x86/ \
				  -e s/sun4u/sparc64/ \
				  -e s/arm.*/arm/ -e s/sa110/arm/ \
				  -e s/s390x/s390/ -e s/parisc64/parisc/ \
				  -e s/ppc.*/powerpc/ -e s/mips.*/mips/ \
				  -e s/sh[234].*/sh/ -e s/aarch64.*/arm64/ \
				  -e s/riscv.*/riscv/)

# Cross compiling and selecting different set of gcc/bin-utils
# ---------------------------------------------------------------------------
#
# When performing cross compilation for other architectures ARCH shall be set
# to the target architecture. (See arch/* for the possibilities).
# ARCH can be set during invocation of make:
# make ARCH=ia64
# Another way is to have ARCH set in the environment.
# The default ARCH is the host where make is executed.

# CROSS_COMPILE specify the prefix used for all executables used
# during compilation. Only gcc and related bin-utils executables
# are prefixed with $(CROSS_COMPILE).
# CROSS_COMPILE can be set on the command line
# make CROSS_COMPILE=ia64-linux-
# Alternatively CROSS_COMPILE can be set in the environment.
# A third alternative is to store a setting in .config so that plain
# "make" in the configured kernel build directory always uses that.
# Default value for CROSS_COMPILE is not to prefix executables
# Note: Some architectures assign CROSS_COMPILE in their arch/*/Makefile
ARCH		?= $(SUBARCH)
CROSS_COMPILE	?= $(CONFIG_CROSS_COMPILE:"%"=%)

# Architecture as present in compile.h
UTS_MACHINE 	:= $(ARCH)
SRCARCH 	:= $(ARCH)

# Additional ARCH settings for x86
ifeq ($(ARCH),i386)
        SRCARCH := x86
endif
ifeq ($(ARCH),x86_64)
        SRCARCH := x86
endif

# Additional ARCH settings for sparc
ifeq ($(ARCH),sparc32)
       SRCARCH := sparc
endif
ifeq ($(ARCH),sparc64)
       SRCARCH := sparc
endif

# Additional ARCH settings for sh
ifeq ($(ARCH),sh64)
       SRCARCH := sh
endif

# Additional ARCH settings for tile
ifeq ($(ARCH),tilepro)
       SRCARCH := tile
endif
ifeq ($(ARCH),tilegx)
       SRCARCH := tile
endif

KCONFIG_CONFIG	?= .config
export KCONFIG_CONFIG

# SHELL used by kbuild
CONFIG_SHELL := $(shell if [ -x "$$BASH" ]; then echo $$BASH; \
	  else if [ -x /bin/bash ]; then echo /bin/bash; \
	  else echo sh; fi ; fi)

HOST_LFS_CFLAGS := $(shell getconf LFS_CFLAGS)
HOST_LFS_LDFLAGS := $(shell getconf LFS_LDFLAGS)
HOST_LFS_LIBS := $(shell getconf LFS_LIBS)

HOSTCC       = gcc
HOSTCXX      = g++
HOSTCFLAGS   := -Wall -Wmissing-prototypes -Wstrict-prototypes -O2 \
		-fomit-frame-pointer -std=gnu89 $(HOST_LFS_CFLAGS)
HOSTCXXFLAGS := -O2 $(HOST_LFS_CFLAGS)
HOSTLDFLAGS  := $(HOST_LFS_LDFLAGS)
HOST_LOADLIBES := $(HOST_LFS_LIBS)

# Make variables (CC, etc...)
AS		= $(CROSS_COMPILE)as
LD		= $(CROSS_COMPILE)ld
CC		= $(CROSS_COMPILE)gcc
CPP		= $(CC) -E
AR		= $(CROSS_COMPILE)ar
NM		= $(CROSS_COMPILE)nm
STRIP		= $(CROSS_COMPILE)strip
OBJCOPY		= $(CROSS_COMPILE)objcopy
OBJDUMP		= $(CROSS_COMPILE)objdump
LEX		= flex
YACC		= bison
AWK		= awk
GENKSYMS	= scripts/genksyms/genksyms
INSTALLKERNEL  := installkernel
DEPMOD		= /sbin/depmod
PERL		= perl
PYTHON		= python
CHECK		= sparse

CHECKFLAGS     := -D__linux__ -Dlinux -D__STDC__ -Dunix -D__unix__ \
		  -Wbitwise -Wno-return-void -Wno-unknown-attribute $(CF)
NOSTDINC_FLAGS  =
CFLAGS_MODULE   =
AFLAGS_MODULE   =
LDFLAGS_MODULE  =
CFLAGS_KERNEL	=
AFLAGS_KERNEL	=
LDFLAGS_vmlinux =

# Use USERINCLUDE when you must reference the UAPI directories only.
USERINCLUDE    := \
		-I$(srctree)/arch/$(SRCARCH)/include/uapi \
		-I$(objtree)/arch/$(SRCARCH)/include/generated/uapi \
		-I$(srctree)/include/uapi \
		-I$(objtree)/include/generated/uapi \
                -include $(srctree)/include/linux/kconfig.h

# Use LINUXINCLUDE when you must reference the include/ directory.
# Needed to be compatible with the O= option
LINUXINCLUDE    := \
		-I$(srctree)/arch/$(SRCARCH)/include \
		-I$(objtree)/arch/$(SRCARCH)/include/generated \
		$(if $(KBUILD_SRC), -I$(srctree)/include) \
		-I$(objtree)/include \
		$(USERINCLUDE)

KBUILD_AFLAGS   := -D__ASSEMBLY__
KBUILD_CFLAGS   := -Wall -Wundef -Wstrict-prototypes -Wno-trigraphs \
		   -fno-strict-aliasing -fno-common -fshort-wchar \
		   -Werror-implicit-function-declaration \
		   -Wno-format-security \
		   -std=gnu89
KBUILD_CPPFLAGS := -D__KERNEL__
KBUILD_AFLAGS_KERNEL :=
KBUILD_CFLAGS_KERNEL :=
KBUILD_AFLAGS_MODULE  := -DMODULE
KBUILD_CFLAGS_MODULE  := -DMODULE
KBUILD_LDFLAGS_MODULE := -T $(srctree)/scripts/module-common.lds
GCC_PLUGINS_CFLAGS :=

export ARCH SRCARCH CONFIG_SHELL HOSTCC HOSTCFLAGS CROSS_COMPILE AS LD CC
export CPP AR NM STRIP OBJCOPY OBJDUMP HOSTLDFLAGS HOST_LOADLIBES
export MAKE LEX YACC AWK GENKSYMS INSTALLKERNEL PERL PYTHON UTS_MACHINE
export HOSTCXX HOSTCXXFLAGS LDFLAGS_MODULE CHECK CHECKFLAGS

export KBUILD_CPPFLAGS NOSTDINC_FLAGS LINUXINCLUDE OBJCOPYFLAGS LDFLAGS
export KBUILD_CFLAGS CFLAGS_KERNEL CFLAGS_MODULE
export CFLAGS_KASAN CFLAGS_KASAN_NOSANITIZE CFLAGS_UBSAN
export KBUILD_AFLAGS AFLAGS_KERNEL AFLAGS_MODULE
export KBUILD_AFLAGS_MODULE KBUILD_CFLAGS_MODULE KBUILD_LDFLAGS_MODULE
export KBUILD_AFLAGS_KERNEL KBUILD_CFLAGS_KERNEL
export KBUILD_ARFLAGS

# When compiling out-of-tree modules, put MODVERDIR in the module
# tree rather than in the kernel tree. The kernel tree might
# even be read-only.
export MODVERDIR := $(if $(KBUILD_EXTMOD),$(firstword $(KBUILD_EXTMOD))/).tmp_versions

# Files to ignore in find ... statements

export RCS_FIND_IGNORE := \( -name SCCS -o -name BitKeeper -o -name .svn -o    \
			  -name CVS -o -name .pc -o -name .hg -o -name .git \) \
			  -prune -o
export RCS_TAR_IGNORE := --exclude SCCS --exclude BitKeeper --exclude .svn \
			 --exclude CVS --exclude .pc --exclude .hg --exclude .git

# ===========================================================================
# Rules shared between *config targets and build targets

# Basic helpers built in scripts/basic/
PHONY += scripts_basic
scripts_basic:
	$(Q)$(MAKE) $(build)=scripts/basic
	$(Q)rm -f .tmp_quiet_recordmcount

# To avoid any implicit rule to kick in, define an empty command.
scripts/basic/%: scripts_basic ;

PHONY += outputmakefile
# outputmakefile generates a Makefile in the output directory, if using a
# separate output directory. This allows convenient use of make in the
# output directory.
outputmakefile:
ifneq ($(KBUILD_SRC),)
	$(Q)ln -fsn $(srctree) source
	$(Q)$(CONFIG_SHELL) $(srctree)/scripts/mkmakefile \
	    $(srctree) $(objtree) $(VERSION) $(PATCHLEVEL)
endif

ifeq ($(cc-name),clang)
ifneq ($(CROSS_COMPILE),)
CLANG_TARGET	:= --target=$(notdir $(CROSS_COMPILE:%-=%))
GCC_TOOLCHAIN	:= $(realpath $(dir $(shell which $(LD)))/..)
endif
ifneq ($(GCC_TOOLCHAIN),)
CLANG_GCC_TC	:= --gcc-toolchain=$(GCC_TOOLCHAIN)
endif
KBUILD_CFLAGS += $(CLANG_TARGET) $(CLANG_GCC_TC)
KBUILD_AFLAGS += $(CLANG_TARGET) $(CLANG_GCC_TC)
KBUILD_CFLAGS += $(call cc-option, -no-integrated-as)
KBUILD_AFLAGS += $(call cc-option, -no-integrated-as)
endif

RETPOLINE_CFLAGS_GCC := -mindirect-branch=thunk-extern -mindirect-branch-register
RETPOLINE_CFLAGS_CLANG := -mretpoline-external-thunk
RETPOLINE_CFLAGS := $(call cc-option,$(RETPOLINE_CFLAGS_GCC),$(call cc-option,$(RETPOLINE_CFLAGS_CLANG)))
export RETPOLINE_CFLAGS

ifeq ($(config-targets),1)
# ===========================================================================
# *config targets only - make sure prerequisites are updated, and descend
# in scripts/kconfig to make the *config target

# Read arch specific Makefile to set KBUILD_DEFCONFIG as needed.
# KBUILD_DEFCONFIG may point out an alternative default configuration
# used for 'make defconfig'
include arch/$(SRCARCH)/Makefile
export KBUILD_DEFCONFIG KBUILD_KCONFIG

config: scripts_basic outputmakefile FORCE
	$(Q)$(MAKE) $(build)=scripts/kconfig $@

%config: scripts_basic outputmakefile FORCE
	$(Q)$(MAKE) $(build)=scripts/kconfig $@

else
# ===========================================================================
# Build targets only - this includes vmlinux, arch specific targets, clean
# targets and others. In general all targets except *config targets.

# If building an external module we do not care about the all: rule
# but instead _all depend on modules
PHONY += all
ifeq ($(KBUILD_EXTMOD),)
_all: all
else
_all: modules
endif

# Decide whether to build built-in, modular, or both.
# Normally, just do built-in.

KBUILD_MODULES :=
KBUILD_BUILTIN := 1

# If we have only "make modules", don't compile built-in objects.
# When we're building modules with modversions, we need to consider
# the built-in objects during the descend as well, in order to
# make sure the checksums are up to date before we record them.

ifeq ($(MAKECMDGOALS),modules)
  KBUILD_BUILTIN := $(if $(CONFIG_MODVERSIONS),1)
endif

# If we have "make <whatever> modules", compile modules
# in addition to whatever we do anyway.
# Just "make" or "make all" shall build modules as well

ifneq ($(filter all _all modules,$(MAKECMDGOALS)),)
  KBUILD_MODULES := 1
endif

ifeq ($(MAKECMDGOALS),)
  KBUILD_MODULES := 1
endif

export KBUILD_MODULES KBUILD_BUILTIN

ifeq ($(KBUILD_EXTMOD),)
# Additional helpers built in scripts/
# Carefully list dependencies so we do not try to build scripts twice
# in parallel
PHONY += scripts
scripts: scripts_basic include/config/auto.conf include/config/tristate.conf \
	 asm-generic gcc-plugins
	$(Q)$(MAKE) $(build)=$(@)

# Objects we will link into vmlinux / subdirs we need to visit
init-y		:= init/
drivers-y	:= drivers/ sound/ firmware/
net-y		:= net/
libs-y		:= lib/
core-y		:= usr/
virt-y		:= virt/
endif # KBUILD_EXTMOD

ifeq ($(dot-config),1)
# Read in config
-include include/config/auto.conf

ifeq ($(KBUILD_EXTMOD),)
# Read in dependencies to all Kconfig* files, make sure to run
# oldconfig if changes are detected.
-include include/config/auto.conf.cmd

# To avoid any implicit rule to kick in, define an empty command
$(KCONFIG_CONFIG) include/config/auto.conf.cmd: ;

# The actual configuration files used during the build are stored in
# include/generated/ and include/config/. Update them if .config is newer than
# include/config/auto.conf (which mirrors .config).
include/config/%.conf: $(KCONFIG_CONFIG) include/config/auto.conf.cmd
	$(Q)$(MAKE) -f $(srctree)/Makefile silentoldconfig
else
# external modules needs include/generated/autoconf.h and include/config/auto.conf
# but do not care if they are up-to-date. Use auto.conf to trigger the test
PHONY += include/config/auto.conf

include/config/auto.conf:
	$(Q)test -e include/generated/autoconf.h -a -e $@ || (		\
	echo >&2;							\
	echo >&2 "  ERROR: Kernel configuration is invalid.";		\
	echo >&2 "         include/generated/autoconf.h or $@ are missing.";\
	echo >&2 "         Run 'make oldconfig && make prepare' on kernel src to fix it.";	\
	echo >&2 ;							\
	/bin/false)

endif # KBUILD_EXTMOD

else
# Dummy target needed, because used as prerequisite
include/config/auto.conf: ;
endif # $(dot-config)

# For the kernel to actually contain only the needed exported symbols,
# we have to build modules as well to determine what those symbols are.
# (this can be evaluated only once include/config/auto.conf has been included)
ifdef CONFIG_TRIM_UNUSED_KSYMS
  KBUILD_MODULES := 1
endif

# The all: target is the default when no target is given on the
# command line.
# This allow a user to issue only 'make' to build a kernel including modules
# Defaults to vmlinux, but the arch makefile usually adds further targets
all: vmlinux

KBUILD_CFLAGS	+= $(call cc-option,-fno-PIE)
KBUILD_AFLAGS	+= $(call cc-option,-fno-PIE)
CFLAGS_GCOV	:= -fprofile-arcs -ftest-coverage -fno-tree-loop-im $(call cc-disable-warning,maybe-uninitialized,)
export CFLAGS_GCOV CFLAGS_KCOV

# The arch Makefile can set ARCH_{CPP,A,C}FLAGS to override the default
# values of the respective KBUILD_* variables
ARCH_CPPFLAGS :=
ARCH_AFLAGS :=
ARCH_CFLAGS :=
include arch/$(SRCARCH)/Makefile

KBUILD_CFLAGS	+= $(call cc-option,-fno-delete-null-pointer-checks,)
KBUILD_CFLAGS	+= $(call cc-disable-warning,frame-address,)
KBUILD_CFLAGS	+= $(call cc-disable-warning, format-truncation)
KBUILD_CFLAGS	+= $(call cc-disable-warning, format-overflow)
KBUILD_CFLAGS	+= $(call cc-disable-warning, int-in-bool-context)

ifdef CONFIG_CC_OPTIMIZE_FOR_SIZE
KBUILD_CFLAGS	+= $(call cc-option,-Oz,-Os)
KBUILD_CFLAGS	+= $(call cc-disable-warning,maybe-uninitialized,)
else
ifdef CONFIG_CC_OPTIMIZE_HARDER
KBUILD_CFLAGS	+= -O3 $(call cc-disable-warning,maybe-uninitialized,)
else
ifdef CONFIG_PROFILE_ALL_BRANCHES
KBUILD_CFLAGS	+= -O2 $(call cc-disable-warning,maybe-uninitialized,)
else
KBUILD_CFLAGS   += -O2
endif
endif
endif

KBUILD_CFLAGS += $(call cc-ifversion, -lt, 0409, \
			$(call cc-disable-warning,maybe-uninitialized,))

# Tell gcc to never replace conditional load with a non-conditional one
KBUILD_CFLAGS	+= $(call cc-option,--param=allow-store-data-races=0)

# check for 'asm goto'
ifeq ($(call shell-cached,$(CONFIG_SHELL) $(srctree)/scripts/gcc-goto.sh $(CC) $(KBUILD_CFLAGS)), y)
	KBUILD_CFLAGS += -DCC_HAVE_ASM_GOTO
	KBUILD_AFLAGS += -DCC_HAVE_ASM_GOTO
endif

include scripts/Makefile.kcov
include scripts/Makefile.gcc-plugins

ifdef CONFIG_READABLE_ASM
# Disable optimizations that make assembler listings hard to read.
# reorder blocks reorders the control in the function
# ipa clone creates specialized cloned functions
# partial inlining inlines only parts of functions
KBUILD_CFLAGS += $(call cc-option,-fno-reorder-blocks,) \
                 $(call cc-option,-fno-ipa-cp-clone,) \
                 $(call cc-option,-fno-partial-inlining)
endif

ifneq ($(CONFIG_FRAME_WARN),0)
KBUILD_CFLAGS += $(call cc-option,-Wframe-larger-than=${CONFIG_FRAME_WARN})
endif

# This selects the stack protector compiler flag. Testing it is delayed
# until after .config has been reprocessed, in the prepare-compiler-check
# target.
ifdef CONFIG_CC_STACKPROTECTOR_AUTO
  stackp-flag := $(call cc-option,-fstack-protector-strong,$(call cc-option,-fstack-protector))
  stackp-name := AUTO
else
ifdef CONFIG_CC_STACKPROTECTOR_REGULAR
  stackp-flag := -fstack-protector
  stackp-name := REGULAR
else
ifdef CONFIG_CC_STACKPROTECTOR_STRONG
  stackp-flag := -fstack-protector-strong
  stackp-name := STRONG
else
  # If either there is no stack protector for this architecture or
  # CONFIG_CC_STACKPROTECTOR_NONE is selected, we're done, and $(stackp-name)
  # is empty, skipping all remaining stack protector tests.
  #
  # Force off for distro compilers that enable stack protector by default.
  KBUILD_CFLAGS += $(call cc-option, -fno-stack-protector)
endif
endif
endif
# Find arch-specific stack protector compiler sanity-checking script.
ifdef stackp-name
ifneq ($(stackp-flag),)
  stackp-path := $(srctree)/scripts/gcc-$(SRCARCH)_$(BITS)-has-stack-protector.sh
  stackp-check := $(wildcard $(stackp-path))
  # If the wildcard test matches a test script, run it to check functionality.
  ifdef stackp-check
    ifneq ($(shell $(CONFIG_SHELL) $(stackp-check) $(CC) $(KBUILD_CPPFLAGS) $(biarch)),y)
      stackp-broken := y
    endif
  endif
  ifndef stackp-broken
    # If the stack protector is functional, enable code that depends on it.
    KBUILD_CPPFLAGS += -DCONFIG_CC_STACKPROTECTOR
    # Either we've already detected the flag (for AUTO) or we'll fail the
    # build in the prepare-compiler-check rule (for specific flag).
    KBUILD_CFLAGS += $(stackp-flag)
  else
    # We have to make sure stack protector is unconditionally disabled if
    # the compiler is broken (in case we're going to continue the build in
    # AUTO mode).
    KBUILD_CFLAGS += $(call cc-option, -fno-stack-protector)
  endif
endif
endif

ifeq ($(cc-name),clang)
KBUILD_CPPFLAGS += $(call cc-option,-Qunused-arguments,)
KBUILD_CFLAGS += $(call cc-disable-warning, format-invalid-specifier)
KBUILD_CFLAGS += $(call cc-disable-warning, gnu)
KBUILD_CFLAGS += $(call cc-disable-warning, address-of-packed-member)
# Quiet clang warning: comparison of unsigned expression < 0 is always false
KBUILD_CFLAGS += $(call cc-disable-warning, tautological-compare)
# CLANG uses a _MergedGlobals as optimization, but this breaks modpost, as the
# source of a reference will be _MergedGlobals and not on of the whitelisted names.
# See modpost pattern 2
KBUILD_CFLAGS += $(call cc-option, -mno-global-merge,)
KBUILD_CFLAGS += $(call cc-option, -fcatch-undefined-behavior)
else

# These warnings generated too much noise in a regular build.
# Use make W=1 to enable them (see scripts/Makefile.extrawarn)
KBUILD_CFLAGS += $(call cc-disable-warning, unused-but-set-variable)
endif

KBUILD_CFLAGS += $(call cc-disable-warning, unused-const-variable)
ifdef CONFIG_FRAME_POINTER
KBUILD_CFLAGS	+= -fno-omit-frame-pointer -fno-optimize-sibling-calls
else
# Some targets (ARM with Thumb2, for example), can't be built with frame
# pointers.  For those, we don't have FUNCTION_TRACER automatically
# select FRAME_POINTER.  However, FUNCTION_TRACER adds -pg, and this is
# incompatible with -fomit-frame-pointer with current GCC, so we don't use
# -fomit-frame-pointer with FUNCTION_TRACER.
ifndef CONFIG_FUNCTION_TRACER
KBUILD_CFLAGS	+= -fomit-frame-pointer
endif
endif

KBUILD_CFLAGS   += $(call cc-option, -fno-var-tracking-assignments)

ifdef CONFIG_DEBUG_INFO
ifdef CONFIG_DEBUG_INFO_SPLIT
KBUILD_CFLAGS   += $(call cc-option, -gsplit-dwarf, -g)
else
KBUILD_CFLAGS	+= -g
endif
KBUILD_AFLAGS	+= -Wa,-gdwarf-2
endif
ifdef CONFIG_DEBUG_INFO_DWARF4
KBUILD_CFLAGS	+= $(call cc-option, -gdwarf-4,)
endif

ifdef CONFIG_DEBUG_INFO_REDUCED
KBUILD_CFLAGS 	+= $(call cc-option, -femit-struct-debug-baseonly) \
		   $(call cc-option,-fno-var-tracking)
endif

ifdef CONFIG_FUNCTION_TRACER
ifndef CC_FLAGS_FTRACE
CC_FLAGS_FTRACE := -pg
endif
export CC_FLAGS_FTRACE
ifdef CONFIG_HAVE_FENTRY
CC_USING_FENTRY	:= $(call cc-option, -mfentry -DCC_USING_FENTRY)
endif
KBUILD_CFLAGS	+= $(CC_FLAGS_FTRACE) $(CC_USING_FENTRY)
KBUILD_AFLAGS	+= $(CC_USING_FENTRY)
ifdef CONFIG_DYNAMIC_FTRACE
	ifdef CONFIG_HAVE_C_RECORDMCOUNT
		BUILD_C_RECORDMCOUNT := y
		export BUILD_C_RECORDMCOUNT
	endif
endif
endif

# We trigger additional mismatches with less inlining
ifdef CONFIG_DEBUG_SECTION_MISMATCH
KBUILD_CFLAGS += $(call cc-option, -fno-inline-functions-called-once)
endif

ifdef CONFIG_LD_DEAD_CODE_DATA_ELIMINATION
KBUILD_CFLAGS	+= $(call cc-option,-ffunction-sections,)
KBUILD_CFLAGS	+= $(call cc-option,-fdata-sections,)
endif

# arch Makefile may override CC so keep this after arch Makefile is included
NOSTDINC_FLAGS += -nostdinc -isystem $(call shell-cached,$(CC) -print-file-name=include)
CHECKFLAGS     += $(NOSTDINC_FLAGS)

# warn about C99 declaration after statement
KBUILD_CFLAGS += $(call cc-option,-Wdeclaration-after-statement,)

# disable pointer signed / unsigned warnings in gcc 4.0
KBUILD_CFLAGS += $(call cc-disable-warning, pointer-sign)

# disable invalid "can't wrap" optimizations for signed / pointers
KBUILD_CFLAGS	+= $(call cc-option,-fno-strict-overflow)

# clang sets -fmerge-all-constants by default as optimization, but this
# is non-conforming behavior for C and in fact breaks the kernel, so we
# need to disable it here generally.
KBUILD_CFLAGS	+= $(call cc-option,-fno-merge-all-constants)

# for gcc -fno-merge-all-constants disables everything, but it is fine
# to have actual conforming behavior enabled.
KBUILD_CFLAGS	+= $(call cc-option,-fmerge-constants)

# Make sure -fstack-check isn't enabled (like gentoo apparently did)
KBUILD_CFLAGS  += $(call cc-option,-fno-stack-check,)

# conserve stack if available
KBUILD_CFLAGS   += $(call cc-option,-fconserve-stack)

# disallow errors like 'EXPORT_GPL(foo);' with missing header
KBUILD_CFLAGS   += $(call cc-option,-Werror=implicit-int)

# require functions to have arguments in prototypes, not empty 'int foo()'
KBUILD_CFLAGS   += $(call cc-option,-Werror=strict-prototypes)

# Prohibit date/time macros, which would make the build non-deterministic
KBUILD_CFLAGS   += $(call cc-option,-Werror=date-time)

# enforce correct pointer usage
KBUILD_CFLAGS   += $(call cc-option,-Werror=incompatible-pointer-types)

# Require designated initializers for all marked structures
KBUILD_CFLAGS   += $(call cc-option,-Werror=designated-init)

# use the deterministic mode of AR if available
KBUILD_ARFLAGS := $(call ar-option,D)

include scripts/Makefile.kasan
include scripts/Makefile.extrawarn
include scripts/Makefile.ubsan

# Add any arch overrides and user supplied CPPFLAGS, AFLAGS and CFLAGS as the
# last assignments
KBUILD_CPPFLAGS += $(ARCH_CPPFLAGS) $(KCPPFLAGS)
KBUILD_AFLAGS   += $(ARCH_AFLAGS)   $(KAFLAGS)
KBUILD_CFLAGS   += $(ARCH_CFLAGS)   $(KCFLAGS)

# Use --build-id when available.
LDFLAGS_BUILD_ID := $(call ld-option, --build-id)
KBUILD_LDFLAGS_MODULE += $(LDFLAGS_BUILD_ID)
LDFLAGS_vmlinux += $(LDFLAGS_BUILD_ID)

ifdef CONFIG_LD_DEAD_CODE_DATA_ELIMINATION
LDFLAGS_vmlinux	+= $(call ld-option, --gc-sections,)
endif

ifeq ($(CONFIG_STRIP_ASM_SYMS),y)
LDFLAGS_vmlinux	+= $(call ld-option, -X,)
endif

# Default kernel image to build when no specific target is given.
# KBUILD_IMAGE may be overruled on the command line or
# set in the environment
# Also any assignments in arch/$(ARCH)/Makefile take precedence over
# this default value
export KBUILD_IMAGE ?= vmlinux

#
# INSTALL_PATH specifies where to place the updated kernel and system map
# images. Default is /boot, but you can set it to other values
export	INSTALL_PATH ?= /boot

#
# INSTALL_DTBS_PATH specifies a prefix for relocations required by build roots.
# Like INSTALL_MOD_PATH, it isn't defined in the Makefile, but can be passed as
# an argument if needed. Otherwise it defaults to the kernel install path
#
export INSTALL_DTBS_PATH ?= $(INSTALL_PATH)/dtbs/$(KERNELRELEASE)

#
# INSTALL_MOD_PATH specifies a prefix to MODLIB for module directory
# relocations required by build roots.  This is not defined in the
# makefile but the argument can be passed to make if needed.
#

MODLIB	= $(INSTALL_MOD_PATH)/lib/modules/$(KERNELRELEASE)
export MODLIB

#
# INSTALL_MOD_STRIP, if defined, will cause modules to be
# stripped after they are installed.  If INSTALL_MOD_STRIP is '1', then
# the default option --strip-debug will be used.  Otherwise,
# INSTALL_MOD_STRIP value will be used as the options to the strip command.

ifdef INSTALL_MOD_STRIP
ifeq ($(INSTALL_MOD_STRIP),1)
mod_strip_cmd = $(STRIP) --strip-debug
else
mod_strip_cmd = $(STRIP) $(INSTALL_MOD_STRIP)
endif # INSTALL_MOD_STRIP=1
else
mod_strip_cmd = true
endif # INSTALL_MOD_STRIP
export mod_strip_cmd

# CONFIG_MODULE_COMPRESS, if defined, will cause module to be compressed
# after they are installed in agreement with CONFIG_MODULE_COMPRESS_GZIP
# or CONFIG_MODULE_COMPRESS_XZ.

mod_compress_cmd = true
ifdef CONFIG_MODULE_COMPRESS
  ifdef CONFIG_MODULE_COMPRESS_GZIP
    mod_compress_cmd = gzip -n -f
  endif # CONFIG_MODULE_COMPRESS_GZIP
  ifdef CONFIG_MODULE_COMPRESS_XZ
    mod_compress_cmd = xz -f
  endif # CONFIG_MODULE_COMPRESS_XZ
endif # CONFIG_MODULE_COMPRESS
export mod_compress_cmd

# Select initial ramdisk compression format, default is gzip(1).
# This shall be used by the dracut(8) tool while creating an initramfs image.
#
INITRD_COMPRESS-y                  := gzip
INITRD_COMPRESS-$(CONFIG_RD_BZIP2) := bzip2
INITRD_COMPRESS-$(CONFIG_RD_LZMA)  := lzma
INITRD_COMPRESS-$(CONFIG_RD_XZ)    := xz
INITRD_COMPRESS-$(CONFIG_RD_LZO)   := lzo
INITRD_COMPRESS-$(CONFIG_RD_LZ4)   := lz4
# do not export INITRD_COMPRESS, since we didn't actually
# choose a sane default compression above.
# export INITRD_COMPRESS := $(INITRD_COMPRESS-y)

ifdef CONFIG_MODULE_SIG_ALL
$(eval $(call config_filename,MODULE_SIG_KEY))

mod_sign_cmd = scripts/sign-file $(CONFIG_MODULE_SIG_HASH) $(MODULE_SIG_KEY_SRCPREFIX)$(CONFIG_MODULE_SIG_KEY) certs/signing_key.x509
else
mod_sign_cmd = true
endif
export mod_sign_cmd

ifdef CONFIG_STACK_VALIDATION
  has_libelf := $(call try-run,\
		echo "int main() {}" | $(HOSTCC) -xc -o /dev/null -lelf -,1,0)
  ifeq ($(has_libelf),1)
    objtool_target := tools/objtool FORCE
  else
    ifdef CONFIG_UNWINDER_ORC
      $(error "Cannot generate ORC metadata for CONFIG_UNWINDER_ORC=y, please install libelf-dev, libelf-devel or elfutils-libelf-devel")
    else
      $(warning "Cannot use CONFIG_STACK_VALIDATION=y, please install libelf-dev, libelf-devel or elfutils-libelf-devel")
    endif
    SKIP_STACK_VALIDATION := 1
    export SKIP_STACK_VALIDATION
  endif
endif


ifeq ($(KBUILD_EXTMOD),)
core-y		+= kernel/ certs/ mm/ fs/ ipc/ security/ crypto/ block/

vmlinux-dirs	:= $(patsubst %/,%,$(filter %/, $(init-y) $(init-m) \
		     $(core-y) $(core-m) $(drivers-y) $(drivers-m) \
		     $(net-y) $(net-m) $(libs-y) $(libs-m) $(virt-y)))

vmlinux-alldirs	:= $(sort $(vmlinux-dirs) $(patsubst %/,%,$(filter %/, \
		     $(init-) $(core-) $(drivers-) $(net-) $(libs-) $(virt-))))

init-y		:= $(patsubst %/, %/built-in.o, $(init-y))
core-y		:= $(patsubst %/, %/built-in.o, $(core-y))
drivers-y	:= $(patsubst %/, %/built-in.o, $(drivers-y))
net-y		:= $(patsubst %/, %/built-in.o, $(net-y))
libs-y1		:= $(patsubst %/, %/lib.a, $(libs-y))
libs-y2		:= $(filter-out %.a, $(patsubst %/, %/built-in.o, $(libs-y)))
virt-y		:= $(patsubst %/, %/built-in.o, $(virt-y))

# Externally visible symbols (used by link-vmlinux.sh)
export KBUILD_VMLINUX_INIT := $(head-y) $(init-y)
export KBUILD_VMLINUX_MAIN := $(core-y) $(libs-y2) $(drivers-y) $(net-y) $(virt-y)
export KBUILD_VMLINUX_LIBS := $(libs-y1)
export KBUILD_LDS          := arch/$(SRCARCH)/kernel/vmlinux.lds
export LDFLAGS_vmlinux
# used by scripts/package/Makefile
export KBUILD_ALLDIRS := $(sort $(filter-out arch/%,$(vmlinux-alldirs)) arch Documentation include samples scripts tools)

vmlinux-deps := $(KBUILD_LDS) $(KBUILD_VMLINUX_INIT) $(KBUILD_VMLINUX_MAIN) $(KBUILD_VMLINUX_LIBS)

# Include targets which we want to execute sequentially if the rest of the
# kernel build went well. If CONFIG_TRIM_UNUSED_KSYMS is set, this might be
# evaluated more than once.
PHONY += vmlinux_prereq
vmlinux_prereq: $(vmlinux-deps) FORCE
ifdef CONFIG_HEADERS_CHECK
	$(Q)$(MAKE) -f $(srctree)/Makefile headers_check
endif
ifdef CONFIG_GDB_SCRIPTS
	$(Q)ln -fsn $(abspath $(srctree)/scripts/gdb/vmlinux-gdb.py)
endif
ifdef CONFIG_TRIM_UNUSED_KSYMS
	$(Q)$(CONFIG_SHELL) $(srctree)/scripts/adjust_autoksyms.sh \
	  "$(MAKE) -f $(srctree)/Makefile vmlinux"
endif

# standalone target for easier testing
include/generated/autoksyms.h: FORCE
	$(Q)$(CONFIG_SHELL) $(srctree)/scripts/adjust_autoksyms.sh true

ARCH_POSTLINK := $(wildcard $(srctree)/arch/$(SRCARCH)/Makefile.postlink)

# Final link of vmlinux with optional arch pass after final link
cmd_link-vmlinux =                                                 \
	$(CONFIG_SHELL) $< $(LD) $(LDFLAGS) $(LDFLAGS_vmlinux) ;    \
	$(if $(ARCH_POSTLINK), $(MAKE) -f $(ARCH_POSTLINK) $@, true)

vmlinux: scripts/link-vmlinux.sh vmlinux_prereq $(vmlinux-deps) FORCE
	+$(call if_changed,link-vmlinux)

# Build samples along the rest of the kernel
ifdef CONFIG_SAMPLES
vmlinux-dirs += samples
endif

# The actual objects are generated when descending,
# make sure no implicit rule kicks in
$(sort $(vmlinux-deps)): $(vmlinux-dirs) ;

# Handle descending into subdirectories listed in $(vmlinux-dirs)
# Preset locale variables to speed up the build process. Limit locale
# tweaks to this spot to avoid wrong language settings when running
# make menuconfig etc.
# Error messages still appears in the original language

PHONY += $(vmlinux-dirs)
$(vmlinux-dirs): prepare scripts
	$(Q)$(MAKE) $(build)=$@ need-builtin=1

define filechk_kernel.release
	echo "$(KERNELVERSION)$$($(CONFIG_SHELL) $(srctree)/scripts/setlocalversion $(srctree))"
endef

# Store (new) KERNELRELEASE string in include/config/kernel.release
include/config/kernel.release: include/config/auto.conf FORCE
	$(call filechk,kernel.release)


# Things we need to do before we recursively start building the kernel
# or the modules are listed in "prepare".
# A multi level approach is used. prepareN is processed before prepareN-1.
# archprepare is used in arch Makefiles and when processed asm symlink,
# version.h and scripts_basic is processed / created.

# Listed in dependency order
PHONY += prepare archprepare prepare0 prepare1 prepare2 prepare3

# prepare3 is used to check if we are building in a separate output directory,
# and if so do:
# 1) Check that make has not been executed in the kernel src $(srctree)
prepare3: include/config/kernel.release
ifneq ($(KBUILD_SRC),)
	@$(kecho) '  Using $(srctree) as source for kernel'
	$(Q)if [ -f $(srctree)/.config -o -d $(srctree)/include/config ]; then \
		echo >&2 "  $(srctree) is not clean, please run 'make mrproper'"; \
		echo >&2 "  in the '$(srctree)' directory.";\
		/bin/false; \
	fi;
endif

# prepare2 creates a makefile if using a separate output directory.
# From this point forward, .config has been reprocessed, so any rules
# that need to depend on updated CONFIG_* values can be checked here.
prepare2: prepare3 prepare-compiler-check outputmakefile asm-generic

prepare1: prepare2 $(version_h) include/generated/utsrelease.h \
                   include/config/auto.conf
	$(cmd_crmodverdir)

archprepare: archheaders archscripts prepare1 scripts_basic

prepare0: archprepare gcc-plugins
	$(Q)$(MAKE) $(build)=.

# All the preparing..
prepare: prepare0 prepare-objtool

# Support for using generic headers in asm-generic
PHONY += asm-generic uapi-asm-generic
asm-generic: uapi-asm-generic
	$(Q)$(MAKE) -f $(srctree)/scripts/Makefile.asm-generic \
	            src=asm obj=arch/$(SRCARCH)/include/generated/asm
uapi-asm-generic:
	$(Q)$(MAKE) -f $(srctree)/scripts/Makefile.asm-generic \
	            src=uapi/asm obj=arch/$(SRCARCH)/include/generated/uapi/asm

PHONY += prepare-objtool
prepare-objtool: $(objtool_target)

# Check for CONFIG flags that require compiler support. Abort the build
# after .config has been processed, but before the kernel build starts.
#
# For security-sensitive CONFIG options, we don't want to fallback and/or
# silently change which compiler flags will be used, since that leads to
# producing kernels with different security feature characteristics
# depending on the compiler used. (For example, "But I selected
# CC_STACKPROTECTOR_STRONG! Why did it build with _REGULAR?!")
PHONY += prepare-compiler-check
prepare-compiler-check: FORCE
# Make sure compiler supports requested stack protector flag.
ifdef stackp-name
  # Warn about CONFIG_CC_STACKPROTECTOR_AUTO having found no option.
  ifeq ($(stackp-flag),)
	@echo CONFIG_CC_STACKPROTECTOR_$(stackp-name): \
		  Compiler does not support any known stack-protector >&2
  else
  # Fail if specifically requested stack protector is missing.
  ifeq ($(call cc-option, $(stackp-flag)),)
	@echo Cannot use CONFIG_CC_STACKPROTECTOR_$(stackp-name): \
		  $(stackp-flag) not supported by compiler >&2 && exit 1
  endif
  endif
endif
# Make sure compiler does not have buggy stack-protector support. If a
# specific stack-protector was requested, fail the build, otherwise warn.
ifdef stackp-broken
  ifeq ($(stackp-name),AUTO)
	@echo CONFIG_CC_STACKPROTECTOR_$(stackp-name): \
                  $(stackp-flag) available but compiler is broken: disabling >&2
  else
	@echo Cannot use CONFIG_CC_STACKPROTECTOR_$(stackp-name): \
                  $(stackp-flag) available but compiler is broken >&2 && exit 1
  endif
endif
	@:

# Generate some files
# ---------------------------------------------------------------------------

# KERNELRELEASE can change from a few different places, meaning version.h
# needs to be updated, so this check is forced on all builds

uts_len := 64
define filechk_utsrelease.h
	if [ `echo -n "$(KERNELRELEASE)" | wc -c ` -gt $(uts_len) ]; then \
	  echo '"$(KERNELRELEASE)" exceeds $(uts_len) characters' >&2;    \
	  exit 1;                                                         \
	fi;                                                               \
	(echo \#define UTS_RELEASE \"$(KERNELRELEASE)\";)
endef

define filechk_version.h
	(echo \#define LINUX_VERSION_CODE $(shell                         \
	expr $(VERSION) \* 65536 + 0$(PATCHLEVEL) \* 256 + 0$(SUBLEVEL)); \
	echo '#define KERNEL_VERSION(a,b,c) (((a) << 16) + ((b) << 8) + (c))';)
endef

$(version_h): $(srctree)/Makefile FORCE
	$(call filechk,version.h)
	$(Q)rm -f $(old_version_h)

include/generated/utsrelease.h: include/config/kernel.release FORCE
	$(call filechk,utsrelease.h)

PHONY += headerdep
headerdep:
	$(Q)find $(srctree)/include/ -name '*.h' | xargs --max-args 1 \
	$(srctree)/scripts/headerdep.pl -I$(srctree)/include

# ---------------------------------------------------------------------------
# Kernel headers

#Default location for installed headers
export INSTALL_HDR_PATH = $(objtree)/usr

# If we do an all arch process set dst to include/arch-$(SRCARCH)
hdr-dst = $(if $(KBUILD_HEADERS), dst=include/arch-$(SRCARCH), dst=include)

PHONY += archheaders
archheaders:

PHONY += archscripts
archscripts:

PHONY += __headers
__headers: $(version_h) scripts_basic uapi-asm-generic archheaders archscripts
	$(Q)$(MAKE) $(build)=scripts build_unifdef

PHONY += headers_install_all
headers_install_all:
	$(Q)$(CONFIG_SHELL) $(srctree)/scripts/headers.sh install

PHONY += headers_install
headers_install: __headers
	$(if $(wildcard $(srctree)/arch/$(SRCARCH)/include/uapi/asm/Kbuild),, \
	  $(error Headers not exportable for the $(SRCARCH) architecture))
	$(Q)$(MAKE) $(hdr-inst)=include/uapi dst=include
	$(Q)$(MAKE) $(hdr-inst)=arch/$(SRCARCH)/include/uapi $(hdr-dst)

PHONY += headers_check_all
headers_check_all: headers_install_all
	$(Q)$(CONFIG_SHELL) $(srctree)/scripts/headers.sh check

PHONY += headers_check
headers_check: headers_install
	$(Q)$(MAKE) $(hdr-inst)=include/uapi dst=include HDRCHECK=1
	$(Q)$(MAKE) $(hdr-inst)=arch/$(SRCARCH)/include/uapi $(hdr-dst) HDRCHECK=1

# ---------------------------------------------------------------------------
# Kernel selftest

PHONY += kselftest
kselftest:
	$(Q)$(MAKE) -C $(srctree)/tools/testing/selftests run_tests

PHONY += kselftest-clean
kselftest-clean:
	$(Q)$(MAKE) -C $(srctree)/tools/testing/selftests clean

PHONY += kselftest-merge
kselftest-merge:
	$(if $(wildcard $(objtree)/.config),, $(error No .config exists, config your kernel first!))
	$(Q)$(CONFIG_SHELL) $(srctree)/scripts/kconfig/merge_config.sh \
		-m $(objtree)/.config \
		$(srctree)/tools/testing/selftests/*/config
	+$(Q)$(MAKE) -f $(srctree)/Makefile olddefconfig

# ---------------------------------------------------------------------------
# Modules

ifdef CONFIG_MODULES

# By default, build modules as well

all: modules

# Build modules
#
# A module can be listed more than once in obj-m resulting in
# duplicate lines in modules.order files.  Those are removed
# using awk while concatenating to the final file.

PHONY += modules
modules: $(vmlinux-dirs) $(if $(KBUILD_BUILTIN),vmlinux) modules.builtin
	$(Q)$(AWK) '!x[$$0]++' $(vmlinux-dirs:%=$(objtree)/%/modules.order) > $(objtree)/modules.order
	@$(kecho) '  Building modules, stage 2.';
	$(Q)$(MAKE) -f $(srctree)/scripts/Makefile.modpost

modules.builtin: $(vmlinux-dirs:%=%/modules.builtin)
	$(Q)$(AWK) '!x[$$0]++' $^ > $(objtree)/modules.builtin

%/modules.builtin: include/config/auto.conf
	$(Q)$(MAKE) $(modbuiltin)=$*


# Target to prepare building external modules
PHONY += modules_prepare
modules_prepare: prepare scripts

# Target to install modules
PHONY += modules_install
modules_install: _modinst_ _modinst_post

PHONY += _modinst_
_modinst_:
	@rm -rf $(MODLIB)/kernel
	@rm -f $(MODLIB)/source
	@mkdir -p $(MODLIB)/kernel
	@ln -s $(abspath $(srctree)) $(MODLIB)/source
	@if [ ! $(objtree) -ef  $(MODLIB)/build ]; then \
		rm -f $(MODLIB)/build ; \
		ln -s $(CURDIR) $(MODLIB)/build ; \
	fi
	@cp -f $(objtree)/modules.order $(MODLIB)/
	@cp -f $(objtree)/modules.builtin $(MODLIB)/
	$(Q)$(MAKE) -f $(srctree)/scripts/Makefile.modinst

# This depmod is only for convenience to give the initial
# boot a modules.dep even before / is mounted read-write.  However the
# boot script depmod is the master version.
PHONY += _modinst_post
_modinst_post: _modinst_
	$(call cmd,depmod)

ifeq ($(CONFIG_MODULE_SIG), y)
PHONY += modules_sign
modules_sign:
	$(Q)$(MAKE) -f $(srctree)/scripts/Makefile.modsign
endif

else # CONFIG_MODULES

# Modules not configured
# ---------------------------------------------------------------------------

PHONY += modules modules_install
modules modules_install:
	@echo >&2
	@echo >&2 "The present kernel configuration has modules disabled."
	@echo >&2 "Type 'make config' and enable loadable module support."
	@echo >&2 "Then build a kernel with module support enabled."
	@echo >&2
	@exit 1

endif # CONFIG_MODULES

###
# Cleaning is done on three levels.
# make clean     Delete most generated files
#                Leave enough to build external modules
# make mrproper  Delete the current configuration, and all generated files
# make distclean Remove editor backup files, patch leftover files and the like

# Directories & files removed with 'make clean'
CLEAN_DIRS  += $(MODVERDIR)

# Directories & files removed with 'make mrproper'
MRPROPER_DIRS  += include/config usr/include include/generated          \
		  arch/*/include/generated .tmp_objdiff
MRPROPER_FILES += .config .config.old .version \
		  Module.symvers tags TAGS cscope* GPATH GTAGS GRTAGS GSYMS \
		  signing_key.pem signing_key.priv signing_key.x509	\
		  x509.genkey extra_certificates signing_key.x509.keyid	\
		  signing_key.x509.signer vmlinux-gdb.py

# clean - Delete most, but leave enough to build external modules
#
clean: rm-dirs  := $(CLEAN_DIRS)
clean: rm-files := $(CLEAN_FILES)
clean-dirs      := $(addprefix _clean_, . $(vmlinux-alldirs) Documentation samples)

PHONY += $(clean-dirs) clean archclean vmlinuxclean
$(clean-dirs):
	$(Q)$(MAKE) $(clean)=$(patsubst _clean_%,%,$@)

vmlinuxclean:
	$(Q)$(CONFIG_SHELL) $(srctree)/scripts/link-vmlinux.sh clean
	$(Q)$(if $(ARCH_POSTLINK), $(MAKE) -f $(ARCH_POSTLINK) clean)

clean: archclean vmlinuxclean

# mrproper - Delete all generated files, including .config
#
mrproper: rm-dirs  := $(wildcard $(MRPROPER_DIRS))
mrproper: rm-files := $(wildcard $(MRPROPER_FILES))
mrproper-dirs      := $(addprefix _mrproper_,scripts)

PHONY += $(mrproper-dirs) mrproper archmrproper
$(mrproper-dirs):
	$(Q)$(MAKE) $(clean)=$(patsubst _mrproper_%,%,$@)

mrproper: clean archmrproper $(mrproper-dirs)
	$(call cmd,rmdirs)
	$(call cmd,rmfiles)

# distclean
#
PHONY += distclean

distclean: mrproper
	@find $(srctree) $(RCS_FIND_IGNORE) \
		\( -name '*.orig' -o -name '*.rej' -o -name '*~' \
		-o -name '*.bak' -o -name '#*#' -o -name '*%' \
		-o -name 'core' \) \
		-type f -print | xargs rm -f


# Packaging of the kernel to various formats
# ---------------------------------------------------------------------------
# rpm target kept for backward compatibility
package-dir	:= scripts/package

%src-pkg: FORCE
	$(Q)$(MAKE) $(build)=$(package-dir) $@
%pkg: include/config/kernel.release FORCE
	$(Q)$(MAKE) $(build)=$(package-dir) $@
rpm: rpm-pkg
	@echo "  WARNING: \"rpm\" target will be removed after Linux 4.18"
	@echo "           Please use \"rpm-pkg\" instead."


# Brief documentation of the typical targets used
# ---------------------------------------------------------------------------

boards := $(wildcard $(srctree)/arch/$(SRCARCH)/configs/*_defconfig)
boards := $(sort $(notdir $(boards)))
board-dirs := $(dir $(wildcard $(srctree)/arch/$(SRCARCH)/configs/*/*_defconfig))
board-dirs := $(sort $(notdir $(board-dirs:/=)))

PHONY += help
help:
	@echo  'Cleaning targets:'
	@echo  '  clean		  - Remove most generated files but keep the config and'
	@echo  '                    enough build support to build external modules'
	@echo  '  mrproper	  - Remove all generated files + config + various backup files'
	@echo  '  distclean	  - mrproper + remove editor backup and patch files'
	@echo  ''
	@echo  'Configuration targets:'
	@$(MAKE) -f $(srctree)/scripts/kconfig/Makefile help
	@echo  ''
	@echo  'Other generic targets:'
	@echo  '  all		  - Build all targets marked with [*]'
	@echo  '* vmlinux	  - Build the bare kernel'
	@echo  '* modules	  - Build all modules'
	@echo  '  modules_install - Install all modules to INSTALL_MOD_PATH (default: /)'
	@echo  '  dir/            - Build all files in dir and below'
	@echo  '  dir/file.[ois]  - Build specified target only'
	@echo  '  dir/file.ll     - Build the LLVM assembly file'
	@echo  '                    (requires compiler support for LLVM assembly generation)'
	@echo  '  dir/file.lst    - Build specified mixed source/assembly target only'
	@echo  '                    (requires a recent binutils and recent build (System.map))'
	@echo  '  dir/file.ko     - Build module including final link'
	@echo  '  modules_prepare - Set up for building external modules'
	@echo  '  tags/TAGS	  - Generate tags file for editors'
	@echo  '  cscope	  - Generate cscope index'
	@echo  '  gtags           - Generate GNU GLOBAL index'
	@echo  '  kernelrelease	  - Output the release version string (use with make -s)'
	@echo  '  kernelversion	  - Output the version stored in Makefile (use with make -s)'
	@echo  '  image_name	  - Output the image name (use with make -s)'
	@echo  '  headers_install - Install sanitised kernel headers to INSTALL_HDR_PATH'; \
	 echo  '                    (default: $(INSTALL_HDR_PATH))'; \
	 echo  ''
	@echo  'Static analysers:'
	@echo  '  checkstack      - Generate a list of stack hogs'
	@echo  '  namespacecheck  - Name space analysis on compiled kernel'
	@echo  '  versioncheck    - Sanity check on version.h usage'
	@echo  '  includecheck    - Check for duplicate included header files'
	@echo  '  export_report   - List the usages of all exported symbols'
	@echo  '  headers_check   - Sanity check on exported headers'
	@echo  '  headerdep       - Detect inclusion cycles in headers'
	@echo  '  coccicheck      - Check with Coccinelle'
	@echo  ''
	@echo  'Kernel selftest:'
	@echo  '  kselftest       - Build and run kernel selftest (run as root)'
	@echo  '                    Build, install, and boot kernel before'
	@echo  '                    running kselftest on it'
	@echo  '  kselftest-clean - Remove all generated kselftest files'
	@echo  '  kselftest-merge - Merge all the config dependencies of kselftest to existing'
	@echo  '                    .config.'
	@echo  ''
	@echo 'Userspace tools targets:'
	@echo '  use "make tools/help"'
	@echo '  or  "cd tools; make help"'
	@echo  ''
	@echo  'Kernel packaging:'
	@$(MAKE) $(build)=$(package-dir) help
	@echo  ''
	@echo  'Documentation targets:'
	@$(MAKE) -f $(srctree)/Documentation/Makefile dochelp
	@echo  ''
	@echo  'Architecture specific targets ($(SRCARCH)):'
	@$(if $(archhelp),$(archhelp),\
		echo '  No architecture specific help defined for $(SRCARCH)')
	@echo  ''
	@$(if $(boards), \
		$(foreach b, $(boards), \
		printf "  %-24s - Build for %s\\n" $(b) $(subst _defconfig,,$(b));) \
		echo '')
	@$(if $(board-dirs), \
		$(foreach b, $(board-dirs), \
		printf "  %-16s - Show %s-specific targets\\n" help-$(b) $(b);) \
		printf "  %-16s - Show all of the above\\n" help-boards; \
		echo '')

	@echo  '  make V=0|1 [targets] 0 => quiet build (default), 1 => verbose build'
	@echo  '  make V=2   [targets] 2 => give reason for rebuild of target'
	@echo  '  make O=dir [targets] Locate all output files in "dir", including .config'
	@echo  '  make C=1   [targets] Check re-compiled c source with $$CHECK (sparse by default)'
	@echo  '  make C=2   [targets] Force check of all c source with $$CHECK'
	@echo  '  make RECORDMCOUNT_WARN=1 [targets] Warn about ignored mcount sections'
	@echo  '  make W=n   [targets] Enable extra gcc checks, n=1,2,3 where'
	@echo  '		1: warnings which may be relevant and do not occur too often'
	@echo  '		2: warnings which occur quite often but may still be relevant'
	@echo  '		3: more obscure warnings, can most likely be ignored'
	@echo  '		Multiple levels can be combined with W=12 or W=123'
	@echo  ''
	@echo  'Execute "make" or "make all" to build all targets marked with [*] '
	@echo  'For further info see the ./README file'


help-board-dirs := $(addprefix help-,$(board-dirs))

help-boards: $(help-board-dirs)

boards-per-dir = $(sort $(notdir $(wildcard $(srctree)/arch/$(SRCARCH)/configs/$*/*_defconfig)))

$(help-board-dirs): help-%:
	@echo  'Architecture specific targets ($(SRCARCH) $*):'
	@$(if $(boards-per-dir), \
		$(foreach b, $(boards-per-dir), \
		printf "  %-24s - Build for %s\\n" $*/$(b) $(subst _defconfig,,$(b));) \
		echo '')


# Documentation targets
# ---------------------------------------------------------------------------
DOC_TARGETS := xmldocs latexdocs pdfdocs htmldocs epubdocs cleandocs \
	       linkcheckdocs dochelp refcheckdocs
PHONY += $(DOC_TARGETS)
$(DOC_TARGETS): scripts_basic FORCE
	$(Q)$(MAKE) $(build)=Documentation $@

else # KBUILD_EXTMOD

###
# External module support.
# When building external modules the kernel used as basis is considered
# read-only, and no consistency checks are made and the make
# system is not used on the basis kernel. If updates are required
# in the basis kernel ordinary make commands (without M=...) must
# be used.
#
# The following are the only valid targets when building external
# modules.
# make M=dir clean     Delete all automatically generated files
# make M=dir modules   Make all modules in specified dir
# make M=dir	       Same as 'make M=dir modules'
# make M=dir modules_install
#                      Install the modules built in the module directory
#                      Assumes install directory is already created

# We are always building modules
KBUILD_MODULES := 1
PHONY += crmodverdir
crmodverdir:
	$(cmd_crmodverdir)

PHONY += $(objtree)/Module.symvers
$(objtree)/Module.symvers:
	@test -e $(objtree)/Module.symvers || ( \
	echo; \
	echo "  WARNING: Symbol version dump $(objtree)/Module.symvers"; \
	echo "           is missing; modules will have no dependencies and modversions."; \
	echo )

module-dirs := $(addprefix _module_,$(KBUILD_EXTMOD))
PHONY += $(module-dirs) modules
$(module-dirs): crmodverdir $(objtree)/Module.symvers
	$(Q)$(MAKE) $(build)=$(patsubst _module_%,%,$@)

modules: $(module-dirs)
	@$(kecho) '  Building modules, stage 2.';
	$(Q)$(MAKE) -f $(srctree)/scripts/Makefile.modpost

PHONY += modules_install
modules_install: _emodinst_ _emodinst_post

install-dir := $(if $(INSTALL_MOD_DIR),$(INSTALL_MOD_DIR),extra)
PHONY += _emodinst_
_emodinst_:
	$(Q)mkdir -p $(MODLIB)/$(install-dir)
	$(Q)$(MAKE) -f $(srctree)/scripts/Makefile.modinst

PHONY += _emodinst_post
_emodinst_post: _emodinst_
	$(call cmd,depmod)

clean-dirs := $(addprefix _clean_,$(KBUILD_EXTMOD))

PHONY += $(clean-dirs) clean
$(clean-dirs):
	$(Q)$(MAKE) $(clean)=$(patsubst _clean_%,%,$@)

clean:	rm-dirs := $(MODVERDIR)
clean: rm-files := $(KBUILD_EXTMOD)/Module.symvers

PHONY += help
help:
	@echo  '  Building external modules.'
	@echo  '  Syntax: make -C path/to/kernel/src M=$$PWD target'
	@echo  ''
	@echo  '  modules         - default target, build the module(s)'
	@echo  '  modules_install - install the module'
	@echo  '  clean           - remove generated files in module directory only'
	@echo  ''

# Dummies...
PHONY += prepare scripts
prepare: ;
scripts: ;
endif # KBUILD_EXTMOD

clean: $(clean-dirs)
	$(call cmd,rmdirs)
	$(call cmd,rmfiles)
	@find $(if $(KBUILD_EXTMOD), $(KBUILD_EXTMOD), .) $(RCS_FIND_IGNORE) \
		\( -name '*.[aios]' -o -name '*.ko' -o -name '.*.cmd' \
		-o -name '*.ko.*' -o -name '*.dtb' -o -name '*.dtb.S' \
		-o -name '*.dwo' -o -name '*.lst' \
		-o -name '*.su'  \
		-o -name '.*.d' -o -name '.*.tmp' -o -name '*.mod.c' \
		-o -name '*.symtypes' -o -name 'modules.order' \
		-o -name modules.builtin -o -name '.tmp_*.o.*' \
		-o -name .cache.mk \
		-o -name '*.c.[012]*.*' \
		-o -name '*.ll' \
		-o -name '*.gcno' \) -type f -print | xargs rm -f

# Generate tags for editors
# ---------------------------------------------------------------------------
quiet_cmd_tags = GEN     $@
      cmd_tags = $(CONFIG_SHELL) $(srctree)/scripts/tags.sh $@

tags TAGS cscope gtags: FORCE
	$(call cmd,tags)

# Scripts to check various things for consistency
# ---------------------------------------------------------------------------

PHONY += includecheck versioncheck coccicheck namespacecheck export_report

includecheck:
	find $(srctree)/* $(RCS_FIND_IGNORE) \
		-name '*.[hcS]' -type f -print | sort \
		| xargs $(PERL) -w $(srctree)/scripts/checkincludes.pl

versioncheck:
	find $(srctree)/* $(RCS_FIND_IGNORE) \
		-name '*.[hcS]' -type f -print | sort \
		| xargs $(PERL) -w $(srctree)/scripts/checkversion.pl

coccicheck:
	$(Q)$(CONFIG_SHELL) $(srctree)/scripts/$@

namespacecheck:
	$(PERL) $(srctree)/scripts/namespace.pl

export_report:
	$(PERL) $(srctree)/scripts/export_report.pl

endif #ifeq ($(config-targets),1)
endif #ifeq ($(mixed-targets),1)

PHONY += checkstack kernelrelease kernelversion image_name

# UML needs a little special treatment here.  It wants to use the host
# toolchain, so needs $(SUBARCH) passed to checkstack.pl.  Everyone
# else wants $(ARCH), including people doing cross-builds, which means
# that $(SUBARCH) doesn't work here.
ifeq ($(ARCH), um)
CHECKSTACK_ARCH := $(SUBARCH)
else
CHECKSTACK_ARCH := $(ARCH)
endif
checkstack:
	$(OBJDUMP) -d vmlinux $$(find . -name '*.ko') | \
	$(PERL) $(src)/scripts/checkstack.pl $(CHECKSTACK_ARCH)

kernelrelease:
	@echo "$(KERNELVERSION)$$($(CONFIG_SHELL) $(srctree)/scripts/setlocalversion $(srctree))"

kernelversion:
	@echo $(KERNELVERSION)

image_name:
	@echo $(KBUILD_IMAGE)

# Clear a bunch of variables before executing the submake
tools/: FORCE
	$(Q)mkdir -p $(objtree)/tools
	$(Q)$(MAKE) LDFLAGS= MAKEFLAGS="$(tools_silent) $(filter --j% -j,$(MAKEFLAGS))" O=$(abspath $(objtree)) subdir=tools -C $(src)/tools/

tools/%: FORCE
	$(Q)mkdir -p $(objtree)/tools
	$(Q)$(MAKE) LDFLAGS= MAKEFLAGS="$(tools_silent) $(filter --j% -j,$(MAKEFLAGS))" O=$(abspath $(objtree)) subdir=tools -C $(src)/tools/ $*

# Single targets
# ---------------------------------------------------------------------------
# Single targets are compatible with:
# - build with mixed source and output
# - build with separate output dir 'make O=...'
# - external modules
#
#  target-dir => where to store outputfile
#  build-dir  => directory in kernel source tree to use

ifeq ($(KBUILD_EXTMOD),)
        build-dir  = $(patsubst %/,%,$(dir $@))
        target-dir = $(dir $@)
else
        zap-slash=$(filter-out .,$(patsubst %/,%,$(dir $@)))
        build-dir  = $(KBUILD_EXTMOD)$(if $(zap-slash),/$(zap-slash))
        target-dir = $(if $(KBUILD_EXTMOD),$(dir $<),$(dir $@))
endif

%.s: %.c prepare scripts FORCE
	$(Q)$(MAKE) $(build)=$(build-dir) $(target-dir)$(notdir $@)
%.i: %.c prepare scripts FORCE
	$(Q)$(MAKE) $(build)=$(build-dir) $(target-dir)$(notdir $@)
%.o: %.c prepare scripts FORCE
	$(Q)$(MAKE) $(build)=$(build-dir) $(target-dir)$(notdir $@)
%.lst: %.c prepare scripts FORCE
	$(Q)$(MAKE) $(build)=$(build-dir) $(target-dir)$(notdir $@)
%.s: %.S prepare scripts FORCE
	$(Q)$(MAKE) $(build)=$(build-dir) $(target-dir)$(notdir $@)
%.o: %.S prepare scripts FORCE
	$(Q)$(MAKE) $(build)=$(build-dir) $(target-dir)$(notdir $@)
%.symtypes: %.c prepare scripts FORCE
	$(Q)$(MAKE) $(build)=$(build-dir) $(target-dir)$(notdir $@)
%.ll: %.c prepare scripts FORCE
	$(Q)$(MAKE) $(build)=$(build-dir) $(target-dir)$(notdir $@)

# Modules
/: prepare scripts FORCE
	$(cmd_crmodverdir)
	$(Q)$(MAKE) KBUILD_MODULES=$(if $(CONFIG_MODULES),1) \
	$(build)=$(build-dir)
# Make sure the latest headers are built for Documentation
Documentation/ samples/: headers_install
%/: prepare scripts FORCE
	$(cmd_crmodverdir)
	$(Q)$(MAKE) KBUILD_MODULES=$(if $(CONFIG_MODULES),1) \
	$(build)=$(build-dir)
%.ko: prepare scripts FORCE
	$(cmd_crmodverdir)
	$(Q)$(MAKE) KBUILD_MODULES=$(if $(CONFIG_MODULES),1)   \
	$(build)=$(build-dir) $(@:.ko=.o)
	$(Q)$(MAKE) -f $(srctree)/scripts/Makefile.modpost

# FIXME Should go into a make.lib or something
# ===========================================================================

quiet_cmd_rmdirs = $(if $(wildcard $(rm-dirs)),CLEAN   $(wildcard $(rm-dirs)))
      cmd_rmdirs = rm -rf $(rm-dirs)

quiet_cmd_rmfiles = $(if $(wildcard $(rm-files)),CLEAN   $(wildcard $(rm-files)))
      cmd_rmfiles = rm -f $(rm-files)

# Run depmod only if we have System.map and depmod is executable
quiet_cmd_depmod = DEPMOD  $(KERNELRELEASE)
      cmd_depmod = $(CONFIG_SHELL) $(srctree)/scripts/depmod.sh $(DEPMOD) \
                   $(KERNELRELEASE) "$(patsubst y,_,$(CONFIG_HAVE_UNDERSCORE_SYMBOL_PREFIX))"

# Create temporary dir for module support files
# clean it up only when building all modules
cmd_crmodverdir = $(Q)mkdir -p $(MODVERDIR) \
                  $(if $(KBUILD_MODULES),; rm -f $(MODVERDIR)/*)

# read all saved command lines

cmd_files := $(wildcard .*.cmd $(foreach f,$(sort $(targets)),$(dir $(f)).$(notdir $(f)).cmd))

ifneq ($(cmd_files),)
  $(cmd_files): ;	# Do not try to update included dependency files
  include $(cmd_files)
endif

endif	# skip-makefile

PHONY += FORCE
FORCE:

# Declare the contents of the .PHONY variable as phony.  We keep that
# information in a variable so we can use it in if_changed and friends.
.PHONY: $(PHONY)<|MERGE_RESOLUTION|>--- conflicted
+++ resolved
@@ -1,15 +1,9 @@
 # SPDX-License-Identifier: GPL-2.0
 VERSION = 4
 PATCHLEVEL = 16
-<<<<<<< HEAD
-SUBLEVEL = 16
+SUBLEVEL = 18
 EXTRAVERSION = -zen
 NAME = Supercritical Solace
-=======
-SUBLEVEL = 18
-EXTRAVERSION =
-NAME = Fearless Coyote
->>>>>>> 62e9ccfa
 
 # *DOCUMENTATION*
 # To see a list of typical targets execute "make help"
