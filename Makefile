# SPDX-License-Identifier: GPL-2.0
VERSION = 4
PATCHLEVEL = 14
<<<<<<< HEAD
SUBLEVEL = 19
EXTRAVERSION = -zen
NAME = My Bodhi is Ready
=======
SUBLEVEL = 20
EXTRAVERSION =
NAME = Petit Gorille
>>>>>>> 7e83b2ff

# *DOCUMENTATION*
# To see a list of typical targets execute "make help"
# More info can be located in ./README
# Comments in this file are targeted only to the developer, do not
# expect to learn how to build the kernel reading this file.

# o Do not use make's built-in rules and variables
#   (this increases performance and avoids hard-to-debug behaviour);
# o Look for make include files relative to root of kernel src
MAKEFLAGS += -rR --include-dir=$(CURDIR)

# Avoid funny character set dependencies
unexport LC_ALL
LC_COLLATE=C
LC_NUMERIC=C
export LC_COLLATE LC_NUMERIC

# Avoid interference with shell env settings
unexport GREP_OPTIONS

# We are using a recursive build, so we need to do a little thinking
# to get the ordering right.
#
# Most importantly: sub-Makefiles should only ever modify files in
# their own directory. If in some directory we have a dependency on
# a file in another dir (which doesn't happen often, but it's often
# unavoidable when linking the built-in.o targets which finally
# turn into vmlinux), we will call a sub make in that other dir, and
# after that we are sure that everything which is in that other dir
# is now up to date.
#
# The only cases where we need to modify files which have global
# effects are thus separated out and done before the recursive
# descending is started. They are now explicitly listed as the
# prepare rule.

# Beautify output
# ---------------------------------------------------------------------------
#
# Normally, we echo the whole command before executing it. By making
# that echo $($(quiet)$(cmd)), we now have the possibility to set
# $(quiet) to choose other forms of output instead, e.g.
#
#         quiet_cmd_cc_o_c = Compiling $(RELDIR)/$@
#         cmd_cc_o_c       = $(CC) $(c_flags) -c -o $@ $<
#
# If $(quiet) is empty, the whole command will be printed.
# If it is set to "quiet_", only the short version will be printed.
# If it is set to "silent_", nothing will be printed at all, since
# the variable $(silent_cmd_cc_o_c) doesn't exist.
#
# A simple variant is to prefix commands with $(Q) - that's useful
# for commands that shall be hidden in non-verbose mode.
#
#	$(Q)ln $@ :<
#
# If KBUILD_VERBOSE equals 0 then the above command will be hidden.
# If KBUILD_VERBOSE equals 1 then the above command is displayed.
#
# To put more focus on warnings, be less verbose as default
# Use 'make V=1' to see the full commands

ifeq ("$(origin V)", "command line")
  KBUILD_VERBOSE = $(V)
endif
ifndef KBUILD_VERBOSE
  KBUILD_VERBOSE = 0
endif

ifeq ($(KBUILD_VERBOSE),1)
  quiet =
  Q =
else
  quiet=quiet_
  Q = @
endif

# If the user is running make -s (silent mode), suppress echoing of
# commands

ifneq ($(findstring s,$(filter-out --%,$(MAKEFLAGS))),)
  quiet=silent_
  tools_silent=s
endif

export quiet Q KBUILD_VERBOSE

# kbuild supports saving output files in a separate directory.
# To locate output files in a separate directory two syntaxes are supported.
# In both cases the working directory must be the root of the kernel src.
# 1) O=
# Use "make O=dir/to/store/output/files/"
#
# 2) Set KBUILD_OUTPUT
# Set the environment variable KBUILD_OUTPUT to point to the directory
# where the output files shall be placed.
# export KBUILD_OUTPUT=dir/to/store/output/files/
# make
#
# The O= assignment takes precedence over the KBUILD_OUTPUT environment
# variable.

# KBUILD_SRC is not intended to be used by the regular user (for now),
# it is set on invocation of make with KBUILD_OUTPUT or O= specified.
ifeq ($(KBUILD_SRC),)

# OK, Make called in directory where kernel src resides
# Do we want to locate output files in a separate directory?
ifeq ("$(origin O)", "command line")
  KBUILD_OUTPUT := $(O)
endif

# That's our default target when none is given on the command line
PHONY := _all
_all:

# Cancel implicit rules on top Makefile
$(CURDIR)/Makefile Makefile: ;

ifneq ($(words $(subst :, ,$(CURDIR))), 1)
  $(error main directory cannot contain spaces nor colons)
endif

ifneq ($(KBUILD_OUTPUT),)
# check that the output directory actually exists
saved-output := $(KBUILD_OUTPUT)
KBUILD_OUTPUT := $(shell mkdir -p $(KBUILD_OUTPUT) && cd $(KBUILD_OUTPUT) \
								&& /bin/pwd)
$(if $(KBUILD_OUTPUT),, \
     $(error failed to create output directory "$(saved-output)"))

PHONY += $(MAKECMDGOALS) sub-make

$(filter-out _all sub-make $(CURDIR)/Makefile, $(MAKECMDGOALS)) _all: sub-make
	@:

# Invoke a second make in the output directory, passing relevant variables
sub-make:
	$(Q)$(MAKE) -C $(KBUILD_OUTPUT) KBUILD_SRC=$(CURDIR) \
	-f $(CURDIR)/Makefile $(filter-out _all sub-make,$(MAKECMDGOALS))

# Leave processing to above invocation of make
skip-makefile := 1
endif # ifneq ($(KBUILD_OUTPUT),)
endif # ifeq ($(KBUILD_SRC),)

# We process the rest of the Makefile if this is the final invocation of make
ifeq ($(skip-makefile),)

# Do not print "Entering directory ...",
# but we want to display it when entering to the output directory
# so that IDEs/editors are able to understand relative filenames.
MAKEFLAGS += --no-print-directory

# Call a source code checker (by default, "sparse") as part of the
# C compilation.
#
# Use 'make C=1' to enable checking of only re-compiled files.
# Use 'make C=2' to enable checking of *all* source files, regardless
# of whether they are re-compiled or not.
#
# See the file "Documentation/dev-tools/sparse.rst" for more details,
# including where to get the "sparse" utility.

ifeq ("$(origin C)", "command line")
  KBUILD_CHECKSRC = $(C)
endif
ifndef KBUILD_CHECKSRC
  KBUILD_CHECKSRC = 0
endif

# Use make M=dir to specify directory of external module to build
# Old syntax make ... SUBDIRS=$PWD is still supported
# Setting the environment variable KBUILD_EXTMOD take precedence
ifdef SUBDIRS
  KBUILD_EXTMOD ?= $(SUBDIRS)
endif

ifeq ("$(origin M)", "command line")
  KBUILD_EXTMOD := $(M)
endif

# If building an external module we do not care about the all: rule
# but instead _all depend on modules
PHONY += all
ifeq ($(KBUILD_EXTMOD),)
_all: all
else
_all: modules
endif

ifeq ($(KBUILD_SRC),)
        # building in the source tree
        srctree := .
else
        ifeq ($(KBUILD_SRC)/,$(dir $(CURDIR)))
                # building in a subdirectory of the source tree
                srctree := ..
        else
                srctree := $(KBUILD_SRC)
        endif
endif
objtree		:= .
src		:= $(srctree)
obj		:= $(objtree)

VPATH		:= $(srctree)$(if $(KBUILD_EXTMOD),:$(KBUILD_EXTMOD))

export srctree objtree VPATH

# SUBARCH tells the usermode build what the underlying arch is.  That is set
# first, and if a usermode build is happening, the "ARCH=um" on the command
# line overrides the setting of ARCH below.  If a native build is happening,
# then ARCH is assigned, getting whatever value it gets normally, and
# SUBARCH is subsequently ignored.

SUBARCH := $(shell uname -m | sed -e s/i.86/x86/ -e s/x86_64/x86/ \
				  -e s/sun4u/sparc64/ \
				  -e s/arm.*/arm/ -e s/sa110/arm/ \
				  -e s/s390x/s390/ -e s/parisc64/parisc/ \
				  -e s/ppc.*/powerpc/ -e s/mips.*/mips/ \
				  -e s/sh[234].*/sh/ -e s/aarch64.*/arm64/ )

# Cross compiling and selecting different set of gcc/bin-utils
# ---------------------------------------------------------------------------
#
# When performing cross compilation for other architectures ARCH shall be set
# to the target architecture. (See arch/* for the possibilities).
# ARCH can be set during invocation of make:
# make ARCH=ia64
# Another way is to have ARCH set in the environment.
# The default ARCH is the host where make is executed.

# CROSS_COMPILE specify the prefix used for all executables used
# during compilation. Only gcc and related bin-utils executables
# are prefixed with $(CROSS_COMPILE).
# CROSS_COMPILE can be set on the command line
# make CROSS_COMPILE=ia64-linux-
# Alternatively CROSS_COMPILE can be set in the environment.
# A third alternative is to store a setting in .config so that plain
# "make" in the configured kernel build directory always uses that.
# Default value for CROSS_COMPILE is not to prefix executables
# Note: Some architectures assign CROSS_COMPILE in their arch/*/Makefile
ARCH		?= $(SUBARCH)
CROSS_COMPILE	?= $(CONFIG_CROSS_COMPILE:"%"=%)

# Architecture as present in compile.h
UTS_MACHINE 	:= $(ARCH)
SRCARCH 	:= $(ARCH)

# Additional ARCH settings for x86
ifeq ($(ARCH),i386)
        SRCARCH := x86
endif
ifeq ($(ARCH),x86_64)
        SRCARCH := x86
endif

# Additional ARCH settings for sparc
ifeq ($(ARCH),sparc32)
       SRCARCH := sparc
endif
ifeq ($(ARCH),sparc64)
       SRCARCH := sparc
endif

# Additional ARCH settings for sh
ifeq ($(ARCH),sh64)
       SRCARCH := sh
endif

# Additional ARCH settings for tile
ifeq ($(ARCH),tilepro)
       SRCARCH := tile
endif
ifeq ($(ARCH),tilegx)
       SRCARCH := tile
endif

# Where to locate arch specific headers
hdr-arch  := $(SRCARCH)

KCONFIG_CONFIG	?= .config
export KCONFIG_CONFIG

# SHELL used by kbuild
CONFIG_SHELL := $(shell if [ -x "$$BASH" ]; then echo $$BASH; \
	  else if [ -x /bin/bash ]; then echo /bin/bash; \
	  else echo sh; fi ; fi)

HOST_LFS_CFLAGS := $(shell getconf LFS_CFLAGS)
HOST_LFS_LDFLAGS := $(shell getconf LFS_LDFLAGS)
HOST_LFS_LIBS := $(shell getconf LFS_LIBS)

HOSTCC       = gcc
HOSTCXX      = g++
HOSTCFLAGS   := -Wall -Wmissing-prototypes -Wstrict-prototypes -O2 \
		-fomit-frame-pointer -std=gnu89 $(HOST_LFS_CFLAGS)
HOSTCXXFLAGS := -O2 $(HOST_LFS_CFLAGS)
HOSTLDFLAGS  := $(HOST_LFS_LDFLAGS)
HOST_LOADLIBES := $(HOST_LFS_LIBS)

ifeq ($(shell $(HOSTCC) -v 2>&1 | grep -c "clang version"), 1)
HOSTCFLAGS  += -Wno-unused-value -Wno-unused-parameter \
		-Wno-missing-field-initializers -fno-delete-null-pointer-checks
endif

# Decide whether to build built-in, modular, or both.
# Normally, just do built-in.

KBUILD_MODULES :=
KBUILD_BUILTIN := 1

# If we have only "make modules", don't compile built-in objects.
# When we're building modules with modversions, we need to consider
# the built-in objects during the descend as well, in order to
# make sure the checksums are up to date before we record them.

ifeq ($(MAKECMDGOALS),modules)
  KBUILD_BUILTIN := $(if $(CONFIG_MODVERSIONS),1)
endif

# If we have "make <whatever> modules", compile modules
# in addition to whatever we do anyway.
# Just "make" or "make all" shall build modules as well

ifneq ($(filter all _all modules,$(MAKECMDGOALS)),)
  KBUILD_MODULES := 1
endif

ifeq ($(MAKECMDGOALS),)
  KBUILD_MODULES := 1
endif

export KBUILD_MODULES KBUILD_BUILTIN
export KBUILD_CHECKSRC KBUILD_SRC KBUILD_EXTMOD

# We need some generic definitions (do not try to remake the file).
scripts/Kbuild.include: ;
include scripts/Kbuild.include

# Make variables (CC, etc...)
AS		= $(CROSS_COMPILE)as
LD		= $(CROSS_COMPILE)ld
CC		= $(CROSS_COMPILE)gcc
CPP		= $(CC) -E
AR		= $(CROSS_COMPILE)ar
NM		= $(CROSS_COMPILE)nm
STRIP		= $(CROSS_COMPILE)strip
OBJCOPY		= $(CROSS_COMPILE)objcopy
OBJDUMP		= $(CROSS_COMPILE)objdump
AWK		= awk
GENKSYMS	= scripts/genksyms/genksyms
INSTALLKERNEL  := installkernel
DEPMOD		= /sbin/depmod
PERL		= perl
PYTHON		= python
CHECK		= sparse

CHECKFLAGS     := -D__linux__ -Dlinux -D__STDC__ -Dunix -D__unix__ \
		  -Wbitwise -Wno-return-void $(CF)
NOSTDINC_FLAGS  =
CFLAGS_MODULE   =
AFLAGS_MODULE   =
LDFLAGS_MODULE  =
CFLAGS_KERNEL	=
AFLAGS_KERNEL	=
LDFLAGS_vmlinux =

# Use USERINCLUDE when you must reference the UAPI directories only.
USERINCLUDE    := \
		-I$(srctree)/arch/$(hdr-arch)/include/uapi \
		-I$(objtree)/arch/$(hdr-arch)/include/generated/uapi \
		-I$(srctree)/include/uapi \
		-I$(objtree)/include/generated/uapi \
                -include $(srctree)/include/linux/kconfig.h

# Use LINUXINCLUDE when you must reference the include/ directory.
# Needed to be compatible with the O= option
LINUXINCLUDE    := \
		-I$(srctree)/arch/$(hdr-arch)/include \
		-I$(objtree)/arch/$(hdr-arch)/include/generated \
		$(if $(KBUILD_SRC), -I$(srctree)/include) \
		-I$(objtree)/include \
		$(USERINCLUDE)

KBUILD_AFLAGS   := -D__ASSEMBLY__
KBUILD_CFLAGS   := -Wall -Wundef -Wstrict-prototypes -Wno-trigraphs \
		   -fno-strict-aliasing -fno-common -fshort-wchar \
		   -Werror-implicit-function-declaration \
		   -Wno-format-security \
		   -std=gnu89
KBUILD_CPPFLAGS := -D__KERNEL__
KBUILD_AFLAGS_KERNEL :=
KBUILD_CFLAGS_KERNEL :=
KBUILD_AFLAGS_MODULE  := -DMODULE
KBUILD_CFLAGS_MODULE  := -DMODULE
KBUILD_LDFLAGS_MODULE := -T $(srctree)/scripts/module-common.lds
GCC_PLUGINS_CFLAGS :=

# Read KERNELRELEASE from include/config/kernel.release (if it exists)
KERNELRELEASE = $(shell cat include/config/kernel.release 2> /dev/null)
KERNELVERSION = $(VERSION)$(if $(PATCHLEVEL),.$(PATCHLEVEL)$(if $(SUBLEVEL),.$(SUBLEVEL)))$(EXTRAVERSION)

export VERSION PATCHLEVEL SUBLEVEL KERNELRELEASE KERNELVERSION
export ARCH SRCARCH CONFIG_SHELL HOSTCC HOSTCFLAGS CROSS_COMPILE AS LD CC
export CPP AR NM STRIP OBJCOPY OBJDUMP HOSTLDFLAGS HOST_LOADLIBES
export MAKE AWK GENKSYMS INSTALLKERNEL PERL PYTHON UTS_MACHINE
export HOSTCXX HOSTCXXFLAGS LDFLAGS_MODULE CHECK CHECKFLAGS

export KBUILD_CPPFLAGS NOSTDINC_FLAGS LINUXINCLUDE OBJCOPYFLAGS LDFLAGS
export KBUILD_CFLAGS CFLAGS_KERNEL CFLAGS_MODULE
export CFLAGS_KASAN CFLAGS_KASAN_NOSANITIZE CFLAGS_UBSAN
export KBUILD_AFLAGS AFLAGS_KERNEL AFLAGS_MODULE
export KBUILD_AFLAGS_MODULE KBUILD_CFLAGS_MODULE KBUILD_LDFLAGS_MODULE
export KBUILD_AFLAGS_KERNEL KBUILD_CFLAGS_KERNEL
export KBUILD_ARFLAGS

# When compiling out-of-tree modules, put MODVERDIR in the module
# tree rather than in the kernel tree. The kernel tree might
# even be read-only.
export MODVERDIR := $(if $(KBUILD_EXTMOD),$(firstword $(KBUILD_EXTMOD))/).tmp_versions

# Files to ignore in find ... statements

export RCS_FIND_IGNORE := \( -name SCCS -o -name BitKeeper -o -name .svn -o    \
			  -name CVS -o -name .pc -o -name .hg -o -name .git \) \
			  -prune -o
export RCS_TAR_IGNORE := --exclude SCCS --exclude BitKeeper --exclude .svn \
			 --exclude CVS --exclude .pc --exclude .hg --exclude .git

# ===========================================================================
# Rules shared between *config targets and build targets

# Basic helpers built in scripts/basic/
PHONY += scripts_basic
scripts_basic:
	$(Q)$(MAKE) $(build)=scripts/basic
	$(Q)rm -f .tmp_quiet_recordmcount

# To avoid any implicit rule to kick in, define an empty command.
scripts/basic/%: scripts_basic ;

PHONY += outputmakefile
# outputmakefile generates a Makefile in the output directory, if using a
# separate output directory. This allows convenient use of make in the
# output directory.
outputmakefile:
ifneq ($(KBUILD_SRC),)
	$(Q)ln -fsn $(srctree) source
	$(Q)$(CONFIG_SHELL) $(srctree)/scripts/mkmakefile \
	    $(srctree) $(objtree) $(VERSION) $(PATCHLEVEL)
endif

# Support for using generic headers in asm-generic
PHONY += asm-generic uapi-asm-generic
asm-generic: uapi-asm-generic
	$(Q)$(MAKE) -f $(srctree)/scripts/Makefile.asm-generic \
	            src=asm obj=arch/$(SRCARCH)/include/generated/asm
uapi-asm-generic:
	$(Q)$(MAKE) -f $(srctree)/scripts/Makefile.asm-generic \
	            src=uapi/asm obj=arch/$(SRCARCH)/include/generated/uapi/asm

# To make sure we do not include .config for any of the *config targets
# catch them early, and hand them over to scripts/kconfig/Makefile
# It is allowed to specify more targets when calling make, including
# mixing *config targets and build targets.
# For example 'make oldconfig all'.
# Detect when mixed targets is specified, and make a second invocation
# of make so .config is not included in this case either (for *config).

version_h := include/generated/uapi/linux/version.h
old_version_h := include/linux/version.h

no-dot-config-targets := clean mrproper distclean \
			 cscope gtags TAGS tags help% %docs check% coccicheck \
			 $(version_h) headers_% archheaders archscripts \
			 kernelversion %src-pkg

config-targets := 0
mixed-targets  := 0
dot-config     := 1

ifneq ($(filter $(no-dot-config-targets), $(MAKECMDGOALS)),)
	ifeq ($(filter-out $(no-dot-config-targets), $(MAKECMDGOALS)),)
		dot-config := 0
	endif
endif

ifeq ($(KBUILD_EXTMOD),)
        ifneq ($(filter config %config,$(MAKECMDGOALS)),)
                config-targets := 1
                ifneq ($(words $(MAKECMDGOALS)),1)
                        mixed-targets := 1
                endif
        endif
endif
# install and modules_install need also be processed one by one
ifneq ($(filter install,$(MAKECMDGOALS)),)
        ifneq ($(filter modules_install,$(MAKECMDGOALS)),)
	        mixed-targets := 1
        endif
endif

ifeq ($(mixed-targets),1)
# ===========================================================================
# We're called with mixed targets (*config and build targets).
# Handle them one by one.

PHONY += $(MAKECMDGOALS) __build_one_by_one

$(filter-out __build_one_by_one, $(MAKECMDGOALS)): __build_one_by_one
	@:

__build_one_by_one:
	$(Q)set -e; \
	for i in $(MAKECMDGOALS); do \
		$(MAKE) -f $(srctree)/Makefile $$i; \
	done

else
ifeq ($(config-targets),1)
# ===========================================================================
# *config targets only - make sure prerequisites are updated, and descend
# in scripts/kconfig to make the *config target

# Read arch specific Makefile to set KBUILD_DEFCONFIG as needed.
# KBUILD_DEFCONFIG may point out an alternative default configuration
# used for 'make defconfig'
include arch/$(SRCARCH)/Makefile
export KBUILD_DEFCONFIG KBUILD_KCONFIG

config: scripts_basic outputmakefile FORCE
	$(Q)$(MAKE) $(build)=scripts/kconfig $@

%config: scripts_basic outputmakefile FORCE
	$(Q)$(MAKE) $(build)=scripts/kconfig $@

else
# ===========================================================================
# Build targets only - this includes vmlinux, arch specific targets, clean
# targets and others. In general all targets except *config targets.

ifeq ($(KBUILD_EXTMOD),)
# Additional helpers built in scripts/
# Carefully list dependencies so we do not try to build scripts twice
# in parallel
PHONY += scripts
scripts: scripts_basic include/config/auto.conf include/config/tristate.conf \
	 asm-generic gcc-plugins
	$(Q)$(MAKE) $(build)=$(@)

# Objects we will link into vmlinux / subdirs we need to visit
init-y		:= init/
drivers-y	:= drivers/ sound/ firmware/
net-y		:= net/
libs-y		:= lib/
core-y		:= usr/
virt-y		:= virt/
endif # KBUILD_EXTMOD

ifeq ($(dot-config),1)
# Read in config
-include include/config/auto.conf

ifeq ($(KBUILD_EXTMOD),)
# Read in dependencies to all Kconfig* files, make sure to run
# oldconfig if changes are detected.
-include include/config/auto.conf.cmd

# To avoid any implicit rule to kick in, define an empty command
$(KCONFIG_CONFIG) include/config/auto.conf.cmd: ;

# If .config is newer than include/config/auto.conf, someone tinkered
# with it and forgot to run make oldconfig.
# if auto.conf.cmd is missing then we are probably in a cleaned tree so
# we execute the config step to be sure to catch updated Kconfig files
include/config/%.conf: $(KCONFIG_CONFIG) include/config/auto.conf.cmd
	$(Q)$(MAKE) -f $(srctree)/Makefile silentoldconfig
else
# external modules needs include/generated/autoconf.h and include/config/auto.conf
# but do not care if they are up-to-date. Use auto.conf to trigger the test
PHONY += include/config/auto.conf

include/config/auto.conf:
	$(Q)test -e include/generated/autoconf.h -a -e $@ || (		\
	echo >&2;							\
	echo >&2 "  ERROR: Kernel configuration is invalid.";		\
	echo >&2 "         include/generated/autoconf.h or $@ are missing.";\
	echo >&2 "         Run 'make oldconfig && make prepare' on kernel src to fix it.";	\
	echo >&2 ;							\
	/bin/false)

endif # KBUILD_EXTMOD

else
# Dummy target needed, because used as prerequisite
include/config/auto.conf: ;
endif # $(dot-config)

# For the kernel to actually contain only the needed exported symbols,
# we have to build modules as well to determine what those symbols are.
# (this can be evaluated only once include/config/auto.conf has been included)
ifdef CONFIG_TRIM_UNUSED_KSYMS
  KBUILD_MODULES := 1
endif

# The all: target is the default when no target is given on the
# command line.
# This allow a user to issue only 'make' to build a kernel including modules
# Defaults to vmlinux, but the arch makefile usually adds further targets
all: vmlinux

KBUILD_CFLAGS	+= $(call cc-option,-fno-PIE)
KBUILD_AFLAGS	+= $(call cc-option,-fno-PIE)
CFLAGS_GCOV	:= -fprofile-arcs -ftest-coverage -fno-tree-loop-im $(call cc-disable-warning,maybe-uninitialized,)
CFLAGS_KCOV	:= $(call cc-option,-fsanitize-coverage=trace-pc,)
export CFLAGS_GCOV CFLAGS_KCOV

# The arch Makefile can set ARCH_{CPP,A,C}FLAGS to override the default
# values of the respective KBUILD_* variables
ARCH_CPPFLAGS :=
ARCH_AFLAGS :=
ARCH_CFLAGS :=
include arch/$(SRCARCH)/Makefile

KBUILD_CFLAGS	+= $(call cc-option,-fno-delete-null-pointer-checks,)
KBUILD_CFLAGS	+= $(call cc-disable-warning,frame-address,)
KBUILD_CFLAGS	+= $(call cc-disable-warning, format-truncation)
KBUILD_CFLAGS	+= $(call cc-disable-warning, format-overflow)
KBUILD_CFLAGS	+= $(call cc-disable-warning, int-in-bool-context)

ifdef CONFIG_CC_OPTIMIZE_FOR_SIZE
KBUILD_CFLAGS	+= $(call cc-option,-Oz,-Os)
KBUILD_CFLAGS	+= $(call cc-disable-warning,maybe-uninitialized,)
else
ifdef CONFIG_CC_OPTIMIZE_HARDER
KBUILD_CFLAGS	+= -O3 $(call cc-disable-warning,maybe-uninitialized,)
else
ifdef CONFIG_PROFILE_ALL_BRANCHES
KBUILD_CFLAGS	+= -O2 $(call cc-disable-warning,maybe-uninitialized,)
else
KBUILD_CFLAGS   += -O2
endif
endif
endif

KBUILD_CFLAGS += $(call cc-ifversion, -lt, 0409, \
			$(call cc-disable-warning,maybe-uninitialized,))

# Tell gcc to never replace conditional load with a non-conditional one
KBUILD_CFLAGS	+= $(call cc-option,--param=allow-store-data-races=0)

# check for 'asm goto'
ifeq ($(shell $(CONFIG_SHELL) $(srctree)/scripts/gcc-goto.sh $(CC) $(KBUILD_CFLAGS)), y)
	KBUILD_CFLAGS += -DCC_HAVE_ASM_GOTO
	KBUILD_AFLAGS += -DCC_HAVE_ASM_GOTO
endif

include scripts/Makefile.gcc-plugins

ifdef CONFIG_READABLE_ASM
# Disable optimizations that make assembler listings hard to read.
# reorder blocks reorders the control in the function
# ipa clone creates specialized cloned functions
# partial inlining inlines only parts of functions
KBUILD_CFLAGS += $(call cc-option,-fno-reorder-blocks,) \
                 $(call cc-option,-fno-ipa-cp-clone,) \
                 $(call cc-option,-fno-partial-inlining)
endif

ifneq ($(CONFIG_FRAME_WARN),0)
KBUILD_CFLAGS += $(call cc-option,-Wframe-larger-than=${CONFIG_FRAME_WARN})
endif

# This selects the stack protector compiler flag. Testing it is delayed
# until after .config has been reprocessed, in the prepare-compiler-check
# target.
ifdef CONFIG_CC_STACKPROTECTOR_REGULAR
  stackp-flag := -fstack-protector
  stackp-name := REGULAR
else
ifdef CONFIG_CC_STACKPROTECTOR_STRONG
  stackp-flag := -fstack-protector-strong
  stackp-name := STRONG
else
  # Force off for distro compilers that enable stack protector by default.
  stackp-flag := $(call cc-option, -fno-stack-protector)
endif
endif
# Find arch-specific stack protector compiler sanity-checking script.
ifdef CONFIG_CC_STACKPROTECTOR
  stackp-path := $(srctree)/scripts/gcc-$(SRCARCH)_$(BITS)-has-stack-protector.sh
  stackp-check := $(wildcard $(stackp-path))
endif
KBUILD_CFLAGS += $(stackp-flag)

ifeq ($(cc-name),clang)
ifneq ($(CROSS_COMPILE),)
CLANG_TARGET	:= --target=$(notdir $(CROSS_COMPILE:%-=%))
GCC_TOOLCHAIN	:= $(realpath $(dir $(shell which $(LD)))/..)
endif
ifneq ($(GCC_TOOLCHAIN),)
CLANG_GCC_TC	:= --gcc-toolchain=$(GCC_TOOLCHAIN)
endif
KBUILD_CFLAGS += $(CLANG_TARGET) $(CLANG_GCC_TC)
KBUILD_AFLAGS += $(CLANG_TARGET) $(CLANG_GCC_TC)
KBUILD_CPPFLAGS += $(call cc-option,-Qunused-arguments,)
KBUILD_CFLAGS += $(call cc-disable-warning, unused-variable)
KBUILD_CFLAGS += $(call cc-disable-warning, format-invalid-specifier)
KBUILD_CFLAGS += $(call cc-disable-warning, gnu)
KBUILD_CFLAGS += $(call cc-disable-warning, address-of-packed-member)
# Quiet clang warning: comparison of unsigned expression < 0 is always false
KBUILD_CFLAGS += $(call cc-disable-warning, tautological-compare)
# CLANG uses a _MergedGlobals as optimization, but this breaks modpost, as the
# source of a reference will be _MergedGlobals and not on of the whitelisted names.
# See modpost pattern 2
KBUILD_CFLAGS += $(call cc-option, -mno-global-merge,)
KBUILD_CFLAGS += $(call cc-option, -fcatch-undefined-behavior)
KBUILD_CFLAGS += $(call cc-option, -no-integrated-as)
KBUILD_AFLAGS += $(call cc-option, -no-integrated-as)
else

# These warnings generated too much noise in a regular build.
# Use make W=1 to enable them (see scripts/Makefile.extrawarn)
KBUILD_CFLAGS += $(call cc-disable-warning, unused-but-set-variable)
KBUILD_CFLAGS += $(call cc-disable-warning, unused-const-variable)
endif

ifdef CONFIG_FRAME_POINTER
KBUILD_CFLAGS	+= -fno-omit-frame-pointer -fno-optimize-sibling-calls
else
# Some targets (ARM with Thumb2, for example), can't be built with frame
# pointers.  For those, we don't have FUNCTION_TRACER automatically
# select FRAME_POINTER.  However, FUNCTION_TRACER adds -pg, and this is
# incompatible with -fomit-frame-pointer with current GCC, so we don't use
# -fomit-frame-pointer with FUNCTION_TRACER.
ifndef CONFIG_FUNCTION_TRACER
KBUILD_CFLAGS	+= -fomit-frame-pointer
endif
endif

KBUILD_CFLAGS   += $(call cc-option, -fno-var-tracking-assignments)

ifdef CONFIG_DEBUG_INFO
ifdef CONFIG_DEBUG_INFO_SPLIT
KBUILD_CFLAGS   += $(call cc-option, -gsplit-dwarf, -g)
else
KBUILD_CFLAGS	+= -g
endif
KBUILD_AFLAGS	+= -Wa,-gdwarf-2
endif
ifdef CONFIG_DEBUG_INFO_DWARF4
KBUILD_CFLAGS	+= $(call cc-option, -gdwarf-4,)
endif

ifdef CONFIG_DEBUG_INFO_REDUCED
KBUILD_CFLAGS 	+= $(call cc-option, -femit-struct-debug-baseonly) \
		   $(call cc-option,-fno-var-tracking)
endif

ifdef CONFIG_FUNCTION_TRACER
ifndef CC_FLAGS_FTRACE
CC_FLAGS_FTRACE := -pg
endif
export CC_FLAGS_FTRACE
ifdef CONFIG_HAVE_FENTRY
CC_USING_FENTRY	:= $(call cc-option, -mfentry -DCC_USING_FENTRY)
endif
KBUILD_CFLAGS	+= $(CC_FLAGS_FTRACE) $(CC_USING_FENTRY)
KBUILD_AFLAGS	+= $(CC_USING_FENTRY)
ifdef CONFIG_DYNAMIC_FTRACE
	ifdef CONFIG_HAVE_C_RECORDMCOUNT
		BUILD_C_RECORDMCOUNT := y
		export BUILD_C_RECORDMCOUNT
	endif
endif
endif

# We trigger additional mismatches with less inlining
ifdef CONFIG_DEBUG_SECTION_MISMATCH
KBUILD_CFLAGS += $(call cc-option, -fno-inline-functions-called-once)
endif

ifdef CONFIG_LD_DEAD_CODE_DATA_ELIMINATION
KBUILD_CFLAGS	+= $(call cc-option,-ffunction-sections,)
KBUILD_CFLAGS	+= $(call cc-option,-fdata-sections,)
endif

# arch Makefile may override CC so keep this after arch Makefile is included
NOSTDINC_FLAGS += -nostdinc -isystem $(shell $(CC) -print-file-name=include)
CHECKFLAGS     += $(NOSTDINC_FLAGS)

# warn about C99 declaration after statement
KBUILD_CFLAGS += $(call cc-option,-Wdeclaration-after-statement,)

# disable pointer signed / unsigned warnings in gcc 4.0
KBUILD_CFLAGS += $(call cc-disable-warning, pointer-sign)

# disable invalid "can't wrap" optimizations for signed / pointers
KBUILD_CFLAGS	+= $(call cc-option,-fno-strict-overflow)

# Make sure -fstack-check isn't enabled (like gentoo apparently did)
KBUILD_CFLAGS  += $(call cc-option,-fno-stack-check,)

# conserve stack if available
KBUILD_CFLAGS   += $(call cc-option,-fconserve-stack)

# disallow errors like 'EXPORT_GPL(foo);' with missing header
KBUILD_CFLAGS   += $(call cc-option,-Werror=implicit-int)

# require functions to have arguments in prototypes, not empty 'int foo()'
KBUILD_CFLAGS   += $(call cc-option,-Werror=strict-prototypes)

# Prohibit date/time macros, which would make the build non-deterministic
KBUILD_CFLAGS   += $(call cc-option,-Werror=date-time)

# enforce correct pointer usage
KBUILD_CFLAGS   += $(call cc-option,-Werror=incompatible-pointer-types)

# Require designated initializers for all marked structures
KBUILD_CFLAGS   += $(call cc-option,-Werror=designated-init)

# use the deterministic mode of AR if available
KBUILD_ARFLAGS := $(call ar-option,D)

include scripts/Makefile.kasan
include scripts/Makefile.extrawarn
include scripts/Makefile.ubsan

# Add any arch overrides and user supplied CPPFLAGS, AFLAGS and CFLAGS as the
# last assignments
KBUILD_CPPFLAGS += $(ARCH_CPPFLAGS) $(KCPPFLAGS)
KBUILD_AFLAGS   += $(ARCH_AFLAGS)   $(KAFLAGS)
KBUILD_CFLAGS   += $(ARCH_CFLAGS)   $(KCFLAGS)

# Use --build-id when available.
LDFLAGS_BUILD_ID := $(patsubst -Wl$(comma)%,%,\
			      $(call cc-ldoption, -Wl$(comma)--build-id,))
KBUILD_LDFLAGS_MODULE += $(LDFLAGS_BUILD_ID)
LDFLAGS_vmlinux += $(LDFLAGS_BUILD_ID)

ifdef CONFIG_LD_DEAD_CODE_DATA_ELIMINATION
LDFLAGS_vmlinux	+= $(call ld-option, --gc-sections,)
endif

ifeq ($(CONFIG_STRIP_ASM_SYMS),y)
LDFLAGS_vmlinux	+= $(call ld-option, -X,)
endif

# Default kernel image to build when no specific target is given.
# KBUILD_IMAGE may be overruled on the command line or
# set in the environment
# Also any assignments in arch/$(ARCH)/Makefile take precedence over
# this default value
export KBUILD_IMAGE ?= vmlinux

#
# INSTALL_PATH specifies where to place the updated kernel and system map
# images. Default is /boot, but you can set it to other values
export	INSTALL_PATH ?= /boot

#
# INSTALL_DTBS_PATH specifies a prefix for relocations required by build roots.
# Like INSTALL_MOD_PATH, it isn't defined in the Makefile, but can be passed as
# an argument if needed. Otherwise it defaults to the kernel install path
#
export INSTALL_DTBS_PATH ?= $(INSTALL_PATH)/dtbs/$(KERNELRELEASE)

#
# INSTALL_MOD_PATH specifies a prefix to MODLIB for module directory
# relocations required by build roots.  This is not defined in the
# makefile but the argument can be passed to make if needed.
#

MODLIB	= $(INSTALL_MOD_PATH)/lib/modules/$(KERNELRELEASE)
export MODLIB

#
# INSTALL_MOD_STRIP, if defined, will cause modules to be
# stripped after they are installed.  If INSTALL_MOD_STRIP is '1', then
# the default option --strip-debug will be used.  Otherwise,
# INSTALL_MOD_STRIP value will be used as the options to the strip command.

ifdef INSTALL_MOD_STRIP
ifeq ($(INSTALL_MOD_STRIP),1)
mod_strip_cmd = $(STRIP) --strip-debug
else
mod_strip_cmd = $(STRIP) $(INSTALL_MOD_STRIP)
endif # INSTALL_MOD_STRIP=1
else
mod_strip_cmd = true
endif # INSTALL_MOD_STRIP
export mod_strip_cmd

# CONFIG_MODULE_COMPRESS, if defined, will cause module to be compressed
# after they are installed in agreement with CONFIG_MODULE_COMPRESS_GZIP
# or CONFIG_MODULE_COMPRESS_XZ.

mod_compress_cmd = true
ifdef CONFIG_MODULE_COMPRESS
  ifdef CONFIG_MODULE_COMPRESS_GZIP
    mod_compress_cmd = gzip -n -f
  endif # CONFIG_MODULE_COMPRESS_GZIP
  ifdef CONFIG_MODULE_COMPRESS_XZ
    mod_compress_cmd = xz -f
  endif # CONFIG_MODULE_COMPRESS_XZ
endif # CONFIG_MODULE_COMPRESS
export mod_compress_cmd

# Select initial ramdisk compression format, default is gzip(1).
# This shall be used by the dracut(8) tool while creating an initramfs image.
#
INITRD_COMPRESS-y                  := gzip
INITRD_COMPRESS-$(CONFIG_RD_BZIP2) := bzip2
INITRD_COMPRESS-$(CONFIG_RD_LZMA)  := lzma
INITRD_COMPRESS-$(CONFIG_RD_XZ)    := xz
INITRD_COMPRESS-$(CONFIG_RD_LZO)   := lzo
INITRD_COMPRESS-$(CONFIG_RD_LZ4)   := lz4
# do not export INITRD_COMPRESS, since we didn't actually
# choose a sane default compression above.
# export INITRD_COMPRESS := $(INITRD_COMPRESS-y)

ifdef CONFIG_MODULE_SIG_ALL
$(eval $(call config_filename,MODULE_SIG_KEY))

mod_sign_cmd = scripts/sign-file $(CONFIG_MODULE_SIG_HASH) $(MODULE_SIG_KEY_SRCPREFIX)$(CONFIG_MODULE_SIG_KEY) certs/signing_key.x509
else
mod_sign_cmd = true
endif
export mod_sign_cmd

ifdef CONFIG_STACK_VALIDATION
  has_libelf := $(call try-run,\
		echo "int main() {}" | $(HOSTCC) -xc -o /dev/null -lelf -,1,0)
  ifeq ($(has_libelf),1)
    objtool_target := tools/objtool FORCE
  else
    ifdef CONFIG_UNWINDER_ORC
      $(error "Cannot generate ORC metadata for CONFIG_UNWINDER_ORC=y, please install libelf-dev, libelf-devel or elfutils-libelf-devel")
    else
      $(warning "Cannot use CONFIG_STACK_VALIDATION=y, please install libelf-dev, libelf-devel or elfutils-libelf-devel")
    endif
    SKIP_STACK_VALIDATION := 1
    export SKIP_STACK_VALIDATION
  endif
endif


ifeq ($(KBUILD_EXTMOD),)
core-y		+= kernel/ certs/ mm/ fs/ ipc/ security/ crypto/ block/

vmlinux-dirs	:= $(patsubst %/,%,$(filter %/, $(init-y) $(init-m) \
		     $(core-y) $(core-m) $(drivers-y) $(drivers-m) \
		     $(net-y) $(net-m) $(libs-y) $(libs-m) $(virt-y)))

vmlinux-alldirs	:= $(sort $(vmlinux-dirs) $(patsubst %/,%,$(filter %/, \
		     $(init-) $(core-) $(drivers-) $(net-) $(libs-) $(virt-))))

init-y		:= $(patsubst %/, %/built-in.o, $(init-y))
core-y		:= $(patsubst %/, %/built-in.o, $(core-y))
drivers-y	:= $(patsubst %/, %/built-in.o, $(drivers-y))
net-y		:= $(patsubst %/, %/built-in.o, $(net-y))
libs-y1		:= $(patsubst %/, %/lib.a, $(libs-y))
libs-y2		:= $(filter-out %.a, $(patsubst %/, %/built-in.o, $(libs-y)))
virt-y		:= $(patsubst %/, %/built-in.o, $(virt-y))

# Externally visible symbols (used by link-vmlinux.sh)
export KBUILD_VMLINUX_INIT := $(head-y) $(init-y)
export KBUILD_VMLINUX_MAIN := $(core-y) $(libs-y2) $(drivers-y) $(net-y) $(virt-y)
export KBUILD_VMLINUX_LIBS := $(libs-y1)
export KBUILD_LDS          := arch/$(SRCARCH)/kernel/vmlinux.lds
export LDFLAGS_vmlinux
# used by scripts/package/Makefile
export KBUILD_ALLDIRS := $(sort $(filter-out arch/%,$(vmlinux-alldirs)) arch Documentation include samples scripts tools)

vmlinux-deps := $(KBUILD_LDS) $(KBUILD_VMLINUX_INIT) $(KBUILD_VMLINUX_MAIN) $(KBUILD_VMLINUX_LIBS)

# Include targets which we want to execute sequentially if the rest of the
# kernel build went well. If CONFIG_TRIM_UNUSED_KSYMS is set, this might be
# evaluated more than once.
PHONY += vmlinux_prereq
vmlinux_prereq: $(vmlinux-deps) FORCE
ifdef CONFIG_HEADERS_CHECK
	$(Q)$(MAKE) -f $(srctree)/Makefile headers_check
endif
ifdef CONFIG_GDB_SCRIPTS
	$(Q)ln -fsn $(abspath $(srctree)/scripts/gdb/vmlinux-gdb.py)
endif
ifdef CONFIG_TRIM_UNUSED_KSYMS
	$(Q)$(CONFIG_SHELL) $(srctree)/scripts/adjust_autoksyms.sh \
	  "$(MAKE) -f $(srctree)/Makefile vmlinux"
endif

# standalone target for easier testing
include/generated/autoksyms.h: FORCE
	$(Q)$(CONFIG_SHELL) $(srctree)/scripts/adjust_autoksyms.sh true

ARCH_POSTLINK := $(wildcard $(srctree)/arch/$(SRCARCH)/Makefile.postlink)

# Final link of vmlinux with optional arch pass after final link
cmd_link-vmlinux =                                                 \
	$(CONFIG_SHELL) $< $(LD) $(LDFLAGS) $(LDFLAGS_vmlinux) ;    \
	$(if $(ARCH_POSTLINK), $(MAKE) -f $(ARCH_POSTLINK) $@, true)

vmlinux: scripts/link-vmlinux.sh vmlinux_prereq $(vmlinux-deps) FORCE
	+$(call if_changed,link-vmlinux)

# Build samples along the rest of the kernel
ifdef CONFIG_SAMPLES
vmlinux-dirs += samples
endif

# The actual objects are generated when descending,
# make sure no implicit rule kicks in
$(sort $(vmlinux-deps)): $(vmlinux-dirs) ;

# Handle descending into subdirectories listed in $(vmlinux-dirs)
# Preset locale variables to speed up the build process. Limit locale
# tweaks to this spot to avoid wrong language settings when running
# make menuconfig etc.
# Error messages still appears in the original language

PHONY += $(vmlinux-dirs)
$(vmlinux-dirs): prepare scripts
	$(Q)$(MAKE) $(build)=$@

define filechk_kernel.release
	echo "$(KERNELVERSION)$$($(CONFIG_SHELL) $(srctree)/scripts/setlocalversion $(srctree))"
endef

# Store (new) KERNELRELEASE string in include/config/kernel.release
include/config/kernel.release: include/config/auto.conf FORCE
	$(call filechk,kernel.release)


# Things we need to do before we recursively start building the kernel
# or the modules are listed in "prepare".
# A multi level approach is used. prepareN is processed before prepareN-1.
# archprepare is used in arch Makefiles and when processed asm symlink,
# version.h and scripts_basic is processed / created.

# Listed in dependency order
PHONY += prepare archprepare prepare0 prepare1 prepare2 prepare3

# prepare3 is used to check if we are building in a separate output directory,
# and if so do:
# 1) Check that make has not been executed in the kernel src $(srctree)
prepare3: include/config/kernel.release
ifneq ($(KBUILD_SRC),)
	@$(kecho) '  Using $(srctree) as source for kernel'
	$(Q)if [ -f $(srctree)/.config -o -d $(srctree)/include/config ]; then \
		echo >&2 "  $(srctree) is not clean, please run 'make mrproper'"; \
		echo >&2 "  in the '$(srctree)' directory.";\
		/bin/false; \
	fi;
endif

# prepare2 creates a makefile if using a separate output directory.
# From this point forward, .config has been reprocessed, so any rules
# that need to depend on updated CONFIG_* values can be checked here.
prepare2: prepare3 prepare-compiler-check outputmakefile asm-generic

prepare1: prepare2 $(version_h) include/generated/utsrelease.h \
                   include/config/auto.conf
	$(cmd_crmodverdir)

archprepare: archheaders archscripts prepare1 scripts_basic

prepare0: archprepare gcc-plugins
	$(Q)$(MAKE) $(build)=.

# All the preparing..
prepare: prepare0 prepare-objtool

PHONY += prepare-objtool
prepare-objtool: $(objtool_target)

# Check for CONFIG flags that require compiler support. Abort the build
# after .config has been processed, but before the kernel build starts.
#
# For security-sensitive CONFIG options, we don't want to fallback and/or
# silently change which compiler flags will be used, since that leads to
# producing kernels with different security feature characteristics
# depending on the compiler used. (For example, "But I selected
# CC_STACKPROTECTOR_STRONG! Why did it build with _REGULAR?!")
PHONY += prepare-compiler-check
prepare-compiler-check: FORCE
# Make sure compiler supports requested stack protector flag.
ifdef stackp-name
  ifeq ($(call cc-option, $(stackp-flag)),)
	@echo Cannot use CONFIG_CC_STACKPROTECTOR_$(stackp-name): \
		  $(stackp-flag) not supported by compiler >&2 && exit 1
  endif
endif
# Make sure compiler does not have buggy stack-protector support.
ifdef stackp-check
  ifneq ($(shell $(CONFIG_SHELL) $(stackp-check) $(CC) $(KBUILD_CPPFLAGS) $(biarch)),y)
	@echo Cannot use CONFIG_CC_STACKPROTECTOR_$(stackp-name): \
                  $(stackp-flag) available but compiler is broken >&2 && exit 1
  endif
endif
	@:

# Generate some files
# ---------------------------------------------------------------------------

# KERNELRELEASE can change from a few different places, meaning version.h
# needs to be updated, so this check is forced on all builds

uts_len := 64
define filechk_utsrelease.h
	if [ `echo -n "$(KERNELRELEASE)" | wc -c ` -gt $(uts_len) ]; then \
	  echo '"$(KERNELRELEASE)" exceeds $(uts_len) characters' >&2;    \
	  exit 1;                                                         \
	fi;                                                               \
	(echo \#define UTS_RELEASE \"$(KERNELRELEASE)\";)
endef

define filechk_version.h
	(echo \#define LINUX_VERSION_CODE $(shell                         \
	expr $(VERSION) \* 65536 + 0$(PATCHLEVEL) \* 256 + 0$(SUBLEVEL)); \
	echo '#define KERNEL_VERSION(a,b,c) (((a) << 16) + ((b) << 8) + (c))';)
endef

$(version_h): $(srctree)/Makefile FORCE
	$(call filechk,version.h)
	$(Q)rm -f $(old_version_h)

include/generated/utsrelease.h: include/config/kernel.release FORCE
	$(call filechk,utsrelease.h)

PHONY += headerdep
headerdep:
	$(Q)find $(srctree)/include/ -name '*.h' | xargs --max-args 1 \
	$(srctree)/scripts/headerdep.pl -I$(srctree)/include

# ---------------------------------------------------------------------------
# Kernel headers

#Default location for installed headers
export INSTALL_HDR_PATH = $(objtree)/usr

# If we do an all arch process set dst to include/arch-$(hdr-arch)
hdr-dst = $(if $(KBUILD_HEADERS), dst=include/arch-$(hdr-arch), dst=include)

PHONY += archheaders
archheaders:

PHONY += archscripts
archscripts:

PHONY += __headers
__headers: $(version_h) scripts_basic uapi-asm-generic archheaders archscripts
	$(Q)$(MAKE) $(build)=scripts build_unifdef

PHONY += headers_install_all
headers_install_all:
	$(Q)$(CONFIG_SHELL) $(srctree)/scripts/headers.sh install

PHONY += headers_install
headers_install: __headers
	$(if $(wildcard $(srctree)/arch/$(hdr-arch)/include/uapi/asm/Kbuild),, \
	  $(error Headers not exportable for the $(SRCARCH) architecture))
	$(Q)$(MAKE) $(hdr-inst)=include/uapi dst=include
	$(Q)$(MAKE) $(hdr-inst)=arch/$(hdr-arch)/include/uapi $(hdr-dst)

PHONY += headers_check_all
headers_check_all: headers_install_all
	$(Q)$(CONFIG_SHELL) $(srctree)/scripts/headers.sh check

PHONY += headers_check
headers_check: headers_install
	$(Q)$(MAKE) $(hdr-inst)=include/uapi dst=include HDRCHECK=1
	$(Q)$(MAKE) $(hdr-inst)=arch/$(hdr-arch)/include/uapi $(hdr-dst) HDRCHECK=1

# ---------------------------------------------------------------------------
# Kernel selftest

PHONY += kselftest
kselftest:
	$(Q)$(MAKE) -C $(srctree)/tools/testing/selftests run_tests

PHONY += kselftest-clean
kselftest-clean:
	$(Q)$(MAKE) -C $(srctree)/tools/testing/selftests clean

PHONY += kselftest-merge
kselftest-merge:
	$(if $(wildcard $(objtree)/.config),, $(error No .config exists, config your kernel first!))
	$(Q)$(CONFIG_SHELL) $(srctree)/scripts/kconfig/merge_config.sh \
		-m $(objtree)/.config \
		$(srctree)/tools/testing/selftests/*/config
	+$(Q)$(MAKE) -f $(srctree)/Makefile olddefconfig

# ---------------------------------------------------------------------------
# Modules

ifdef CONFIG_MODULES

# By default, build modules as well

all: modules

# Build modules
#
# A module can be listed more than once in obj-m resulting in
# duplicate lines in modules.order files.  Those are removed
# using awk while concatenating to the final file.

PHONY += modules
modules: $(vmlinux-dirs) $(if $(KBUILD_BUILTIN),vmlinux) modules.builtin
	$(Q)$(AWK) '!x[$$0]++' $(vmlinux-dirs:%=$(objtree)/%/modules.order) > $(objtree)/modules.order
	@$(kecho) '  Building modules, stage 2.';
	$(Q)$(MAKE) -f $(srctree)/scripts/Makefile.modpost

modules.builtin: $(vmlinux-dirs:%=%/modules.builtin)
	$(Q)$(AWK) '!x[$$0]++' $^ > $(objtree)/modules.builtin

%/modules.builtin: include/config/auto.conf
	$(Q)$(MAKE) $(modbuiltin)=$*


# Target to prepare building external modules
PHONY += modules_prepare
modules_prepare: prepare scripts

# Target to install modules
PHONY += modules_install
modules_install: _modinst_ _modinst_post

PHONY += _modinst_
_modinst_:
	@rm -rf $(MODLIB)/kernel
	@rm -f $(MODLIB)/source
	@mkdir -p $(MODLIB)/kernel
	@ln -s $(abspath $(srctree)) $(MODLIB)/source
	@if [ ! $(objtree) -ef  $(MODLIB)/build ]; then \
		rm -f $(MODLIB)/build ; \
		ln -s $(CURDIR) $(MODLIB)/build ; \
	fi
	@cp -f $(objtree)/modules.order $(MODLIB)/
	@cp -f $(objtree)/modules.builtin $(MODLIB)/
	$(Q)$(MAKE) -f $(srctree)/scripts/Makefile.modinst

# This depmod is only for convenience to give the initial
# boot a modules.dep even before / is mounted read-write.  However the
# boot script depmod is the master version.
PHONY += _modinst_post
_modinst_post: _modinst_
	$(call cmd,depmod)

ifeq ($(CONFIG_MODULE_SIG), y)
PHONY += modules_sign
modules_sign:
	$(Q)$(MAKE) -f $(srctree)/scripts/Makefile.modsign
endif

else # CONFIG_MODULES

# Modules not configured
# ---------------------------------------------------------------------------

PHONY += modules modules_install
modules modules_install:
	@echo >&2
	@echo >&2 "The present kernel configuration has modules disabled."
	@echo >&2 "Type 'make config' and enable loadable module support."
	@echo >&2 "Then build a kernel with module support enabled."
	@echo >&2
	@exit 1

endif # CONFIG_MODULES

###
# Cleaning is done on three levels.
# make clean     Delete most generated files
#                Leave enough to build external modules
# make mrproper  Delete the current configuration, and all generated files
# make distclean Remove editor backup files, patch leftover files and the like

# Directories & files removed with 'make clean'
CLEAN_DIRS  += $(MODVERDIR)

# Directories & files removed with 'make mrproper'
MRPROPER_DIRS  += include/config usr/include include/generated          \
		  arch/*/include/generated .tmp_objdiff
MRPROPER_FILES += .config .config.old .version .old_version \
		  Module.symvers tags TAGS cscope* GPATH GTAGS GRTAGS GSYMS \
		  signing_key.pem signing_key.priv signing_key.x509	\
		  x509.genkey extra_certificates signing_key.x509.keyid	\
		  signing_key.x509.signer vmlinux-gdb.py

# clean - Delete most, but leave enough to build external modules
#
clean: rm-dirs  := $(CLEAN_DIRS)
clean: rm-files := $(CLEAN_FILES)
clean-dirs      := $(addprefix _clean_, . $(vmlinux-alldirs) Documentation samples)

PHONY += $(clean-dirs) clean archclean vmlinuxclean
$(clean-dirs):
	$(Q)$(MAKE) $(clean)=$(patsubst _clean_%,%,$@)

vmlinuxclean:
	$(Q)$(CONFIG_SHELL) $(srctree)/scripts/link-vmlinux.sh clean
	$(Q)$(if $(ARCH_POSTLINK), $(MAKE) -f $(ARCH_POSTLINK) clean)

clean: archclean vmlinuxclean

# mrproper - Delete all generated files, including .config
#
mrproper: rm-dirs  := $(wildcard $(MRPROPER_DIRS))
mrproper: rm-files := $(wildcard $(MRPROPER_FILES))
mrproper-dirs      := $(addprefix _mrproper_,scripts)

PHONY += $(mrproper-dirs) mrproper archmrproper
$(mrproper-dirs):
	$(Q)$(MAKE) $(clean)=$(patsubst _mrproper_%,%,$@)

mrproper: clean archmrproper $(mrproper-dirs)
	$(call cmd,rmdirs)
	$(call cmd,rmfiles)

# distclean
#
PHONY += distclean

distclean: mrproper
	@find $(srctree) $(RCS_FIND_IGNORE) \
		\( -name '*.orig' -o -name '*.rej' -o -name '*~' \
		-o -name '*.bak' -o -name '#*#' -o -name '*%' \
		-o -name 'core' \) \
		-type f -print | xargs rm -f


# Packaging of the kernel to various formats
# ---------------------------------------------------------------------------
# rpm target kept for backward compatibility
package-dir	:= scripts/package

%src-pkg: FORCE
	$(Q)$(MAKE) $(build)=$(package-dir) $@
%pkg: include/config/kernel.release FORCE
	$(Q)$(MAKE) $(build)=$(package-dir) $@
rpm: include/config/kernel.release FORCE
	$(Q)$(MAKE) $(build)=$(package-dir) $@


# Brief documentation of the typical targets used
# ---------------------------------------------------------------------------

boards := $(wildcard $(srctree)/arch/$(SRCARCH)/configs/*_defconfig)
boards := $(sort $(notdir $(boards)))
board-dirs := $(dir $(wildcard $(srctree)/arch/$(SRCARCH)/configs/*/*_defconfig))
board-dirs := $(sort $(notdir $(board-dirs:/=)))

PHONY += help
help:
	@echo  'Cleaning targets:'
	@echo  '  clean		  - Remove most generated files but keep the config and'
	@echo  '                    enough build support to build external modules'
	@echo  '  mrproper	  - Remove all generated files + config + various backup files'
	@echo  '  distclean	  - mrproper + remove editor backup and patch files'
	@echo  ''
	@echo  'Configuration targets:'
	@$(MAKE) -f $(srctree)/scripts/kconfig/Makefile help
	@echo  ''
	@echo  'Other generic targets:'
	@echo  '  all		  - Build all targets marked with [*]'
	@echo  '* vmlinux	  - Build the bare kernel'
	@echo  '* modules	  - Build all modules'
	@echo  '  modules_install - Install all modules to INSTALL_MOD_PATH (default: /)'
	@echo  '  dir/            - Build all files in dir and below'
	@echo  '  dir/file.[ois]  - Build specified target only'
	@echo  '  dir/file.ll     - Build the LLVM assembly file'
	@echo  '                    (requires compiler support for LLVM assembly generation)'
	@echo  '  dir/file.lst    - Build specified mixed source/assembly target only'
	@echo  '                    (requires a recent binutils and recent build (System.map))'
	@echo  '  dir/file.ko     - Build module including final link'
	@echo  '  modules_prepare - Set up for building external modules'
	@echo  '  tags/TAGS	  - Generate tags file for editors'
	@echo  '  cscope	  - Generate cscope index'
	@echo  '  gtags           - Generate GNU GLOBAL index'
	@echo  '  kernelrelease	  - Output the release version string (use with make -s)'
	@echo  '  kernelversion	  - Output the version stored in Makefile (use with make -s)'
	@echo  '  image_name	  - Output the image name (use with make -s)'
	@echo  '  headers_install - Install sanitised kernel headers to INSTALL_HDR_PATH'; \
	 echo  '                    (default: $(INSTALL_HDR_PATH))'; \
	 echo  ''
	@echo  'Static analysers:'
	@echo  '  checkstack      - Generate a list of stack hogs'
	@echo  '  namespacecheck  - Name space analysis on compiled kernel'
	@echo  '  versioncheck    - Sanity check on version.h usage'
	@echo  '  includecheck    - Check for duplicate included header files'
	@echo  '  export_report   - List the usages of all exported symbols'
	@echo  '  headers_check   - Sanity check on exported headers'
	@echo  '  headerdep       - Detect inclusion cycles in headers'
	@$(MAKE) -f $(srctree)/scripts/Makefile.help checker-help
	@echo  ''
	@echo  'Kernel selftest:'
	@echo  '  kselftest       - Build and run kernel selftest (run as root)'
	@echo  '                    Build, install, and boot kernel before'
	@echo  '                    running kselftest on it'
	@echo  '  kselftest-clean - Remove all generated kselftest files'
	@echo  '  kselftest-merge - Merge all the config dependencies of kselftest to existing'
	@echo  '                    .config.'
	@echo  ''
	@echo 'Userspace tools targets:'
	@echo '  use "make tools/help"'
	@echo '  or  "cd tools; make help"'
	@echo  ''
	@echo  'Kernel packaging:'
	@$(MAKE) $(build)=$(package-dir) help
	@echo  ''
	@echo  'Documentation targets:'
	@$(MAKE) -f $(srctree)/Documentation/Makefile dochelp
	@echo  ''
	@echo  'Architecture specific targets ($(SRCARCH)):'
	@$(if $(archhelp),$(archhelp),\
		echo '  No architecture specific help defined for $(SRCARCH)')
	@echo  ''
	@$(if $(boards), \
		$(foreach b, $(boards), \
		printf "  %-24s - Build for %s\\n" $(b) $(subst _defconfig,,$(b));) \
		echo '')
	@$(if $(board-dirs), \
		$(foreach b, $(board-dirs), \
		printf "  %-16s - Show %s-specific targets\\n" help-$(b) $(b);) \
		printf "  %-16s - Show all of the above\\n" help-boards; \
		echo '')

	@echo  '  make V=0|1 [targets] 0 => quiet build (default), 1 => verbose build'
	@echo  '  make V=2   [targets] 2 => give reason for rebuild of target'
	@echo  '  make O=dir [targets] Locate all output files in "dir", including .config'
	@echo  '  make C=1   [targets] Check re-compiled c source with $$CHECK (sparse by default)'
	@echo  '  make C=2   [targets] Force check of all c source with $$CHECK'
	@echo  '  make RECORDMCOUNT_WARN=1 [targets] Warn about ignored mcount sections'
	@echo  '  make W=n   [targets] Enable extra gcc checks, n=1,2,3 where'
	@echo  '		1: warnings which may be relevant and do not occur too often'
	@echo  '		2: warnings which occur quite often but may still be relevant'
	@echo  '		3: more obscure warnings, can most likely be ignored'
	@echo  '		Multiple levels can be combined with W=12 or W=123'
	@echo  ''
	@echo  'Execute "make" or "make all" to build all targets marked with [*] '
	@echo  'For further info see the ./README file'


help-board-dirs := $(addprefix help-,$(board-dirs))

help-boards: $(help-board-dirs)

boards-per-dir = $(sort $(notdir $(wildcard $(srctree)/arch/$(SRCARCH)/configs/$*/*_defconfig)))

$(help-board-dirs): help-%:
	@echo  'Architecture specific targets ($(SRCARCH) $*):'
	@$(if $(boards-per-dir), \
		$(foreach b, $(boards-per-dir), \
		printf "  %-24s - Build for %s\\n" $*/$(b) $(subst _defconfig,,$(b));) \
		echo '')


# Documentation targets
# ---------------------------------------------------------------------------
DOC_TARGETS := xmldocs latexdocs pdfdocs htmldocs epubdocs cleandocs linkcheckdocs
PHONY += $(DOC_TARGETS)
$(DOC_TARGETS): scripts_basic FORCE
	$(Q)$(MAKE) $(build)=Documentation $@

else # KBUILD_EXTMOD

###
# External module support.
# When building external modules the kernel used as basis is considered
# read-only, and no consistency checks are made and the make
# system is not used on the basis kernel. If updates are required
# in the basis kernel ordinary make commands (without M=...) must
# be used.
#
# The following are the only valid targets when building external
# modules.
# make M=dir clean     Delete all automatically generated files
# make M=dir modules   Make all modules in specified dir
# make M=dir	       Same as 'make M=dir modules'
# make M=dir modules_install
#                      Install the modules built in the module directory
#                      Assumes install directory is already created

# We are always building modules
KBUILD_MODULES := 1
PHONY += crmodverdir
crmodverdir:
	$(cmd_crmodverdir)

PHONY += $(objtree)/Module.symvers
$(objtree)/Module.symvers:
	@test -e $(objtree)/Module.symvers || ( \
	echo; \
	echo "  WARNING: Symbol version dump $(objtree)/Module.symvers"; \
	echo "           is missing; modules will have no dependencies and modversions."; \
	echo )

module-dirs := $(addprefix _module_,$(KBUILD_EXTMOD))
PHONY += $(module-dirs) modules
$(module-dirs): crmodverdir $(objtree)/Module.symvers
	$(Q)$(MAKE) $(build)=$(patsubst _module_%,%,$@)

modules: $(module-dirs)
	@$(kecho) '  Building modules, stage 2.';
	$(Q)$(MAKE) -f $(srctree)/scripts/Makefile.modpost

PHONY += modules_install
modules_install: _emodinst_ _emodinst_post

install-dir := $(if $(INSTALL_MOD_DIR),$(INSTALL_MOD_DIR),extra)
PHONY += _emodinst_
_emodinst_:
	$(Q)mkdir -p $(MODLIB)/$(install-dir)
	$(Q)$(MAKE) -f $(srctree)/scripts/Makefile.modinst

PHONY += _emodinst_post
_emodinst_post: _emodinst_
	$(call cmd,depmod)

clean-dirs := $(addprefix _clean_,$(KBUILD_EXTMOD))

PHONY += $(clean-dirs) clean
$(clean-dirs):
	$(Q)$(MAKE) $(clean)=$(patsubst _clean_%,%,$@)

clean:	rm-dirs := $(MODVERDIR)
clean: rm-files := $(KBUILD_EXTMOD)/Module.symvers

PHONY += help
help:
	@echo  '  Building external modules.'
	@echo  '  Syntax: make -C path/to/kernel/src M=$$PWD target'
	@echo  ''
	@echo  '  modules         - default target, build the module(s)'
	@echo  '  modules_install - install the module'
	@echo  '  clean           - remove generated files in module directory only'
	@echo  ''

# Dummies...
PHONY += prepare scripts
prepare: ;
scripts: ;
endif # KBUILD_EXTMOD

clean: $(clean-dirs)
	$(call cmd,rmdirs)
	$(call cmd,rmfiles)
	@find $(if $(KBUILD_EXTMOD), $(KBUILD_EXTMOD), .) $(RCS_FIND_IGNORE) \
		\( -name '*.[oas]' -o -name '*.ko' -o -name '.*.cmd' \
		-o -name '*.ko.*' \
		-o -name '*.dwo'  \
		-o -name '*.su'  \
		-o -name '.*.d' -o -name '.*.tmp' -o -name '*.mod.c' \
		-o -name '*.symtypes' -o -name 'modules.order' \
		-o -name modules.builtin -o -name '.tmp_*.o.*' \
		-o -name '*.c.[012]*.*' \
		-o -name '*.ll' \
		-o -name '*.gcno' \) -type f -print | xargs rm -f

# Generate tags for editors
# ---------------------------------------------------------------------------
quiet_cmd_tags = GEN     $@
      cmd_tags = $(CONFIG_SHELL) $(srctree)/scripts/tags.sh $@

tags TAGS cscope gtags: FORCE
	$(call cmd,tags)

# Scripts to check various things for consistency
# ---------------------------------------------------------------------------

PHONY += includecheck versioncheck coccicheck namespacecheck export_report

includecheck:
	find $(srctree)/* $(RCS_FIND_IGNORE) \
		-name '*.[hcS]' -type f -print | sort \
		| xargs $(PERL) -w $(srctree)/scripts/checkincludes.pl

versioncheck:
	find $(srctree)/* $(RCS_FIND_IGNORE) \
		-name '*.[hcS]' -type f -print | sort \
		| xargs $(PERL) -w $(srctree)/scripts/checkversion.pl

coccicheck:
	$(Q)$(CONFIG_SHELL) $(srctree)/scripts/$@

namespacecheck:
	$(PERL) $(srctree)/scripts/namespace.pl

export_report:
	$(PERL) $(srctree)/scripts/export_report.pl

endif #ifeq ($(config-targets),1)
endif #ifeq ($(mixed-targets),1)

PHONY += checkstack kernelrelease kernelversion image_name

# UML needs a little special treatment here.  It wants to use the host
# toolchain, so needs $(SUBARCH) passed to checkstack.pl.  Everyone
# else wants $(ARCH), including people doing cross-builds, which means
# that $(SUBARCH) doesn't work here.
ifeq ($(ARCH), um)
CHECKSTACK_ARCH := $(SUBARCH)
else
CHECKSTACK_ARCH := $(ARCH)
endif
checkstack:
	$(OBJDUMP) -d vmlinux $$(find . -name '*.ko') | \
	$(PERL) $(src)/scripts/checkstack.pl $(CHECKSTACK_ARCH)

kernelrelease:
	@echo "$(KERNELVERSION)$$($(CONFIG_SHELL) $(srctree)/scripts/setlocalversion $(srctree))"

kernelversion:
	@echo $(KERNELVERSION)

image_name:
	@echo $(KBUILD_IMAGE)

# Clear a bunch of variables before executing the submake
tools/: FORCE
	$(Q)mkdir -p $(objtree)/tools
	$(Q)$(MAKE) LDFLAGS= MAKEFLAGS="$(tools_silent) $(filter --j% -j,$(MAKEFLAGS))" O=$(abspath $(objtree)) subdir=tools -C $(src)/tools/

tools/%: FORCE
	$(Q)mkdir -p $(objtree)/tools
	$(Q)$(MAKE) LDFLAGS= MAKEFLAGS="$(tools_silent) $(filter --j% -j,$(MAKEFLAGS))" O=$(abspath $(objtree)) subdir=tools -C $(src)/tools/ $*

# Single targets
# ---------------------------------------------------------------------------
# Single targets are compatible with:
# - build with mixed source and output
# - build with separate output dir 'make O=...'
# - external modules
#
#  target-dir => where to store outputfile
#  build-dir  => directory in kernel source tree to use

ifeq ($(KBUILD_EXTMOD),)
        build-dir  = $(patsubst %/,%,$(dir $@))
        target-dir = $(dir $@)
else
        zap-slash=$(filter-out .,$(patsubst %/,%,$(dir $@)))
        build-dir  = $(KBUILD_EXTMOD)$(if $(zap-slash),/$(zap-slash))
        target-dir = $(if $(KBUILD_EXTMOD),$(dir $<),$(dir $@))
endif

%.s: %.c prepare scripts FORCE
	$(Q)$(MAKE) $(build)=$(build-dir) $(target-dir)$(notdir $@)
%.i: %.c prepare scripts FORCE
	$(Q)$(MAKE) $(build)=$(build-dir) $(target-dir)$(notdir $@)
%.o: %.c prepare scripts FORCE
	$(Q)$(MAKE) $(build)=$(build-dir) $(target-dir)$(notdir $@)
%.lst: %.c prepare scripts FORCE
	$(Q)$(MAKE) $(build)=$(build-dir) $(target-dir)$(notdir $@)
%.s: %.S prepare scripts FORCE
	$(Q)$(MAKE) $(build)=$(build-dir) $(target-dir)$(notdir $@)
%.o: %.S prepare scripts FORCE
	$(Q)$(MAKE) $(build)=$(build-dir) $(target-dir)$(notdir $@)
%.symtypes: %.c prepare scripts FORCE
	$(Q)$(MAKE) $(build)=$(build-dir) $(target-dir)$(notdir $@)
%.ll: %.c prepare scripts FORCE
	$(Q)$(MAKE) $(build)=$(build-dir) $(target-dir)$(notdir $@)

# Modules
/: prepare scripts FORCE
	$(cmd_crmodverdir)
	$(Q)$(MAKE) KBUILD_MODULES=$(if $(CONFIG_MODULES),1) \
	$(build)=$(build-dir)
# Make sure the latest headers are built for Documentation
Documentation/ samples/: headers_install
%/: prepare scripts FORCE
	$(cmd_crmodverdir)
	$(Q)$(MAKE) KBUILD_MODULES=$(if $(CONFIG_MODULES),1) \
	$(build)=$(build-dir)
%.ko: prepare scripts FORCE
	$(cmd_crmodverdir)
	$(Q)$(MAKE) KBUILD_MODULES=$(if $(CONFIG_MODULES),1)   \
	$(build)=$(build-dir) $(@:.ko=.o)
	$(Q)$(MAKE) -f $(srctree)/scripts/Makefile.modpost

# FIXME Should go into a make.lib or something
# ===========================================================================

quiet_cmd_rmdirs = $(if $(wildcard $(rm-dirs)),CLEAN   $(wildcard $(rm-dirs)))
      cmd_rmdirs = rm -rf $(rm-dirs)

quiet_cmd_rmfiles = $(if $(wildcard $(rm-files)),CLEAN   $(wildcard $(rm-files)))
      cmd_rmfiles = rm -f $(rm-files)

# Run depmod only if we have System.map and depmod is executable
quiet_cmd_depmod = DEPMOD  $(KERNELRELEASE)
      cmd_depmod = $(CONFIG_SHELL) $(srctree)/scripts/depmod.sh $(DEPMOD) \
                   $(KERNELRELEASE) "$(patsubst y,_,$(CONFIG_HAVE_UNDERSCORE_SYMBOL_PREFIX))"

# Create temporary dir for module support files
# clean it up only when building all modules
cmd_crmodverdir = $(Q)mkdir -p $(MODVERDIR) \
                  $(if $(KBUILD_MODULES),; rm -f $(MODVERDIR)/*)

# read all saved command lines

targets := $(wildcard $(sort $(targets)))
cmd_files := $(wildcard .*.cmd $(foreach f,$(targets),$(dir $(f)).$(notdir $(f)).cmd))

ifneq ($(cmd_files),)
  $(cmd_files): ;	# Do not try to update included dependency files
  include $(cmd_files)
endif

endif	# skip-makefile

PHONY += FORCE
FORCE:

# Declare the contents of the .PHONY variable as phony.  We keep that
# information in a variable so we can use it in if_changed and friends.
.PHONY: $(PHONY)<|MERGE_RESOLUTION|>--- conflicted
+++ resolved
@@ -1,15 +1,9 @@
 # SPDX-License-Identifier: GPL-2.0
 VERSION = 4
 PATCHLEVEL = 14
-<<<<<<< HEAD
-SUBLEVEL = 19
+SUBLEVEL = 20
 EXTRAVERSION = -zen
 NAME = My Bodhi is Ready
-=======
-SUBLEVEL = 20
-EXTRAVERSION =
-NAME = Petit Gorille
->>>>>>> 7e83b2ff
 
 # *DOCUMENTATION*
 # To see a list of typical targets execute "make help"
