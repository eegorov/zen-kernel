--- conflicted
+++ resolved
@@ -1,15 +1,9 @@
 # SPDX-License-Identifier: GPL-2.0
 VERSION = 4
 PATCHLEVEL = 15
-<<<<<<< HEAD
-SUBLEVEL = 12
+SUBLEVEL = 13
 EXTRAVERSION = -zen
 NAME = Supercritical Solace
-=======
-SUBLEVEL = 13
-EXTRAVERSION =
-NAME = Fearless Coyote
->>>>>>> eb666a89
 
 # *DOCUMENTATION*
 # To see a list of typical targets execute "make help"
