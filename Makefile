--- conflicted
+++ resolved
@@ -1,15 +1,9 @@
 # SPDX-License-Identifier: GPL-2.0
 VERSION = 4
 PATCHLEVEL = 15
-<<<<<<< HEAD
-SUBLEVEL = 8
+SUBLEVEL = 9
 EXTRAVERSION = -zen
 NAME = Supercritical Solace
-=======
-SUBLEVEL = 9
-EXTRAVERSION =
-NAME = Fearless Coyote
->>>>>>> 3eae9e93
 
 # *DOCUMENTATION*
 # To see a list of typical targets execute "make help"
