--- conflicted
+++ resolved
@@ -1,15 +1,9 @@
 # SPDX-License-Identifier: GPL-2.0
 VERSION = 5
 PATCHLEVEL = 1
-<<<<<<< HEAD
-SUBLEVEL = 10
+SUBLEVEL = 11
 EXTRAVERSION = -zen
 NAME = Chainsaw Slalom
-=======
-SUBLEVEL = 11
-EXTRAVERSION =
-NAME = Shy Crocodile
->>>>>>> 17bb763e
 
 # *DOCUMENTATION*
 # To see a list of typical targets execute "make help"
