--- conflicted
+++ resolved
@@ -1,15 +1,9 @@
 # SPDX-License-Identifier: GPL-2.0
 VERSION = 5
 PATCHLEVEL = 5
-<<<<<<< HEAD
-SUBLEVEL = 10
+SUBLEVEL = 11
 EXTRAVERSION = -zen
 NAME = Scrolljazz
-=======
-SUBLEVEL = 11
-EXTRAVERSION =
-NAME = Kleptomaniac Octopus
->>>>>>> 18f57e27
 
 # *DOCUMENTATION*
 # To see a list of typical targets execute "make help"
