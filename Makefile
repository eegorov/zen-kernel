# SPDX-License-Identifier: GPL-2.0
VERSION = 4
PATCHLEVEL = 15
<<<<<<< HEAD
SUBLEVEL = 13
EXTRAVERSION = -zen
NAME = Supercritical Solace
=======
SUBLEVEL = 14
EXTRAVERSION =
NAME = Fearless Coyote
>>>>>>> 0ba3b3aa

# *DOCUMENTATION*
# To see a list of typical targets execute "make help"
# More info can be located in ./README
# Comments in this file are targeted only to the developer, do not
# expect to learn how to build the kernel reading this file.

# That's our default target when none is given on the command line
PHONY := _all
_all:

# o Do not use make's built-in rules and variables
#   (this increases performance and avoids hard-to-debug behaviour);
# o Look for make include files relative to root of kernel src
MAKEFLAGS += -rR --include-dir=$(CURDIR)

# Avoid funny character set dependencies
unexport LC_ALL
LC_COLLATE=C
LC_NUMERIC=C
export LC_COLLATE LC_NUMERIC

# Avoid interference with shell env settings
unexport GREP_OPTIONS

# We are using a recursive build, so we need to do a little thinking
# to get the ordering right.
#
# Most importantly: sub-Makefiles should only ever modify files in
# their own directory. If in some directory we have a dependency on
# a file in another dir (which doesn't happen often, but it's often
# unavoidable when linking the built-in.o targets which finally
# turn into vmlinux), we will call a sub make in that other dir, and
# after that we are sure that everything which is in that other dir
# is now up to date.
#
# The only cases where we need to modify files which have global
# effects are thus separated out and done before the recursive
# descending is started. They are now explicitly listed as the
# prepare rule.

# Beautify output
# ---------------------------------------------------------------------------
#
# Normally, we echo the whole command before executing it. By making
# that echo $($(quiet)$(cmd)), we now have the possibility to set
# $(quiet) to choose other forms of output instead, e.g.
#
#         quiet_cmd_cc_o_c = Compiling $(RELDIR)/$@
#         cmd_cc_o_c       = $(CC) $(c_flags) -c -o $@ $<
#
# If $(quiet) is empty, the whole command will be printed.
# If it is set to "quiet_", only the short version will be printed.
# If it is set to "silent_", nothing will be printed at all, since
# the variable $(silent_cmd_cc_o_c) doesn't exist.
#
# A simple variant is to prefix commands with $(Q) - that's useful
# for commands that shall be hidden in non-verbose mode.
#
#	$(Q)ln $@ :<
#
# If KBUILD_VERBOSE equals 0 then the above command will be hidden.
# If KBUILD_VERBOSE equals 1 then the above command is displayed.
#
# To put more focus on warnings, be less verbose as default
# Use 'make V=1' to see the full commands

ifeq ("$(origin V)", "command line")
  KBUILD_VERBOSE = $(V)
endif
ifndef KBUILD_VERBOSE
  KBUILD_VERBOSE = 0
endif

ifeq ($(KBUILD_VERBOSE),1)
  quiet =
  Q =
else
  quiet=quiet_
  Q = @
endif

# If the user is running make -s (silent mode), suppress echoing of
# commands

ifneq ($(findstring s,$(filter-out --%,$(MAKEFLAGS))),)
  quiet=silent_
  tools_silent=s
endif

export quiet Q KBUILD_VERBOSE

# kbuild supports saving output files in a separate directory.
# To locate output files in a separate directory two syntaxes are supported.
# In both cases the working directory must be the root of the kernel src.
# 1) O=
# Use "make O=dir/to/store/output/files/"
#
# 2) Set KBUILD_OUTPUT
# Set the environment variable KBUILD_OUTPUT to point to the directory
# where the output files shall be placed.
# export KBUILD_OUTPUT=dir/to/store/output/files/
# make
#
# The O= assignment takes precedence over the KBUILD_OUTPUT environment
# variable.

# KBUILD_SRC is not intended to be used by the regular user (for now),
# it is set on invocation of make with KBUILD_OUTPUT or O= specified.
ifeq ($(KBUILD_SRC),)

# OK, Make called in directory where kernel src resides
# Do we want to locate output files in a separate directory?
ifeq ("$(origin O)", "command line")
  KBUILD_OUTPUT := $(O)
endif

# Cancel implicit rules on top Makefile
$(CURDIR)/Makefile Makefile: ;

ifneq ($(words $(subst :, ,$(CURDIR))), 1)
  $(error main directory cannot contain spaces nor colons)
endif

ifneq ($(KBUILD_OUTPUT),)
# check that the output directory actually exists
saved-output := $(KBUILD_OUTPUT)
KBUILD_OUTPUT := $(shell mkdir -p $(KBUILD_OUTPUT) && cd $(KBUILD_OUTPUT) \
								&& pwd)
$(if $(KBUILD_OUTPUT),, \
     $(error failed to create output directory "$(saved-output)"))

PHONY += $(MAKECMDGOALS) sub-make

$(filter-out _all sub-make $(CURDIR)/Makefile, $(MAKECMDGOALS)) _all: sub-make
	@:

# Invoke a second make in the output directory, passing relevant variables
sub-make:
	$(Q)$(MAKE) -C $(KBUILD_OUTPUT) KBUILD_SRC=$(CURDIR) \
	-f $(CURDIR)/Makefile $(filter-out _all sub-make,$(MAKECMDGOALS))

# Leave processing to above invocation of make
skip-makefile := 1
endif # ifneq ($(KBUILD_OUTPUT),)
endif # ifeq ($(KBUILD_SRC),)

# We process the rest of the Makefile if this is the final invocation of make
ifeq ($(skip-makefile),)

# Do not print "Entering directory ...",
# but we want to display it when entering to the output directory
# so that IDEs/editors are able to understand relative filenames.
MAKEFLAGS += --no-print-directory

# Call a source code checker (by default, "sparse") as part of the
# C compilation.
#
# Use 'make C=1' to enable checking of only re-compiled files.
# Use 'make C=2' to enable checking of *all* source files, regardless
# of whether they are re-compiled or not.
#
# See the file "Documentation/dev-tools/sparse.rst" for more details,
# including where to get the "sparse" utility.

ifeq ("$(origin C)", "command line")
  KBUILD_CHECKSRC = $(C)
endif
ifndef KBUILD_CHECKSRC
  KBUILD_CHECKSRC = 0
endif

# Use make M=dir to specify directory of external module to build
# Old syntax make ... SUBDIRS=$PWD is still supported
# Setting the environment variable KBUILD_EXTMOD take precedence
ifdef SUBDIRS
  KBUILD_EXTMOD ?= $(SUBDIRS)
endif

ifeq ("$(origin M)", "command line")
  KBUILD_EXTMOD := $(M)
endif

ifeq ($(KBUILD_SRC),)
        # building in the source tree
        srctree := .
else
        ifeq ($(KBUILD_SRC)/,$(dir $(CURDIR)))
                # building in a subdirectory of the source tree
                srctree := ..
        else
                srctree := $(KBUILD_SRC)
        endif
endif

export KBUILD_CHECKSRC KBUILD_EXTMOD KBUILD_SRC

objtree		:= .
src		:= $(srctree)
obj		:= $(objtree)

VPATH		:= $(srctree)$(if $(KBUILD_EXTMOD),:$(KBUILD_EXTMOD))

export srctree objtree VPATH

# To make sure we do not include .config for any of the *config targets
# catch them early, and hand them over to scripts/kconfig/Makefile
# It is allowed to specify more targets when calling make, including
# mixing *config targets and build targets.
# For example 'make oldconfig all'.
# Detect when mixed targets is specified, and make a second invocation
# of make so .config is not included in this case either (for *config).

version_h := include/generated/uapi/linux/version.h
old_version_h := include/linux/version.h

no-dot-config-targets := clean mrproper distclean \
			 cscope gtags TAGS tags help% %docs check% coccicheck \
			 $(version_h) headers_% archheaders archscripts \
			 kernelversion %src-pkg

config-targets := 0
mixed-targets  := 0
dot-config     := 1

ifneq ($(filter $(no-dot-config-targets), $(MAKECMDGOALS)),)
	ifeq ($(filter-out $(no-dot-config-targets), $(MAKECMDGOALS)),)
		dot-config := 0
	endif
endif

ifeq ($(KBUILD_EXTMOD),)
        ifneq ($(filter config %config,$(MAKECMDGOALS)),)
                config-targets := 1
                ifneq ($(words $(MAKECMDGOALS)),1)
                        mixed-targets := 1
                endif
        endif
endif
# install and modules_install need also be processed one by one
ifneq ($(filter install,$(MAKECMDGOALS)),)
        ifneq ($(filter modules_install,$(MAKECMDGOALS)),)
	        mixed-targets := 1
        endif
endif

ifeq ($(mixed-targets),1)
# ===========================================================================
# We're called with mixed targets (*config and build targets).
# Handle them one by one.

PHONY += $(MAKECMDGOALS) __build_one_by_one

$(filter-out __build_one_by_one, $(MAKECMDGOALS)): __build_one_by_one
	@:

__build_one_by_one:
	$(Q)set -e; \
	for i in $(MAKECMDGOALS); do \
		$(MAKE) -f $(srctree)/Makefile $$i; \
	done

else

# We need some generic definitions (do not try to remake the file).
scripts/Kbuild.include: ;
include scripts/Kbuild.include

# Read KERNELRELEASE from include/config/kernel.release (if it exists)
KERNELRELEASE = $(shell cat include/config/kernel.release 2> /dev/null)
KERNELVERSION = $(VERSION)$(if $(PATCHLEVEL),.$(PATCHLEVEL)$(if $(SUBLEVEL),.$(SUBLEVEL)))$(EXTRAVERSION)
export VERSION PATCHLEVEL SUBLEVEL KERNELRELEASE KERNELVERSION

# SUBARCH tells the usermode build what the underlying arch is.  That is set
# first, and if a usermode build is happening, the "ARCH=um" on the command
# line overrides the setting of ARCH below.  If a native build is happening,
# then ARCH is assigned, getting whatever value it gets normally, and
# SUBARCH is subsequently ignored.

SUBARCH := $(shell uname -m | sed -e s/i.86/x86/ -e s/x86_64/x86/ \
				  -e s/sun4u/sparc64/ \
				  -e s/arm.*/arm/ -e s/sa110/arm/ \
				  -e s/s390x/s390/ -e s/parisc64/parisc/ \
				  -e s/ppc.*/powerpc/ -e s/mips.*/mips/ \
				  -e s/sh[234].*/sh/ -e s/aarch64.*/arm64/ \
				  -e s/riscv.*/riscv/)

# Cross compiling and selecting different set of gcc/bin-utils
# ---------------------------------------------------------------------------
#
# When performing cross compilation for other architectures ARCH shall be set
# to the target architecture. (See arch/* for the possibilities).
# ARCH can be set during invocation of make:
# make ARCH=ia64
# Another way is to have ARCH set in the environment.
# The default ARCH is the host where make is executed.

# CROSS_COMPILE specify the prefix used for all executables used
# during compilation. Only gcc and related bin-utils executables
# are prefixed with $(CROSS_COMPILE).
# CROSS_COMPILE can be set on the command line
# make CROSS_COMPILE=ia64-linux-
# Alternatively CROSS_COMPILE can be set in the environment.
# A third alternative is to store a setting in .config so that plain
# "make" in the configured kernel build directory always uses that.
# Default value for CROSS_COMPILE is not to prefix executables
# Note: Some architectures assign CROSS_COMPILE in their arch/*/Makefile
ARCH		?= $(SUBARCH)
CROSS_COMPILE	?= $(CONFIG_CROSS_COMPILE:"%"=%)

# Architecture as present in compile.h
UTS_MACHINE 	:= $(ARCH)
SRCARCH 	:= $(ARCH)

# Additional ARCH settings for x86
ifeq ($(ARCH),i386)
        SRCARCH := x86
endif
ifeq ($(ARCH),x86_64)
        SRCARCH := x86
endif

# Additional ARCH settings for sparc
ifeq ($(ARCH),sparc32)
       SRCARCH := sparc
endif
ifeq ($(ARCH),sparc64)
       SRCARCH := sparc
endif

# Additional ARCH settings for sh
ifeq ($(ARCH),sh64)
       SRCARCH := sh
endif

# Additional ARCH settings for tile
ifeq ($(ARCH),tilepro)
       SRCARCH := tile
endif
ifeq ($(ARCH),tilegx)
       SRCARCH := tile
endif

KCONFIG_CONFIG	?= .config
export KCONFIG_CONFIG

# SHELL used by kbuild
CONFIG_SHELL := $(shell if [ -x "$$BASH" ]; then echo $$BASH; \
	  else if [ -x /bin/bash ]; then echo /bin/bash; \
	  else echo sh; fi ; fi)

HOST_LFS_CFLAGS := $(shell getconf LFS_CFLAGS)
HOST_LFS_LDFLAGS := $(shell getconf LFS_LDFLAGS)
HOST_LFS_LIBS := $(shell getconf LFS_LIBS)

HOSTCC       = gcc
HOSTCXX      = g++
HOSTCFLAGS   := -Wall -Wmissing-prototypes -Wstrict-prototypes -O2 \
		-fomit-frame-pointer -std=gnu89 $(HOST_LFS_CFLAGS)
HOSTCXXFLAGS := -O2 $(HOST_LFS_CFLAGS)
HOSTLDFLAGS  := $(HOST_LFS_LDFLAGS)
HOST_LOADLIBES := $(HOST_LFS_LIBS)

# Make variables (CC, etc...)
AS		= $(CROSS_COMPILE)as
LD		= $(CROSS_COMPILE)ld
CC		= $(CROSS_COMPILE)gcc
CPP		= $(CC) -E
AR		= $(CROSS_COMPILE)ar
NM		= $(CROSS_COMPILE)nm
STRIP		= $(CROSS_COMPILE)strip
OBJCOPY		= $(CROSS_COMPILE)objcopy
OBJDUMP		= $(CROSS_COMPILE)objdump
AWK		= awk
GENKSYMS	= scripts/genksyms/genksyms
INSTALLKERNEL  := installkernel
DEPMOD		= /sbin/depmod
PERL		= perl
PYTHON		= python
CHECK		= sparse

CHECKFLAGS     := -D__linux__ -Dlinux -D__STDC__ -Dunix -D__unix__ \
		  -Wbitwise -Wno-return-void $(CF)
NOSTDINC_FLAGS  =
CFLAGS_MODULE   =
AFLAGS_MODULE   =
LDFLAGS_MODULE  =
CFLAGS_KERNEL	=
AFLAGS_KERNEL	=
LDFLAGS_vmlinux =

# Use USERINCLUDE when you must reference the UAPI directories only.
USERINCLUDE    := \
		-I$(srctree)/arch/$(SRCARCH)/include/uapi \
		-I$(objtree)/arch/$(SRCARCH)/include/generated/uapi \
		-I$(srctree)/include/uapi \
		-I$(objtree)/include/generated/uapi \
                -include $(srctree)/include/linux/kconfig.h

# Use LINUXINCLUDE when you must reference the include/ directory.
# Needed to be compatible with the O= option
LINUXINCLUDE    := \
		-I$(srctree)/arch/$(SRCARCH)/include \
		-I$(objtree)/arch/$(SRCARCH)/include/generated \
		$(if $(KBUILD_SRC), -I$(srctree)/include) \
		-I$(objtree)/include \
		$(USERINCLUDE)

KBUILD_AFLAGS   := -D__ASSEMBLY__
KBUILD_CFLAGS   := -Wall -Wundef -Wstrict-prototypes -Wno-trigraphs \
		   -fno-strict-aliasing -fno-common -fshort-wchar \
		   -Werror-implicit-function-declaration \
		   -Wno-format-security \
		   -std=gnu89
KBUILD_CPPFLAGS := -D__KERNEL__
KBUILD_AFLAGS_KERNEL :=
KBUILD_CFLAGS_KERNEL :=
KBUILD_AFLAGS_MODULE  := -DMODULE
KBUILD_CFLAGS_MODULE  := -DMODULE
KBUILD_LDFLAGS_MODULE := -T $(srctree)/scripts/module-common.lds
GCC_PLUGINS_CFLAGS :=

export ARCH SRCARCH CONFIG_SHELL HOSTCC HOSTCFLAGS CROSS_COMPILE AS LD CC
export CPP AR NM STRIP OBJCOPY OBJDUMP HOSTLDFLAGS HOST_LOADLIBES
export MAKE AWK GENKSYMS INSTALLKERNEL PERL PYTHON UTS_MACHINE
export HOSTCXX HOSTCXXFLAGS LDFLAGS_MODULE CHECK CHECKFLAGS

export KBUILD_CPPFLAGS NOSTDINC_FLAGS LINUXINCLUDE OBJCOPYFLAGS LDFLAGS
export KBUILD_CFLAGS CFLAGS_KERNEL CFLAGS_MODULE
export CFLAGS_KASAN CFLAGS_KASAN_NOSANITIZE CFLAGS_UBSAN
export KBUILD_AFLAGS AFLAGS_KERNEL AFLAGS_MODULE
export KBUILD_AFLAGS_MODULE KBUILD_CFLAGS_MODULE KBUILD_LDFLAGS_MODULE
export KBUILD_AFLAGS_KERNEL KBUILD_CFLAGS_KERNEL
export KBUILD_ARFLAGS

# When compiling out-of-tree modules, put MODVERDIR in the module
# tree rather than in the kernel tree. The kernel tree might
# even be read-only.
export MODVERDIR := $(if $(KBUILD_EXTMOD),$(firstword $(KBUILD_EXTMOD))/).tmp_versions

# Files to ignore in find ... statements

export RCS_FIND_IGNORE := \( -name SCCS -o -name BitKeeper -o -name .svn -o    \
			  -name CVS -o -name .pc -o -name .hg -o -name .git \) \
			  -prune -o
export RCS_TAR_IGNORE := --exclude SCCS --exclude BitKeeper --exclude .svn \
			 --exclude CVS --exclude .pc --exclude .hg --exclude .git

# ===========================================================================
# Rules shared between *config targets and build targets

# Basic helpers built in scripts/basic/
PHONY += scripts_basic
scripts_basic:
	$(Q)$(MAKE) $(build)=scripts/basic
	$(Q)rm -f .tmp_quiet_recordmcount

# To avoid any implicit rule to kick in, define an empty command.
scripts/basic/%: scripts_basic ;

PHONY += outputmakefile
# outputmakefile generates a Makefile in the output directory, if using a
# separate output directory. This allows convenient use of make in the
# output directory.
outputmakefile:
ifneq ($(KBUILD_SRC),)
	$(Q)ln -fsn $(srctree) source
	$(Q)$(CONFIG_SHELL) $(srctree)/scripts/mkmakefile \
	    $(srctree) $(objtree) $(VERSION) $(PATCHLEVEL)
endif

ifeq ($(cc-name),clang)
ifneq ($(CROSS_COMPILE),)
CLANG_TARGET	:= --target=$(notdir $(CROSS_COMPILE:%-=%))
GCC_TOOLCHAIN	:= $(realpath $(dir $(shell which $(LD)))/..)
endif
ifneq ($(GCC_TOOLCHAIN),)
CLANG_GCC_TC	:= --gcc-toolchain=$(GCC_TOOLCHAIN)
endif
KBUILD_CFLAGS += $(CLANG_TARGET) $(CLANG_GCC_TC)
KBUILD_AFLAGS += $(CLANG_TARGET) $(CLANG_GCC_TC)
endif

RETPOLINE_CFLAGS_GCC := -mindirect-branch=thunk-extern -mindirect-branch-register
RETPOLINE_CFLAGS_CLANG := -mretpoline-external-thunk
RETPOLINE_CFLAGS := $(call cc-option,$(RETPOLINE_CFLAGS_GCC),$(call cc-option,$(RETPOLINE_CFLAGS_CLANG)))
export RETPOLINE_CFLAGS

ifeq ($(config-targets),1)
# ===========================================================================
# *config targets only - make sure prerequisites are updated, and descend
# in scripts/kconfig to make the *config target

# Read arch specific Makefile to set KBUILD_DEFCONFIG as needed.
# KBUILD_DEFCONFIG may point out an alternative default configuration
# used for 'make defconfig'
include arch/$(SRCARCH)/Makefile
export KBUILD_DEFCONFIG KBUILD_KCONFIG

config: scripts_basic outputmakefile FORCE
	$(Q)$(MAKE) $(build)=scripts/kconfig $@

%config: scripts_basic outputmakefile FORCE
	$(Q)$(MAKE) $(build)=scripts/kconfig $@

else
# ===========================================================================
# Build targets only - this includes vmlinux, arch specific targets, clean
# targets and others. In general all targets except *config targets.

# If building an external module we do not care about the all: rule
# but instead _all depend on modules
PHONY += all
ifeq ($(KBUILD_EXTMOD),)
_all: all
else
_all: modules
endif

# Decide whether to build built-in, modular, or both.
# Normally, just do built-in.

KBUILD_MODULES :=
KBUILD_BUILTIN := 1

# If we have only "make modules", don't compile built-in objects.
# When we're building modules with modversions, we need to consider
# the built-in objects during the descend as well, in order to
# make sure the checksums are up to date before we record them.

ifeq ($(MAKECMDGOALS),modules)
  KBUILD_BUILTIN := $(if $(CONFIG_MODVERSIONS),1)
endif

# If we have "make <whatever> modules", compile modules
# in addition to whatever we do anyway.
# Just "make" or "make all" shall build modules as well

ifneq ($(filter all _all modules,$(MAKECMDGOALS)),)
  KBUILD_MODULES := 1
endif

ifeq ($(MAKECMDGOALS),)
  KBUILD_MODULES := 1
endif

export KBUILD_MODULES KBUILD_BUILTIN

ifeq ($(KBUILD_EXTMOD),)
# Additional helpers built in scripts/
# Carefully list dependencies so we do not try to build scripts twice
# in parallel
PHONY += scripts
scripts: scripts_basic include/config/auto.conf include/config/tristate.conf \
	 asm-generic gcc-plugins
	$(Q)$(MAKE) $(build)=$(@)

# Objects we will link into vmlinux / subdirs we need to visit
init-y		:= init/
drivers-y	:= drivers/ sound/ firmware/
net-y		:= net/
libs-y		:= lib/
core-y		:= usr/
virt-y		:= virt/
endif # KBUILD_EXTMOD

ifeq ($(dot-config),1)
# Read in config
-include include/config/auto.conf

ifeq ($(KBUILD_EXTMOD),)
# Read in dependencies to all Kconfig* files, make sure to run
# oldconfig if changes are detected.
-include include/config/auto.conf.cmd

# To avoid any implicit rule to kick in, define an empty command
$(KCONFIG_CONFIG) include/config/auto.conf.cmd: ;

# If .config is newer than include/config/auto.conf, someone tinkered
# with it and forgot to run make oldconfig.
# if auto.conf.cmd is missing then we are probably in a cleaned tree so
# we execute the config step to be sure to catch updated Kconfig files
include/config/%.conf: $(KCONFIG_CONFIG) include/config/auto.conf.cmd
	$(Q)$(MAKE) -f $(srctree)/Makefile silentoldconfig
else
# external modules needs include/generated/autoconf.h and include/config/auto.conf
# but do not care if they are up-to-date. Use auto.conf to trigger the test
PHONY += include/config/auto.conf

include/config/auto.conf:
	$(Q)test -e include/generated/autoconf.h -a -e $@ || (		\
	echo >&2;							\
	echo >&2 "  ERROR: Kernel configuration is invalid.";		\
	echo >&2 "         include/generated/autoconf.h or $@ are missing.";\
	echo >&2 "         Run 'make oldconfig && make prepare' on kernel src to fix it.";	\
	echo >&2 ;							\
	/bin/false)

endif # KBUILD_EXTMOD

else
# Dummy target needed, because used as prerequisite
include/config/auto.conf: ;
endif # $(dot-config)

# For the kernel to actually contain only the needed exported symbols,
# we have to build modules as well to determine what those symbols are.
# (this can be evaluated only once include/config/auto.conf has been included)
ifdef CONFIG_TRIM_UNUSED_KSYMS
  KBUILD_MODULES := 1
endif

# The all: target is the default when no target is given on the
# command line.
# This allow a user to issue only 'make' to build a kernel including modules
# Defaults to vmlinux, but the arch makefile usually adds further targets
all: vmlinux

KBUILD_CFLAGS	+= $(call cc-option,-fno-PIE)
KBUILD_AFLAGS	+= $(call cc-option,-fno-PIE)
CFLAGS_GCOV	:= -fprofile-arcs -ftest-coverage -fno-tree-loop-im $(call cc-disable-warning,maybe-uninitialized,)
export CFLAGS_GCOV CFLAGS_KCOV

# The arch Makefile can set ARCH_{CPP,A,C}FLAGS to override the default
# values of the respective KBUILD_* variables
ARCH_CPPFLAGS :=
ARCH_AFLAGS :=
ARCH_CFLAGS :=
include arch/$(SRCARCH)/Makefile

KBUILD_CFLAGS	+= $(call cc-option,-fno-delete-null-pointer-checks,)
KBUILD_CFLAGS	+= $(call cc-disable-warning,frame-address,)
KBUILD_CFLAGS	+= $(call cc-disable-warning, format-truncation)
KBUILD_CFLAGS	+= $(call cc-disable-warning, format-overflow)
KBUILD_CFLAGS	+= $(call cc-disable-warning, int-in-bool-context)

ifdef CONFIG_CC_OPTIMIZE_FOR_SIZE
KBUILD_CFLAGS	+= $(call cc-option,-Oz,-Os)
KBUILD_CFLAGS	+= $(call cc-disable-warning,maybe-uninitialized,)
else
ifdef CONFIG_CC_OPTIMIZE_HARDER
KBUILD_CFLAGS	+= -O3 $(call cc-disable-warning,maybe-uninitialized,)
else
ifdef CONFIG_PROFILE_ALL_BRANCHES
KBUILD_CFLAGS	+= -O2 $(call cc-disable-warning,maybe-uninitialized,)
else
KBUILD_CFLAGS   += -O2
endif
endif
endif

KBUILD_CFLAGS += $(call cc-ifversion, -lt, 0409, \
			$(call cc-disable-warning,maybe-uninitialized,))

# Tell gcc to never replace conditional load with a non-conditional one
KBUILD_CFLAGS	+= $(call cc-option,--param=allow-store-data-races=0)

# check for 'asm goto'
ifeq ($(call shell-cached,$(CONFIG_SHELL) $(srctree)/scripts/gcc-goto.sh $(CC) $(KBUILD_CFLAGS)), y)
	KBUILD_CFLAGS += -DCC_HAVE_ASM_GOTO
	KBUILD_AFLAGS += -DCC_HAVE_ASM_GOTO
endif

include scripts/Makefile.kcov
include scripts/Makefile.gcc-plugins

ifdef CONFIG_READABLE_ASM
# Disable optimizations that make assembler listings hard to read.
# reorder blocks reorders the control in the function
# ipa clone creates specialized cloned functions
# partial inlining inlines only parts of functions
KBUILD_CFLAGS += $(call cc-option,-fno-reorder-blocks,) \
                 $(call cc-option,-fno-ipa-cp-clone,) \
                 $(call cc-option,-fno-partial-inlining)
endif

ifneq ($(CONFIG_FRAME_WARN),0)
KBUILD_CFLAGS += $(call cc-option,-Wframe-larger-than=${CONFIG_FRAME_WARN})
endif

# This selects the stack protector compiler flag. Testing it is delayed
# until after .config has been reprocessed, in the prepare-compiler-check
# target.
ifdef CONFIG_CC_STACKPROTECTOR_REGULAR
  stackp-flag := -fstack-protector
  stackp-name := REGULAR
else
ifdef CONFIG_CC_STACKPROTECTOR_STRONG
  stackp-flag := -fstack-protector-strong
  stackp-name := STRONG
else
  # Force off for distro compilers that enable stack protector by default.
  stackp-flag := $(call cc-option, -fno-stack-protector)
endif
endif
# Find arch-specific stack protector compiler sanity-checking script.
ifdef CONFIG_CC_STACKPROTECTOR
  stackp-path := $(srctree)/scripts/gcc-$(SRCARCH)_$(BITS)-has-stack-protector.sh
  stackp-check := $(wildcard $(stackp-path))
endif
KBUILD_CFLAGS += $(stackp-flag)

ifeq ($(cc-name),clang)
KBUILD_CPPFLAGS += $(call cc-option,-Qunused-arguments,)
KBUILD_CFLAGS += $(call cc-disable-warning, unused-variable)
KBUILD_CFLAGS += $(call cc-disable-warning, format-invalid-specifier)
KBUILD_CFLAGS += $(call cc-disable-warning, gnu)
KBUILD_CFLAGS += $(call cc-disable-warning, address-of-packed-member)
# Quiet clang warning: comparison of unsigned expression < 0 is always false
KBUILD_CFLAGS += $(call cc-disable-warning, tautological-compare)
# CLANG uses a _MergedGlobals as optimization, but this breaks modpost, as the
# source of a reference will be _MergedGlobals and not on of the whitelisted names.
# See modpost pattern 2
KBUILD_CFLAGS += $(call cc-option, -mno-global-merge,)
KBUILD_CFLAGS += $(call cc-option, -fcatch-undefined-behavior)
KBUILD_CFLAGS += $(call cc-option, -no-integrated-as)
KBUILD_AFLAGS += $(call cc-option, -no-integrated-as)
else

# These warnings generated too much noise in a regular build.
# Use make W=1 to enable them (see scripts/Makefile.extrawarn)
KBUILD_CFLAGS += $(call cc-disable-warning, unused-but-set-variable)
KBUILD_CFLAGS += $(call cc-disable-warning, unused-const-variable)
endif

ifdef CONFIG_FRAME_POINTER
KBUILD_CFLAGS	+= -fno-omit-frame-pointer -fno-optimize-sibling-calls
else
# Some targets (ARM with Thumb2, for example), can't be built with frame
# pointers.  For those, we don't have FUNCTION_TRACER automatically
# select FRAME_POINTER.  However, FUNCTION_TRACER adds -pg, and this is
# incompatible with -fomit-frame-pointer with current GCC, so we don't use
# -fomit-frame-pointer with FUNCTION_TRACER.
ifndef CONFIG_FUNCTION_TRACER
KBUILD_CFLAGS	+= -fomit-frame-pointer
endif
endif

KBUILD_CFLAGS   += $(call cc-option, -fno-var-tracking-assignments)

ifdef CONFIG_DEBUG_INFO
ifdef CONFIG_DEBUG_INFO_SPLIT
KBUILD_CFLAGS   += $(call cc-option, -gsplit-dwarf, -g)
else
KBUILD_CFLAGS	+= -g
endif
KBUILD_AFLAGS	+= -Wa,-gdwarf-2
endif
ifdef CONFIG_DEBUG_INFO_DWARF4
KBUILD_CFLAGS	+= $(call cc-option, -gdwarf-4,)
endif

ifdef CONFIG_DEBUG_INFO_REDUCED
KBUILD_CFLAGS 	+= $(call cc-option, -femit-struct-debug-baseonly) \
		   $(call cc-option,-fno-var-tracking)
endif

ifdef CONFIG_FUNCTION_TRACER
ifndef CC_FLAGS_FTRACE
CC_FLAGS_FTRACE := -pg
endif
export CC_FLAGS_FTRACE
ifdef CONFIG_HAVE_FENTRY
CC_USING_FENTRY	:= $(call cc-option, -mfentry -DCC_USING_FENTRY)
endif
KBUILD_CFLAGS	+= $(CC_FLAGS_FTRACE) $(CC_USING_FENTRY)
KBUILD_AFLAGS	+= $(CC_USING_FENTRY)
ifdef CONFIG_DYNAMIC_FTRACE
	ifdef CONFIG_HAVE_C_RECORDMCOUNT
		BUILD_C_RECORDMCOUNT := y
		export BUILD_C_RECORDMCOUNT
	endif
endif
endif

# We trigger additional mismatches with less inlining
ifdef CONFIG_DEBUG_SECTION_MISMATCH
KBUILD_CFLAGS += $(call cc-option, -fno-inline-functions-called-once)
endif

ifdef CONFIG_LD_DEAD_CODE_DATA_ELIMINATION
KBUILD_CFLAGS	+= $(call cc-option,-ffunction-sections,)
KBUILD_CFLAGS	+= $(call cc-option,-fdata-sections,)
endif

# arch Makefile may override CC so keep this after arch Makefile is included
NOSTDINC_FLAGS += -nostdinc -isystem $(call shell-cached,$(CC) -print-file-name=include)
CHECKFLAGS     += $(NOSTDINC_FLAGS)

# warn about C99 declaration after statement
KBUILD_CFLAGS += $(call cc-option,-Wdeclaration-after-statement,)

# disable pointer signed / unsigned warnings in gcc 4.0
KBUILD_CFLAGS += $(call cc-disable-warning, pointer-sign)

# disable invalid "can't wrap" optimizations for signed / pointers
KBUILD_CFLAGS	+= $(call cc-option,-fno-strict-overflow)

# clang sets -fmerge-all-constants by default as optimization, but this
# is non-conforming behavior for C and in fact breaks the kernel, so we
# need to disable it here generally.
KBUILD_CFLAGS	+= $(call cc-option,-fno-merge-all-constants)

# for gcc -fno-merge-all-constants disables everything, but it is fine
# to have actual conforming behavior enabled.
KBUILD_CFLAGS	+= $(call cc-option,-fmerge-constants)

# Make sure -fstack-check isn't enabled (like gentoo apparently did)
KBUILD_CFLAGS  += $(call cc-option,-fno-stack-check,)

# conserve stack if available
KBUILD_CFLAGS   += $(call cc-option,-fconserve-stack)

# disallow errors like 'EXPORT_GPL(foo);' with missing header
KBUILD_CFLAGS   += $(call cc-option,-Werror=implicit-int)

# require functions to have arguments in prototypes, not empty 'int foo()'
KBUILD_CFLAGS   += $(call cc-option,-Werror=strict-prototypes)

# Prohibit date/time macros, which would make the build non-deterministic
KBUILD_CFLAGS   += $(call cc-option,-Werror=date-time)

# enforce correct pointer usage
KBUILD_CFLAGS   += $(call cc-option,-Werror=incompatible-pointer-types)

# Require designated initializers for all marked structures
KBUILD_CFLAGS   += $(call cc-option,-Werror=designated-init)

# use the deterministic mode of AR if available
KBUILD_ARFLAGS := $(call ar-option,D)

include scripts/Makefile.kasan
include scripts/Makefile.extrawarn
include scripts/Makefile.ubsan

# Add any arch overrides and user supplied CPPFLAGS, AFLAGS and CFLAGS as the
# last assignments
KBUILD_CPPFLAGS += $(ARCH_CPPFLAGS) $(KCPPFLAGS)
KBUILD_AFLAGS   += $(ARCH_AFLAGS)   $(KAFLAGS)
KBUILD_CFLAGS   += $(ARCH_CFLAGS)   $(KCFLAGS)

# Use --build-id when available.
LDFLAGS_BUILD_ID := $(patsubst -Wl$(comma)%,%,\
			      $(call cc-ldoption, -Wl$(comma)--build-id,))
KBUILD_LDFLAGS_MODULE += $(LDFLAGS_BUILD_ID)
LDFLAGS_vmlinux += $(LDFLAGS_BUILD_ID)

ifdef CONFIG_LD_DEAD_CODE_DATA_ELIMINATION
LDFLAGS_vmlinux	+= $(call ld-option, --gc-sections,)
endif

ifeq ($(CONFIG_STRIP_ASM_SYMS),y)
LDFLAGS_vmlinux	+= $(call ld-option, -X,)
endif

# Default kernel image to build when no specific target is given.
# KBUILD_IMAGE may be overruled on the command line or
# set in the environment
# Also any assignments in arch/$(ARCH)/Makefile take precedence over
# this default value
export KBUILD_IMAGE ?= vmlinux

#
# INSTALL_PATH specifies where to place the updated kernel and system map
# images. Default is /boot, but you can set it to other values
export	INSTALL_PATH ?= /boot

#
# INSTALL_DTBS_PATH specifies a prefix for relocations required by build roots.
# Like INSTALL_MOD_PATH, it isn't defined in the Makefile, but can be passed as
# an argument if needed. Otherwise it defaults to the kernel install path
#
export INSTALL_DTBS_PATH ?= $(INSTALL_PATH)/dtbs/$(KERNELRELEASE)

#
# INSTALL_MOD_PATH specifies a prefix to MODLIB for module directory
# relocations required by build roots.  This is not defined in the
# makefile but the argument can be passed to make if needed.
#

MODLIB	= $(INSTALL_MOD_PATH)/lib/modules/$(KERNELRELEASE)
export MODLIB

#
# INSTALL_MOD_STRIP, if defined, will cause modules to be
# stripped after they are installed.  If INSTALL_MOD_STRIP is '1', then
# the default option --strip-debug will be used.  Otherwise,
# INSTALL_MOD_STRIP value will be used as the options to the strip command.

ifdef INSTALL_MOD_STRIP
ifeq ($(INSTALL_MOD_STRIP),1)
mod_strip_cmd = $(STRIP) --strip-debug
else
mod_strip_cmd = $(STRIP) $(INSTALL_MOD_STRIP)
endif # INSTALL_MOD_STRIP=1
else
mod_strip_cmd = true
endif # INSTALL_MOD_STRIP
export mod_strip_cmd

# CONFIG_MODULE_COMPRESS, if defined, will cause module to be compressed
# after they are installed in agreement with CONFIG_MODULE_COMPRESS_GZIP
# or CONFIG_MODULE_COMPRESS_XZ.

mod_compress_cmd = true
ifdef CONFIG_MODULE_COMPRESS
  ifdef CONFIG_MODULE_COMPRESS_GZIP
    mod_compress_cmd = gzip -n -f
  endif # CONFIG_MODULE_COMPRESS_GZIP
  ifdef CONFIG_MODULE_COMPRESS_XZ
    mod_compress_cmd = xz -f
  endif # CONFIG_MODULE_COMPRESS_XZ
endif # CONFIG_MODULE_COMPRESS
export mod_compress_cmd

# Select initial ramdisk compression format, default is gzip(1).
# This shall be used by the dracut(8) tool while creating an initramfs image.
#
INITRD_COMPRESS-y                  := gzip
INITRD_COMPRESS-$(CONFIG_RD_BZIP2) := bzip2
INITRD_COMPRESS-$(CONFIG_RD_LZMA)  := lzma
INITRD_COMPRESS-$(CONFIG_RD_XZ)    := xz
INITRD_COMPRESS-$(CONFIG_RD_LZO)   := lzo
INITRD_COMPRESS-$(CONFIG_RD_LZ4)   := lz4
# do not export INITRD_COMPRESS, since we didn't actually
# choose a sane default compression above.
# export INITRD_COMPRESS := $(INITRD_COMPRESS-y)

ifdef CONFIG_MODULE_SIG_ALL
$(eval $(call config_filename,MODULE_SIG_KEY))

mod_sign_cmd = scripts/sign-file $(CONFIG_MODULE_SIG_HASH) $(MODULE_SIG_KEY_SRCPREFIX)$(CONFIG_MODULE_SIG_KEY) certs/signing_key.x509
else
mod_sign_cmd = true
endif
export mod_sign_cmd

ifdef CONFIG_STACK_VALIDATION
  has_libelf := $(call try-run,\
		echo "int main() {}" | $(HOSTCC) -xc -o /dev/null -lelf -,1,0)
  ifeq ($(has_libelf),1)
    objtool_target := tools/objtool FORCE
  else
    ifdef CONFIG_UNWINDER_ORC
      $(error "Cannot generate ORC metadata for CONFIG_UNWINDER_ORC=y, please install libelf-dev, libelf-devel or elfutils-libelf-devel")
    else
      $(warning "Cannot use CONFIG_STACK_VALIDATION=y, please install libelf-dev, libelf-devel or elfutils-libelf-devel")
    endif
    SKIP_STACK_VALIDATION := 1
    export SKIP_STACK_VALIDATION
  endif
endif


ifeq ($(KBUILD_EXTMOD),)
core-y		+= kernel/ certs/ mm/ fs/ ipc/ security/ crypto/ block/

vmlinux-dirs	:= $(patsubst %/,%,$(filter %/, $(init-y) $(init-m) \
		     $(core-y) $(core-m) $(drivers-y) $(drivers-m) \
		     $(net-y) $(net-m) $(libs-y) $(libs-m) $(virt-y)))

vmlinux-alldirs	:= $(sort $(vmlinux-dirs) $(patsubst %/,%,$(filter %/, \
		     $(init-) $(core-) $(drivers-) $(net-) $(libs-) $(virt-))))

init-y		:= $(patsubst %/, %/built-in.o, $(init-y))
core-y		:= $(patsubst %/, %/built-in.o, $(core-y))
drivers-y	:= $(patsubst %/, %/built-in.o, $(drivers-y))
net-y		:= $(patsubst %/, %/built-in.o, $(net-y))
libs-y1		:= $(patsubst %/, %/lib.a, $(libs-y))
libs-y2		:= $(filter-out %.a, $(patsubst %/, %/built-in.o, $(libs-y)))
virt-y		:= $(patsubst %/, %/built-in.o, $(virt-y))

# Externally visible symbols (used by link-vmlinux.sh)
export KBUILD_VMLINUX_INIT := $(head-y) $(init-y)
export KBUILD_VMLINUX_MAIN := $(core-y) $(libs-y2) $(drivers-y) $(net-y) $(virt-y)
export KBUILD_VMLINUX_LIBS := $(libs-y1)
export KBUILD_LDS          := arch/$(SRCARCH)/kernel/vmlinux.lds
export LDFLAGS_vmlinux
# used by scripts/package/Makefile
export KBUILD_ALLDIRS := $(sort $(filter-out arch/%,$(vmlinux-alldirs)) arch Documentation include samples scripts tools)

vmlinux-deps := $(KBUILD_LDS) $(KBUILD_VMLINUX_INIT) $(KBUILD_VMLINUX_MAIN) $(KBUILD_VMLINUX_LIBS)

# Include targets which we want to execute sequentially if the rest of the
# kernel build went well. If CONFIG_TRIM_UNUSED_KSYMS is set, this might be
# evaluated more than once.
PHONY += vmlinux_prereq
vmlinux_prereq: $(vmlinux-deps) FORCE
ifdef CONFIG_HEADERS_CHECK
	$(Q)$(MAKE) -f $(srctree)/Makefile headers_check
endif
ifdef CONFIG_GDB_SCRIPTS
	$(Q)ln -fsn $(abspath $(srctree)/scripts/gdb/vmlinux-gdb.py)
endif
ifdef CONFIG_TRIM_UNUSED_KSYMS
	$(Q)$(CONFIG_SHELL) $(srctree)/scripts/adjust_autoksyms.sh \
	  "$(MAKE) -f $(srctree)/Makefile vmlinux"
endif

# standalone target for easier testing
include/generated/autoksyms.h: FORCE
	$(Q)$(CONFIG_SHELL) $(srctree)/scripts/adjust_autoksyms.sh true

ARCH_POSTLINK := $(wildcard $(srctree)/arch/$(SRCARCH)/Makefile.postlink)

# Final link of vmlinux with optional arch pass after final link
cmd_link-vmlinux =                                                 \
	$(CONFIG_SHELL) $< $(LD) $(LDFLAGS) $(LDFLAGS_vmlinux) ;    \
	$(if $(ARCH_POSTLINK), $(MAKE) -f $(ARCH_POSTLINK) $@, true)

vmlinux: scripts/link-vmlinux.sh vmlinux_prereq $(vmlinux-deps) FORCE
	+$(call if_changed,link-vmlinux)

# Build samples along the rest of the kernel
ifdef CONFIG_SAMPLES
vmlinux-dirs += samples
endif

# The actual objects are generated when descending,
# make sure no implicit rule kicks in
$(sort $(vmlinux-deps)): $(vmlinux-dirs) ;

# Handle descending into subdirectories listed in $(vmlinux-dirs)
# Preset locale variables to speed up the build process. Limit locale
# tweaks to this spot to avoid wrong language settings when running
# make menuconfig etc.
# Error messages still appears in the original language

PHONY += $(vmlinux-dirs)
$(vmlinux-dirs): prepare scripts
	$(Q)$(MAKE) $(build)=$@ need-builtin=1

define filechk_kernel.release
	echo "$(KERNELVERSION)$$($(CONFIG_SHELL) $(srctree)/scripts/setlocalversion $(srctree))"
endef

# Store (new) KERNELRELEASE string in include/config/kernel.release
include/config/kernel.release: include/config/auto.conf FORCE
	$(call filechk,kernel.release)


# Things we need to do before we recursively start building the kernel
# or the modules are listed in "prepare".
# A multi level approach is used. prepareN is processed before prepareN-1.
# archprepare is used in arch Makefiles and when processed asm symlink,
# version.h and scripts_basic is processed / created.

# Listed in dependency order
PHONY += prepare archprepare prepare0 prepare1 prepare2 prepare3

# prepare3 is used to check if we are building in a separate output directory,
# and if so do:
# 1) Check that make has not been executed in the kernel src $(srctree)
prepare3: include/config/kernel.release
ifneq ($(KBUILD_SRC),)
	@$(kecho) '  Using $(srctree) as source for kernel'
	$(Q)if [ -f $(srctree)/.config -o -d $(srctree)/include/config ]; then \
		echo >&2 "  $(srctree) is not clean, please run 'make mrproper'"; \
		echo >&2 "  in the '$(srctree)' directory.";\
		/bin/false; \
	fi;
endif

# prepare2 creates a makefile if using a separate output directory.
# From this point forward, .config has been reprocessed, so any rules
# that need to depend on updated CONFIG_* values can be checked here.
prepare2: prepare3 prepare-compiler-check outputmakefile asm-generic

prepare1: prepare2 $(version_h) include/generated/utsrelease.h \
                   include/config/auto.conf
	$(cmd_crmodverdir)

archprepare: archheaders archscripts prepare1 scripts_basic

prepare0: archprepare gcc-plugins
	$(Q)$(MAKE) $(build)=.

# All the preparing..
prepare: prepare0 prepare-objtool

# Support for using generic headers in asm-generic
PHONY += asm-generic uapi-asm-generic
asm-generic: uapi-asm-generic
	$(Q)$(MAKE) -f $(srctree)/scripts/Makefile.asm-generic \
	            src=asm obj=arch/$(SRCARCH)/include/generated/asm
uapi-asm-generic:
	$(Q)$(MAKE) -f $(srctree)/scripts/Makefile.asm-generic \
	            src=uapi/asm obj=arch/$(SRCARCH)/include/generated/uapi/asm

PHONY += prepare-objtool
prepare-objtool: $(objtool_target)

# Check for CONFIG flags that require compiler support. Abort the build
# after .config has been processed, but before the kernel build starts.
#
# For security-sensitive CONFIG options, we don't want to fallback and/or
# silently change which compiler flags will be used, since that leads to
# producing kernels with different security feature characteristics
# depending on the compiler used. (For example, "But I selected
# CC_STACKPROTECTOR_STRONG! Why did it build with _REGULAR?!")
PHONY += prepare-compiler-check
prepare-compiler-check: FORCE
# Make sure compiler supports requested stack protector flag.
ifdef stackp-name
  ifeq ($(call cc-option, $(stackp-flag)),)
	@echo Cannot use CONFIG_CC_STACKPROTECTOR_$(stackp-name): \
		  $(stackp-flag) not supported by compiler >&2 && exit 1
  endif
endif
# Make sure compiler does not have buggy stack-protector support.
ifdef stackp-check
  ifneq ($(shell $(CONFIG_SHELL) $(stackp-check) $(CC) $(KBUILD_CPPFLAGS) $(biarch)),y)
	@echo Cannot use CONFIG_CC_STACKPROTECTOR_$(stackp-name): \
                  $(stackp-flag) available but compiler is broken >&2 && exit 1
  endif
endif
	@:

# Generate some files
# ---------------------------------------------------------------------------

# KERNELRELEASE can change from a few different places, meaning version.h
# needs to be updated, so this check is forced on all builds

uts_len := 64
define filechk_utsrelease.h
	if [ `echo -n "$(KERNELRELEASE)" | wc -c ` -gt $(uts_len) ]; then \
	  echo '"$(KERNELRELEASE)" exceeds $(uts_len) characters' >&2;    \
	  exit 1;                                                         \
	fi;                                                               \
	(echo \#define UTS_RELEASE \"$(KERNELRELEASE)\";)
endef

define filechk_version.h
	(echo \#define LINUX_VERSION_CODE $(shell                         \
	expr $(VERSION) \* 65536 + 0$(PATCHLEVEL) \* 256 + 0$(SUBLEVEL)); \
	echo '#define KERNEL_VERSION(a,b,c) (((a) << 16) + ((b) << 8) + (c))';)
endef

$(version_h): $(srctree)/Makefile FORCE
	$(call filechk,version.h)
	$(Q)rm -f $(old_version_h)

include/generated/utsrelease.h: include/config/kernel.release FORCE
	$(call filechk,utsrelease.h)

PHONY += headerdep
headerdep:
	$(Q)find $(srctree)/include/ -name '*.h' | xargs --max-args 1 \
	$(srctree)/scripts/headerdep.pl -I$(srctree)/include

# ---------------------------------------------------------------------------
# Kernel headers

#Default location for installed headers
export INSTALL_HDR_PATH = $(objtree)/usr

# If we do an all arch process set dst to include/arch-$(SRCARCH)
hdr-dst = $(if $(KBUILD_HEADERS), dst=include/arch-$(SRCARCH), dst=include)

PHONY += archheaders
archheaders:

PHONY += archscripts
archscripts:

PHONY += __headers
__headers: $(version_h) scripts_basic uapi-asm-generic archheaders archscripts
	$(Q)$(MAKE) $(build)=scripts build_unifdef

PHONY += headers_install_all
headers_install_all:
	$(Q)$(CONFIG_SHELL) $(srctree)/scripts/headers.sh install

PHONY += headers_install
headers_install: __headers
	$(if $(wildcard $(srctree)/arch/$(SRCARCH)/include/uapi/asm/Kbuild),, \
	  $(error Headers not exportable for the $(SRCARCH) architecture))
	$(Q)$(MAKE) $(hdr-inst)=include/uapi dst=include
	$(Q)$(MAKE) $(hdr-inst)=arch/$(SRCARCH)/include/uapi $(hdr-dst)

PHONY += headers_check_all
headers_check_all: headers_install_all
	$(Q)$(CONFIG_SHELL) $(srctree)/scripts/headers.sh check

PHONY += headers_check
headers_check: headers_install
	$(Q)$(MAKE) $(hdr-inst)=include/uapi dst=include HDRCHECK=1
	$(Q)$(MAKE) $(hdr-inst)=arch/$(SRCARCH)/include/uapi $(hdr-dst) HDRCHECK=1

# ---------------------------------------------------------------------------
# Kernel selftest

PHONY += kselftest
kselftest:
	$(Q)$(MAKE) -C $(srctree)/tools/testing/selftests run_tests

PHONY += kselftest-clean
kselftest-clean:
	$(Q)$(MAKE) -C $(srctree)/tools/testing/selftests clean

PHONY += kselftest-merge
kselftest-merge:
	$(if $(wildcard $(objtree)/.config),, $(error No .config exists, config your kernel first!))
	$(Q)$(CONFIG_SHELL) $(srctree)/scripts/kconfig/merge_config.sh \
		-m $(objtree)/.config \
		$(srctree)/tools/testing/selftests/*/config
	+$(Q)$(MAKE) -f $(srctree)/Makefile olddefconfig

# ---------------------------------------------------------------------------
# Modules

ifdef CONFIG_MODULES

# By default, build modules as well

all: modules

# Build modules
#
# A module can be listed more than once in obj-m resulting in
# duplicate lines in modules.order files.  Those are removed
# using awk while concatenating to the final file.

PHONY += modules
modules: $(vmlinux-dirs) $(if $(KBUILD_BUILTIN),vmlinux) modules.builtin
	$(Q)$(AWK) '!x[$$0]++' $(vmlinux-dirs:%=$(objtree)/%/modules.order) > $(objtree)/modules.order
	@$(kecho) '  Building modules, stage 2.';
	$(Q)$(MAKE) -f $(srctree)/scripts/Makefile.modpost

modules.builtin: $(vmlinux-dirs:%=%/modules.builtin)
	$(Q)$(AWK) '!x[$$0]++' $^ > $(objtree)/modules.builtin

%/modules.builtin: include/config/auto.conf
	$(Q)$(MAKE) $(modbuiltin)=$*


# Target to prepare building external modules
PHONY += modules_prepare
modules_prepare: prepare scripts

# Target to install modules
PHONY += modules_install
modules_install: _modinst_ _modinst_post

PHONY += _modinst_
_modinst_:
	@rm -rf $(MODLIB)/kernel
	@rm -f $(MODLIB)/source
	@mkdir -p $(MODLIB)/kernel
	@ln -s $(abspath $(srctree)) $(MODLIB)/source
	@if [ ! $(objtree) -ef  $(MODLIB)/build ]; then \
		rm -f $(MODLIB)/build ; \
		ln -s $(CURDIR) $(MODLIB)/build ; \
	fi
	@cp -f $(objtree)/modules.order $(MODLIB)/
	@cp -f $(objtree)/modules.builtin $(MODLIB)/
	$(Q)$(MAKE) -f $(srctree)/scripts/Makefile.modinst

# This depmod is only for convenience to give the initial
# boot a modules.dep even before / is mounted read-write.  However the
# boot script depmod is the master version.
PHONY += _modinst_post
_modinst_post: _modinst_
	$(call cmd,depmod)

ifeq ($(CONFIG_MODULE_SIG), y)
PHONY += modules_sign
modules_sign:
	$(Q)$(MAKE) -f $(srctree)/scripts/Makefile.modsign
endif

else # CONFIG_MODULES

# Modules not configured
# ---------------------------------------------------------------------------

PHONY += modules modules_install
modules modules_install:
	@echo >&2
	@echo >&2 "The present kernel configuration has modules disabled."
	@echo >&2 "Type 'make config' and enable loadable module support."
	@echo >&2 "Then build a kernel with module support enabled."
	@echo >&2
	@exit 1

endif # CONFIG_MODULES

###
# Cleaning is done on three levels.
# make clean     Delete most generated files
#                Leave enough to build external modules
# make mrproper  Delete the current configuration, and all generated files
# make distclean Remove editor backup files, patch leftover files and the like

# Directories & files removed with 'make clean'
CLEAN_DIRS  += $(MODVERDIR)

# Directories & files removed with 'make mrproper'
MRPROPER_DIRS  += include/config usr/include include/generated          \
		  arch/*/include/generated .tmp_objdiff
MRPROPER_FILES += .config .config.old .version \
		  Module.symvers tags TAGS cscope* GPATH GTAGS GRTAGS GSYMS \
		  signing_key.pem signing_key.priv signing_key.x509	\
		  x509.genkey extra_certificates signing_key.x509.keyid	\
		  signing_key.x509.signer vmlinux-gdb.py

# clean - Delete most, but leave enough to build external modules
#
clean: rm-dirs  := $(CLEAN_DIRS)
clean: rm-files := $(CLEAN_FILES)
clean-dirs      := $(addprefix _clean_, . $(vmlinux-alldirs) Documentation samples)

PHONY += $(clean-dirs) clean archclean vmlinuxclean
$(clean-dirs):
	$(Q)$(MAKE) $(clean)=$(patsubst _clean_%,%,$@)

vmlinuxclean:
	$(Q)$(CONFIG_SHELL) $(srctree)/scripts/link-vmlinux.sh clean
	$(Q)$(if $(ARCH_POSTLINK), $(MAKE) -f $(ARCH_POSTLINK) clean)

clean: archclean vmlinuxclean

# mrproper - Delete all generated files, including .config
#
mrproper: rm-dirs  := $(wildcard $(MRPROPER_DIRS))
mrproper: rm-files := $(wildcard $(MRPROPER_FILES))
mrproper-dirs      := $(addprefix _mrproper_,scripts)

PHONY += $(mrproper-dirs) mrproper archmrproper
$(mrproper-dirs):
	$(Q)$(MAKE) $(clean)=$(patsubst _mrproper_%,%,$@)

mrproper: clean archmrproper $(mrproper-dirs)
	$(call cmd,rmdirs)
	$(call cmd,rmfiles)

# distclean
#
PHONY += distclean

distclean: mrproper
	@find $(srctree) $(RCS_FIND_IGNORE) \
		\( -name '*.orig' -o -name '*.rej' -o -name '*~' \
		-o -name '*.bak' -o -name '#*#' -o -name '*%' \
		-o -name 'core' \) \
		-type f -print | xargs rm -f


# Packaging of the kernel to various formats
# ---------------------------------------------------------------------------
# rpm target kept for backward compatibility
package-dir	:= scripts/package

%src-pkg: FORCE
	$(Q)$(MAKE) $(build)=$(package-dir) $@
%pkg: include/config/kernel.release FORCE
	$(Q)$(MAKE) $(build)=$(package-dir) $@
rpm: rpm-pkg
	@echo "  WARNING: \"rpm\" target will be removed after Linux 4.18"
	@echo "           Please use \"rpm-pkg\" instead."


# Brief documentation of the typical targets used
# ---------------------------------------------------------------------------

boards := $(wildcard $(srctree)/arch/$(SRCARCH)/configs/*_defconfig)
boards := $(sort $(notdir $(boards)))
board-dirs := $(dir $(wildcard $(srctree)/arch/$(SRCARCH)/configs/*/*_defconfig))
board-dirs := $(sort $(notdir $(board-dirs:/=)))

PHONY += help
help:
	@echo  'Cleaning targets:'
	@echo  '  clean		  - Remove most generated files but keep the config and'
	@echo  '                    enough build support to build external modules'
	@echo  '  mrproper	  - Remove all generated files + config + various backup files'
	@echo  '  distclean	  - mrproper + remove editor backup and patch files'
	@echo  ''
	@echo  'Configuration targets:'
	@$(MAKE) -f $(srctree)/scripts/kconfig/Makefile help
	@echo  ''
	@echo  'Other generic targets:'
	@echo  '  all		  - Build all targets marked with [*]'
	@echo  '* vmlinux	  - Build the bare kernel'
	@echo  '* modules	  - Build all modules'
	@echo  '  modules_install - Install all modules to INSTALL_MOD_PATH (default: /)'
	@echo  '  dir/            - Build all files in dir and below'
	@echo  '  dir/file.[ois]  - Build specified target only'
	@echo  '  dir/file.ll     - Build the LLVM assembly file'
	@echo  '                    (requires compiler support for LLVM assembly generation)'
	@echo  '  dir/file.lst    - Build specified mixed source/assembly target only'
	@echo  '                    (requires a recent binutils and recent build (System.map))'
	@echo  '  dir/file.ko     - Build module including final link'
	@echo  '  modules_prepare - Set up for building external modules'
	@echo  '  tags/TAGS	  - Generate tags file for editors'
	@echo  '  cscope	  - Generate cscope index'
	@echo  '  gtags           - Generate GNU GLOBAL index'
	@echo  '  kernelrelease	  - Output the release version string (use with make -s)'
	@echo  '  kernelversion	  - Output the version stored in Makefile (use with make -s)'
	@echo  '  image_name	  - Output the image name (use with make -s)'
	@echo  '  headers_install - Install sanitised kernel headers to INSTALL_HDR_PATH'; \
	 echo  '                    (default: $(INSTALL_HDR_PATH))'; \
	 echo  ''
	@echo  'Static analysers:'
	@echo  '  checkstack      - Generate a list of stack hogs'
	@echo  '  namespacecheck  - Name space analysis on compiled kernel'
	@echo  '  versioncheck    - Sanity check on version.h usage'
	@echo  '  includecheck    - Check for duplicate included header files'
	@echo  '  export_report   - List the usages of all exported symbols'
	@echo  '  headers_check   - Sanity check on exported headers'
	@echo  '  headerdep       - Detect inclusion cycles in headers'
	@echo  '  coccicheck      - Check with Coccinelle'
	@echo  ''
	@echo  'Kernel selftest:'
	@echo  '  kselftest       - Build and run kernel selftest (run as root)'
	@echo  '                    Build, install, and boot kernel before'
	@echo  '                    running kselftest on it'
	@echo  '  kselftest-clean - Remove all generated kselftest files'
	@echo  '  kselftest-merge - Merge all the config dependencies of kselftest to existing'
	@echo  '                    .config.'
	@echo  ''
	@echo 'Userspace tools targets:'
	@echo '  use "make tools/help"'
	@echo '  or  "cd tools; make help"'
	@echo  ''
	@echo  'Kernel packaging:'
	@$(MAKE) $(build)=$(package-dir) help
	@echo  ''
	@echo  'Documentation targets:'
	@$(MAKE) -f $(srctree)/Documentation/Makefile dochelp
	@echo  ''
	@echo  'Architecture specific targets ($(SRCARCH)):'
	@$(if $(archhelp),$(archhelp),\
		echo '  No architecture specific help defined for $(SRCARCH)')
	@echo  ''
	@$(if $(boards), \
		$(foreach b, $(boards), \
		printf "  %-24s - Build for %s\\n" $(b) $(subst _defconfig,,$(b));) \
		echo '')
	@$(if $(board-dirs), \
		$(foreach b, $(board-dirs), \
		printf "  %-16s - Show %s-specific targets\\n" help-$(b) $(b);) \
		printf "  %-16s - Show all of the above\\n" help-boards; \
		echo '')

	@echo  '  make V=0|1 [targets] 0 => quiet build (default), 1 => verbose build'
	@echo  '  make V=2   [targets] 2 => give reason for rebuild of target'
	@echo  '  make O=dir [targets] Locate all output files in "dir", including .config'
	@echo  '  make C=1   [targets] Check re-compiled c source with $$CHECK (sparse by default)'
	@echo  '  make C=2   [targets] Force check of all c source with $$CHECK'
	@echo  '  make RECORDMCOUNT_WARN=1 [targets] Warn about ignored mcount sections'
	@echo  '  make W=n   [targets] Enable extra gcc checks, n=1,2,3 where'
	@echo  '		1: warnings which may be relevant and do not occur too often'
	@echo  '		2: warnings which occur quite often but may still be relevant'
	@echo  '		3: more obscure warnings, can most likely be ignored'
	@echo  '		Multiple levels can be combined with W=12 or W=123'
	@echo  ''
	@echo  'Execute "make" or "make all" to build all targets marked with [*] '
	@echo  'For further info see the ./README file'


help-board-dirs := $(addprefix help-,$(board-dirs))

help-boards: $(help-board-dirs)

boards-per-dir = $(sort $(notdir $(wildcard $(srctree)/arch/$(SRCARCH)/configs/$*/*_defconfig)))

$(help-board-dirs): help-%:
	@echo  'Architecture specific targets ($(SRCARCH) $*):'
	@$(if $(boards-per-dir), \
		$(foreach b, $(boards-per-dir), \
		printf "  %-24s - Build for %s\\n" $*/$(b) $(subst _defconfig,,$(b));) \
		echo '')


# Documentation targets
# ---------------------------------------------------------------------------
DOC_TARGETS := xmldocs latexdocs pdfdocs htmldocs epubdocs cleandocs \
	       linkcheckdocs dochelp refcheckdocs
PHONY += $(DOC_TARGETS)
$(DOC_TARGETS): scripts_basic FORCE
	$(Q)$(MAKE) $(build)=Documentation $@

else # KBUILD_EXTMOD

###
# External module support.
# When building external modules the kernel used as basis is considered
# read-only, and no consistency checks are made and the make
# system is not used on the basis kernel. If updates are required
# in the basis kernel ordinary make commands (without M=...) must
# be used.
#
# The following are the only valid targets when building external
# modules.
# make M=dir clean     Delete all automatically generated files
# make M=dir modules   Make all modules in specified dir
# make M=dir	       Same as 'make M=dir modules'
# make M=dir modules_install
#                      Install the modules built in the module directory
#                      Assumes install directory is already created

# We are always building modules
KBUILD_MODULES := 1
PHONY += crmodverdir
crmodverdir:
	$(cmd_crmodverdir)

PHONY += $(objtree)/Module.symvers
$(objtree)/Module.symvers:
	@test -e $(objtree)/Module.symvers || ( \
	echo; \
	echo "  WARNING: Symbol version dump $(objtree)/Module.symvers"; \
	echo "           is missing; modules will have no dependencies and modversions."; \
	echo )

module-dirs := $(addprefix _module_,$(KBUILD_EXTMOD))
PHONY += $(module-dirs) modules
$(module-dirs): crmodverdir $(objtree)/Module.symvers
	$(Q)$(MAKE) $(build)=$(patsubst _module_%,%,$@)

modules: $(module-dirs)
	@$(kecho) '  Building modules, stage 2.';
	$(Q)$(MAKE) -f $(srctree)/scripts/Makefile.modpost

PHONY += modules_install
modules_install: _emodinst_ _emodinst_post

install-dir := $(if $(INSTALL_MOD_DIR),$(INSTALL_MOD_DIR),extra)
PHONY += _emodinst_
_emodinst_:
	$(Q)mkdir -p $(MODLIB)/$(install-dir)
	$(Q)$(MAKE) -f $(srctree)/scripts/Makefile.modinst

PHONY += _emodinst_post
_emodinst_post: _emodinst_
	$(call cmd,depmod)

clean-dirs := $(addprefix _clean_,$(KBUILD_EXTMOD))

PHONY += $(clean-dirs) clean
$(clean-dirs):
	$(Q)$(MAKE) $(clean)=$(patsubst _clean_%,%,$@)

clean:	rm-dirs := $(MODVERDIR)
clean: rm-files := $(KBUILD_EXTMOD)/Module.symvers

PHONY += help
help:
	@echo  '  Building external modules.'
	@echo  '  Syntax: make -C path/to/kernel/src M=$$PWD target'
	@echo  ''
	@echo  '  modules         - default target, build the module(s)'
	@echo  '  modules_install - install the module'
	@echo  '  clean           - remove generated files in module directory only'
	@echo  ''

# Dummies...
PHONY += prepare scripts
prepare: ;
scripts: ;
endif # KBUILD_EXTMOD

clean: $(clean-dirs)
	$(call cmd,rmdirs)
	$(call cmd,rmfiles)
	@find $(if $(KBUILD_EXTMOD), $(KBUILD_EXTMOD), .) $(RCS_FIND_IGNORE) \
		\( -name '*.[aios]' -o -name '*.ko' -o -name '.*.cmd' \
		-o -name '*.ko.*' -o -name '*.dtb' -o -name '*.dtb.S' \
		-o -name '*.dwo' -o -name '*.lst' \
		-o -name '*.su'  \
		-o -name '.*.d' -o -name '.*.tmp' -o -name '*.mod.c' \
		-o -name '*.symtypes' -o -name 'modules.order' \
		-o -name modules.builtin -o -name '.tmp_*.o.*' \
		-o -name .cache.mk \
		-o -name '*.c.[012]*.*' \
		-o -name '*.ll' \
		-o -name '*.gcno' \) -type f -print | xargs rm -f

# Generate tags for editors
# ---------------------------------------------------------------------------
quiet_cmd_tags = GEN     $@
      cmd_tags = $(CONFIG_SHELL) $(srctree)/scripts/tags.sh $@

tags TAGS cscope gtags: FORCE
	$(call cmd,tags)

# Scripts to check various things for consistency
# ---------------------------------------------------------------------------

PHONY += includecheck versioncheck coccicheck namespacecheck export_report

includecheck:
	find $(srctree)/* $(RCS_FIND_IGNORE) \
		-name '*.[hcS]' -type f -print | sort \
		| xargs $(PERL) -w $(srctree)/scripts/checkincludes.pl

versioncheck:
	find $(srctree)/* $(RCS_FIND_IGNORE) \
		-name '*.[hcS]' -type f -print | sort \
		| xargs $(PERL) -w $(srctree)/scripts/checkversion.pl

coccicheck:
	$(Q)$(CONFIG_SHELL) $(srctree)/scripts/$@

namespacecheck:
	$(PERL) $(srctree)/scripts/namespace.pl

export_report:
	$(PERL) $(srctree)/scripts/export_report.pl

endif #ifeq ($(config-targets),1)
endif #ifeq ($(mixed-targets),1)

PHONY += checkstack kernelrelease kernelversion image_name

# UML needs a little special treatment here.  It wants to use the host
# toolchain, so needs $(SUBARCH) passed to checkstack.pl.  Everyone
# else wants $(ARCH), including people doing cross-builds, which means
# that $(SUBARCH) doesn't work here.
ifeq ($(ARCH), um)
CHECKSTACK_ARCH := $(SUBARCH)
else
CHECKSTACK_ARCH := $(ARCH)
endif
checkstack:
	$(OBJDUMP) -d vmlinux $$(find . -name '*.ko') | \
	$(PERL) $(src)/scripts/checkstack.pl $(CHECKSTACK_ARCH)

kernelrelease:
	@echo "$(KERNELVERSION)$$($(CONFIG_SHELL) $(srctree)/scripts/setlocalversion $(srctree))"

kernelversion:
	@echo $(KERNELVERSION)

image_name:
	@echo $(KBUILD_IMAGE)

# Clear a bunch of variables before executing the submake
tools/: FORCE
	$(Q)mkdir -p $(objtree)/tools
	$(Q)$(MAKE) LDFLAGS= MAKEFLAGS="$(tools_silent) $(filter --j% -j,$(MAKEFLAGS))" O=$(abspath $(objtree)) subdir=tools -C $(src)/tools/

tools/%: FORCE
	$(Q)mkdir -p $(objtree)/tools
	$(Q)$(MAKE) LDFLAGS= MAKEFLAGS="$(tools_silent) $(filter --j% -j,$(MAKEFLAGS))" O=$(abspath $(objtree)) subdir=tools -C $(src)/tools/ $*

# Single targets
# ---------------------------------------------------------------------------
# Single targets are compatible with:
# - build with mixed source and output
# - build with separate output dir 'make O=...'
# - external modules
#
#  target-dir => where to store outputfile
#  build-dir  => directory in kernel source tree to use

ifeq ($(KBUILD_EXTMOD),)
        build-dir  = $(patsubst %/,%,$(dir $@))
        target-dir = $(dir $@)
else
        zap-slash=$(filter-out .,$(patsubst %/,%,$(dir $@)))
        build-dir  = $(KBUILD_EXTMOD)$(if $(zap-slash),/$(zap-slash))
        target-dir = $(if $(KBUILD_EXTMOD),$(dir $<),$(dir $@))
endif

%.s: %.c prepare scripts FORCE
	$(Q)$(MAKE) $(build)=$(build-dir) $(target-dir)$(notdir $@)
%.i: %.c prepare scripts FORCE
	$(Q)$(MAKE) $(build)=$(build-dir) $(target-dir)$(notdir $@)
%.o: %.c prepare scripts FORCE
	$(Q)$(MAKE) $(build)=$(build-dir) $(target-dir)$(notdir $@)
%.lst: %.c prepare scripts FORCE
	$(Q)$(MAKE) $(build)=$(build-dir) $(target-dir)$(notdir $@)
%.s: %.S prepare scripts FORCE
	$(Q)$(MAKE) $(build)=$(build-dir) $(target-dir)$(notdir $@)
%.o: %.S prepare scripts FORCE
	$(Q)$(MAKE) $(build)=$(build-dir) $(target-dir)$(notdir $@)
%.symtypes: %.c prepare scripts FORCE
	$(Q)$(MAKE) $(build)=$(build-dir) $(target-dir)$(notdir $@)
%.ll: %.c prepare scripts FORCE
	$(Q)$(MAKE) $(build)=$(build-dir) $(target-dir)$(notdir $@)

# Modules
/: prepare scripts FORCE
	$(cmd_crmodverdir)
	$(Q)$(MAKE) KBUILD_MODULES=$(if $(CONFIG_MODULES),1) \
	$(build)=$(build-dir)
# Make sure the latest headers are built for Documentation
Documentation/ samples/: headers_install
%/: prepare scripts FORCE
	$(cmd_crmodverdir)
	$(Q)$(MAKE) KBUILD_MODULES=$(if $(CONFIG_MODULES),1) \
	$(build)=$(build-dir)
%.ko: prepare scripts FORCE
	$(cmd_crmodverdir)
	$(Q)$(MAKE) KBUILD_MODULES=$(if $(CONFIG_MODULES),1)   \
	$(build)=$(build-dir) $(@:.ko=.o)
	$(Q)$(MAKE) -f $(srctree)/scripts/Makefile.modpost

# FIXME Should go into a make.lib or something
# ===========================================================================

quiet_cmd_rmdirs = $(if $(wildcard $(rm-dirs)),CLEAN   $(wildcard $(rm-dirs)))
      cmd_rmdirs = rm -rf $(rm-dirs)

quiet_cmd_rmfiles = $(if $(wildcard $(rm-files)),CLEAN   $(wildcard $(rm-files)))
      cmd_rmfiles = rm -f $(rm-files)

# Run depmod only if we have System.map and depmod is executable
quiet_cmd_depmod = DEPMOD  $(KERNELRELEASE)
      cmd_depmod = $(CONFIG_SHELL) $(srctree)/scripts/depmod.sh $(DEPMOD) \
                   $(KERNELRELEASE) "$(patsubst y,_,$(CONFIG_HAVE_UNDERSCORE_SYMBOL_PREFIX))"

# Create temporary dir for module support files
# clean it up only when building all modules
cmd_crmodverdir = $(Q)mkdir -p $(MODVERDIR) \
                  $(if $(KBUILD_MODULES),; rm -f $(MODVERDIR)/*)

# read all saved command lines

cmd_files := $(wildcard .*.cmd $(foreach f,$(sort $(targets)),$(dir $(f)).$(notdir $(f)).cmd))

ifneq ($(cmd_files),)
  $(cmd_files): ;	# Do not try to update included dependency files
  include $(cmd_files)
endif

endif	# skip-makefile

PHONY += FORCE
FORCE:

# Declare the contents of the .PHONY variable as phony.  We keep that
# information in a variable so we can use it in if_changed and friends.
.PHONY: $(PHONY)<|MERGE_RESOLUTION|>--- conflicted
+++ resolved
@@ -1,15 +1,9 @@
 # SPDX-License-Identifier: GPL-2.0
 VERSION = 4
 PATCHLEVEL = 15
-<<<<<<< HEAD
-SUBLEVEL = 13
+SUBLEVEL = 14
 EXTRAVERSION = -zen
 NAME = Supercritical Solace
-=======
-SUBLEVEL = 14
-EXTRAVERSION =
-NAME = Fearless Coyote
->>>>>>> 0ba3b3aa
 
 # *DOCUMENTATION*
 # To see a list of typical targets execute "make help"
