# SPDX-License-Identifier: GPL-2.0
VERSION = 6
PATCHLEVEL = 6
<<<<<<< HEAD
SUBLEVEL = 10
EXTRAVERSION = -zen
NAME = Finding Humor In Nothing
=======
SUBLEVEL = 11
EXTRAVERSION =
NAME = Hurr durr I'ma ninja sloth
>>>>>>> 22852eaf

# *DOCUMENTATION*
# To see a list of typical targets execute "make help"
# More info can be located in ./README
# Comments in this file are targeted only to the developer, do not
# expect to learn how to build the kernel reading this file.

ifeq ($(filter undefine,$(.FEATURES)),)
$(error GNU Make >= 3.82 is required. Your Make version is $(MAKE_VERSION))
endif

$(if $(filter __%, $(MAKECMDGOALS)), \
	$(error targets prefixed with '__' are only for internal use))

# That's our default target when none is given on the command line
PHONY := __all
__all:

# We are using a recursive build, so we need to do a little thinking
# to get the ordering right.
#
# Most importantly: sub-Makefiles should only ever modify files in
# their own directory. If in some directory we have a dependency on
# a file in another dir (which doesn't happen often, but it's often
# unavoidable when linking the built-in.a targets which finally
# turn into vmlinux), we will call a sub make in that other dir, and
# after that we are sure that everything which is in that other dir
# is now up to date.
#
# The only cases where we need to modify files which have global
# effects are thus separated out and done before the recursive
# descending is started. They are now explicitly listed as the
# prepare rule.

this-makefile := $(lastword $(MAKEFILE_LIST))
export abs_srctree := $(realpath $(dir $(this-makefile)))
export abs_objtree := $(CURDIR)

ifneq ($(sub_make_done),1)

# Do not use make's built-in rules and variables
# (this increases performance and avoids hard-to-debug behaviour)
MAKEFLAGS += -rR

# Avoid funny character set dependencies
unexport LC_ALL
LC_COLLATE=C
LC_NUMERIC=C
export LC_COLLATE LC_NUMERIC

# Avoid interference with shell env settings
unexport GREP_OPTIONS

# Beautify output
# ---------------------------------------------------------------------------
#
# Most of build commands in Kbuild start with "cmd_". You can optionally define
# "quiet_cmd_*". If defined, the short log is printed. Otherwise, no log from
# that command is printed by default.
#
# e.g.)
#    quiet_cmd_depmod = DEPMOD  $(MODLIB)
#          cmd_depmod = $(srctree)/scripts/depmod.sh $(DEPMOD) $(KERNELRELEASE)
#
# A simple variant is to prefix commands with $(Q) - that's useful
# for commands that shall be hidden in non-verbose mode.
#
#    $(Q)$(MAKE) $(build)=scripts/basic
#
# If KBUILD_VERBOSE contains 1, the whole command is echoed.
# If KBUILD_VERBOSE contains 2, the reason for rebuilding is printed.
#
# To put more focus on warnings, be less verbose as default
# Use 'make V=1' to see the full commands

ifeq ("$(origin V)", "command line")
  KBUILD_VERBOSE = $(V)
endif

quiet = quiet_
Q = @

ifneq ($(findstring 1, $(KBUILD_VERBOSE)),)
  quiet =
  Q =
endif

# If the user is running make -s (silent mode), suppress echoing of
# commands
# make-4.0 (and later) keep single letter options in the 1st word of MAKEFLAGS.

ifeq ($(filter 3.%,$(MAKE_VERSION)),)
short-opts := $(firstword -$(MAKEFLAGS))
else
short-opts := $(filter-out --%,$(MAKEFLAGS))
endif

ifneq ($(findstring s,$(short-opts)),)
quiet=silent_
override KBUILD_VERBOSE :=
endif

export quiet Q KBUILD_VERBOSE

# Call a source code checker (by default, "sparse") as part of the
# C compilation.
#
# Use 'make C=1' to enable checking of only re-compiled files.
# Use 'make C=2' to enable checking of *all* source files, regardless
# of whether they are re-compiled or not.
#
# See the file "Documentation/dev-tools/sparse.rst" for more details,
# including where to get the "sparse" utility.

ifeq ("$(origin C)", "command line")
  KBUILD_CHECKSRC = $(C)
endif
ifndef KBUILD_CHECKSRC
  KBUILD_CHECKSRC = 0
endif

export KBUILD_CHECKSRC

# Enable "clippy" (a linter) as part of the Rust compilation.
#
# Use 'make CLIPPY=1' to enable it.
ifeq ("$(origin CLIPPY)", "command line")
  KBUILD_CLIPPY := $(CLIPPY)
endif

export KBUILD_CLIPPY

# Use make M=dir or set the environment variable KBUILD_EXTMOD to specify the
# directory of external module to build. Setting M= takes precedence.
ifeq ("$(origin M)", "command line")
  KBUILD_EXTMOD := $(M)
endif

$(if $(word 2, $(KBUILD_EXTMOD)), \
	$(error building multiple external modules is not supported))

$(foreach x, % :, $(if $(findstring $x, $(KBUILD_EXTMOD)), \
	$(error module directory path cannot contain '$x')))

# Remove trailing slashes
ifneq ($(filter %/, $(KBUILD_EXTMOD)),)
KBUILD_EXTMOD := $(shell dirname $(KBUILD_EXTMOD).)
endif

export KBUILD_EXTMOD

# Kbuild will save output files in the current working directory.
# This does not need to match to the root of the kernel source tree.
#
# For example, you can do this:
#
#  cd /dir/to/store/output/files; make -f /dir/to/kernel/source/Makefile
#
# If you want to save output files in a different location, there are
# two syntaxes to specify it.
#
# 1) O=
# Use "make O=dir/to/store/output/files/"
#
# 2) Set KBUILD_OUTPUT
# Set the environment variable KBUILD_OUTPUT to point to the output directory.
# export KBUILD_OUTPUT=dir/to/store/output/files/; make
#
# The O= assignment takes precedence over the KBUILD_OUTPUT environment
# variable.

# Do we want to change the working directory?
ifeq ("$(origin O)", "command line")
  KBUILD_OUTPUT := $(O)
endif

ifneq ($(KBUILD_OUTPUT),)
# Make's built-in functions such as $(abspath ...), $(realpath ...) cannot
# expand a shell special character '~'. We use a somewhat tedious way here.
abs_objtree := $(shell mkdir -p $(KBUILD_OUTPUT) && cd $(KBUILD_OUTPUT) && pwd)
$(if $(abs_objtree),, \
     $(error failed to create output directory "$(KBUILD_OUTPUT)"))

# $(realpath ...) resolves symlinks
abs_objtree := $(realpath $(abs_objtree))
endif # ifneq ($(KBUILD_OUTPUT),)

ifneq ($(words $(subst :, ,$(abs_srctree))), 1)
$(error source directory cannot contain spaces or colons)
endif

ifneq ($(filter 3.%,$(MAKE_VERSION)),)
# 'MAKEFLAGS += -rR' does not immediately become effective for GNU Make 3.x
# We need to invoke sub-make to avoid implicit rules in the top Makefile.
need-sub-make := 1
# Cancel implicit rules for this Makefile.
$(this-makefile): ;
endif

export sub_make_done := 1

endif # sub_make_done

ifeq ($(abs_objtree),$(CURDIR))
# Suppress "Entering directory ..." if we are at the final work directory.
no-print-directory := --no-print-directory
else
# Recursion to show "Entering directory ..."
need-sub-make := 1
endif

ifeq ($(filter --no-print-directory, $(MAKEFLAGS)),)
# If --no-print-directory is unset, recurse once again to set it.
# You may end up recursing into __sub-make twice. This is needed due to the
# behavior change in GNU Make 4.4.1.
need-sub-make := 1
endif

ifeq ($(need-sub-make),1)

PHONY += $(MAKECMDGOALS) __sub-make

$(filter-out $(this-makefile), $(MAKECMDGOALS)) __all: __sub-make
	@:

# Invoke a second make in the output directory, passing relevant variables
__sub-make:
	$(Q)$(MAKE) $(no-print-directory) -C $(abs_objtree) \
	-f $(abs_srctree)/Makefile $(MAKECMDGOALS)

else # need-sub-make

# We process the rest of the Makefile if this is the final invocation of make

ifeq ($(abs_srctree),$(abs_objtree))
        # building in the source tree
        srctree := .
	building_out_of_srctree :=
else
        ifeq ($(abs_srctree)/,$(dir $(abs_objtree)))
                # building in a subdirectory of the source tree
                srctree := ..
        else
                srctree := $(abs_srctree)
        endif
	building_out_of_srctree := 1
endif

ifneq ($(KBUILD_ABS_SRCTREE),)
srctree := $(abs_srctree)
endif

objtree		:= .
VPATH		:= $(srctree)

export building_out_of_srctree srctree objtree VPATH

# To make sure we do not include .config for any of the *config targets
# catch them early, and hand them over to scripts/kconfig/Makefile
# It is allowed to specify more targets when calling make, including
# mixing *config targets and build targets.
# For example 'make oldconfig all'.
# Detect when mixed targets is specified, and make a second invocation
# of make so .config is not included in this case either (for *config).

version_h := include/generated/uapi/linux/version.h

clean-targets := %clean mrproper cleandocs
no-dot-config-targets := $(clean-targets) \
			 cscope gtags TAGS tags help% %docs check% coccicheck \
			 $(version_h) headers headers_% archheaders archscripts \
			 %asm-generic kernelversion %src-pkg dt_binding_check \
			 outputmakefile rustavailable rustfmt rustfmtcheck
# Installation targets should not require compiler. Unfortunately, vdso_install
# is an exception where build artifacts may be updated. This must be fixed.
no-compiler-targets := $(no-dot-config-targets) install dtbs_install \
			headers_install modules_install modules_sign kernelrelease image_name
no-sync-config-targets := $(no-dot-config-targets) %install modules_sign kernelrelease \
			  image_name
single-targets := %.a %.i %.ko %.lds %.ll %.lst %.mod %.o %.rsi %.s %.symtypes %/

config-build	:=
mixed-build	:=
need-config	:= 1
need-compiler	:= 1
may-sync-config	:= 1
single-build	:=

ifneq ($(filter $(no-dot-config-targets), $(MAKECMDGOALS)),)
	ifeq ($(filter-out $(no-dot-config-targets), $(MAKECMDGOALS)),)
		need-config :=
	endif
endif

ifneq ($(filter $(no-compiler-targets), $(MAKECMDGOALS)),)
	ifeq ($(filter-out $(no-compiler-targets), $(MAKECMDGOALS)),)
		need-compiler :=
	endif
endif

ifneq ($(filter $(no-sync-config-targets), $(MAKECMDGOALS)),)
	ifeq ($(filter-out $(no-sync-config-targets), $(MAKECMDGOALS)),)
		may-sync-config :=
	endif
endif

ifneq ($(KBUILD_EXTMOD),)
	may-sync-config :=
endif

ifeq ($(KBUILD_EXTMOD),)
        ifneq ($(filter %config,$(MAKECMDGOALS)),)
		config-build := 1
                ifneq ($(words $(MAKECMDGOALS)),1)
			mixed-build := 1
                endif
        endif
endif

# We cannot build single targets and the others at the same time
ifneq ($(filter $(single-targets), $(MAKECMDGOALS)),)
	single-build := 1
	ifneq ($(filter-out $(single-targets), $(MAKECMDGOALS)),)
		mixed-build := 1
	endif
endif

# For "make -j clean all", "make -j mrproper defconfig all", etc.
ifneq ($(filter $(clean-targets),$(MAKECMDGOALS)),)
        ifneq ($(filter-out $(clean-targets),$(MAKECMDGOALS)),)
		mixed-build := 1
        endif
endif

# install and modules_install need also be processed one by one
ifneq ($(filter install,$(MAKECMDGOALS)),)
        ifneq ($(filter modules_install,$(MAKECMDGOALS)),)
		mixed-build := 1
        endif
endif

ifdef mixed-build
# ===========================================================================
# We're called with mixed targets (*config and build targets).
# Handle them one by one.

PHONY += $(MAKECMDGOALS) __build_one_by_one

$(MAKECMDGOALS): __build_one_by_one
	@:

__build_one_by_one:
	$(Q)set -e; \
	for i in $(MAKECMDGOALS); do \
		$(MAKE) -f $(srctree)/Makefile $$i; \
	done

else # !mixed-build

include $(srctree)/scripts/Kbuild.include

# Read KERNELRELEASE from include/config/kernel.release (if it exists)
KERNELRELEASE = $(call read-file, include/config/kernel.release)
KERNELVERSION = $(VERSION)$(if $(PATCHLEVEL),.$(PATCHLEVEL)$(if $(SUBLEVEL),.$(SUBLEVEL)))$(EXTRAVERSION)
export VERSION PATCHLEVEL SUBLEVEL KERNELRELEASE KERNELVERSION

include $(srctree)/scripts/subarch.include

# Cross compiling and selecting different set of gcc/bin-utils
# ---------------------------------------------------------------------------
#
# When performing cross compilation for other architectures ARCH shall be set
# to the target architecture. (See arch/* for the possibilities).
# ARCH can be set during invocation of make:
# make ARCH=ia64
# Another way is to have ARCH set in the environment.
# The default ARCH is the host where make is executed.

# CROSS_COMPILE specify the prefix used for all executables used
# during compilation. Only gcc and related bin-utils executables
# are prefixed with $(CROSS_COMPILE).
# CROSS_COMPILE can be set on the command line
# make CROSS_COMPILE=ia64-linux-
# Alternatively CROSS_COMPILE can be set in the environment.
# Default value for CROSS_COMPILE is not to prefix executables
# Note: Some architectures assign CROSS_COMPILE in their arch/*/Makefile
ARCH		?= $(SUBARCH)

# Architecture as present in compile.h
UTS_MACHINE 	:= $(ARCH)
SRCARCH 	:= $(ARCH)

# Additional ARCH settings for x86
ifeq ($(ARCH),i386)
        SRCARCH := x86
endif
ifeq ($(ARCH),x86_64)
        SRCARCH := x86
endif

# Additional ARCH settings for sparc
ifeq ($(ARCH),sparc32)
       SRCARCH := sparc
endif
ifeq ($(ARCH),sparc64)
       SRCARCH := sparc
endif

# Additional ARCH settings for parisc
ifeq ($(ARCH),parisc64)
       SRCARCH := parisc
endif

export cross_compiling :=
ifneq ($(SRCARCH),$(SUBARCH))
cross_compiling := 1
endif

KCONFIG_CONFIG	?= .config
export KCONFIG_CONFIG

# SHELL used by kbuild
CONFIG_SHELL := sh

HOST_LFS_CFLAGS := $(shell getconf LFS_CFLAGS 2>/dev/null)
HOST_LFS_LDFLAGS := $(shell getconf LFS_LDFLAGS 2>/dev/null)
HOST_LFS_LIBS := $(shell getconf LFS_LIBS 2>/dev/null)

ifneq ($(LLVM),)
ifneq ($(filter %/,$(LLVM)),)
LLVM_PREFIX := $(LLVM)
else ifneq ($(filter -%,$(LLVM)),)
LLVM_SUFFIX := $(LLVM)
endif

HOSTCC	= $(LLVM_PREFIX)clang$(LLVM_SUFFIX)
HOSTCXX	= $(LLVM_PREFIX)clang++$(LLVM_SUFFIX)
else
HOSTCC	= gcc
HOSTCXX	= g++
endif
HOSTRUSTC = rustc
HOSTPKG_CONFIG	= pkg-config

KBUILD_USERHOSTCFLAGS := -Wall -Wmissing-prototypes -Wstrict-prototypes \
			 -O2 -fomit-frame-pointer -std=gnu11
KBUILD_USERCFLAGS  := $(KBUILD_USERHOSTCFLAGS) $(USERCFLAGS)
KBUILD_USERLDFLAGS := $(USERLDFLAGS)

# These flags apply to all Rust code in the tree, including the kernel and
# host programs.
export rust_common_flags := --edition=2021 \
			    -Zbinary_dep_depinfo=y \
			    -Dunsafe_op_in_unsafe_fn -Drust_2018_idioms \
			    -Dunreachable_pub -Dnon_ascii_idents \
			    -Wmissing_docs \
			    -Drustdoc::missing_crate_level_docs \
			    -Dclippy::correctness -Dclippy::style \
			    -Dclippy::suspicious -Dclippy::complexity \
			    -Dclippy::perf \
			    -Dclippy::let_unit_value -Dclippy::mut_mut \
			    -Dclippy::needless_bitwise_bool \
			    -Dclippy::needless_continue \
			    -Dclippy::no_mangle_with_rust_abi \
			    -Wclippy::dbg_macro

KBUILD_HOSTCFLAGS   := $(KBUILD_USERHOSTCFLAGS) $(HOST_LFS_CFLAGS) $(HOSTCFLAGS)
KBUILD_HOSTCXXFLAGS := -Wall -O2 $(HOST_LFS_CFLAGS) $(HOSTCXXFLAGS)
KBUILD_HOSTRUSTFLAGS := $(rust_common_flags) -O -Cstrip=debuginfo \
			-Zallow-features= $(HOSTRUSTFLAGS)
KBUILD_HOSTLDFLAGS  := $(HOST_LFS_LDFLAGS) $(HOSTLDFLAGS)
KBUILD_HOSTLDLIBS   := $(HOST_LFS_LIBS) $(HOSTLDLIBS)

# Make variables (CC, etc...)
CPP		= $(CC) -E
ifneq ($(LLVM),)
CC		= $(LLVM_PREFIX)clang$(LLVM_SUFFIX)
LD		= $(LLVM_PREFIX)ld.lld$(LLVM_SUFFIX)
AR		= $(LLVM_PREFIX)llvm-ar$(LLVM_SUFFIX)
NM		= $(LLVM_PREFIX)llvm-nm$(LLVM_SUFFIX)
OBJCOPY		= $(LLVM_PREFIX)llvm-objcopy$(LLVM_SUFFIX)
OBJDUMP		= $(LLVM_PREFIX)llvm-objdump$(LLVM_SUFFIX)
READELF		= $(LLVM_PREFIX)llvm-readelf$(LLVM_SUFFIX)
STRIP		= $(LLVM_PREFIX)llvm-strip$(LLVM_SUFFIX)
else
CC		= $(CROSS_COMPILE)gcc
LD		= $(CROSS_COMPILE)ld
AR		= $(CROSS_COMPILE)ar
NM		= $(CROSS_COMPILE)nm
OBJCOPY		= $(CROSS_COMPILE)objcopy
OBJDUMP		= $(CROSS_COMPILE)objdump
READELF		= $(CROSS_COMPILE)readelf
STRIP		= $(CROSS_COMPILE)strip
endif
RUSTC		= rustc
RUSTDOC		= rustdoc
RUSTFMT		= rustfmt
CLIPPY_DRIVER	= clippy-driver
BINDGEN		= bindgen
CARGO		= cargo
PAHOLE		= pahole
RESOLVE_BTFIDS	= $(objtree)/tools/bpf/resolve_btfids/resolve_btfids
LEX		= flex
YACC		= bison
AWK		= awk
INSTALLKERNEL  := installkernel
PERL		= perl
PYTHON3		= python3
CHECK		= sparse
BASH		= bash
KGZIP		= gzip
KBZIP2		= bzip2
KLZOP		= lzop
LZMA		= lzma
LZ4		= lz4c
XZ		= xz
ZSTD		= zstd

PAHOLE_FLAGS	= $(shell PAHOLE=$(PAHOLE) $(srctree)/scripts/pahole-flags.sh)

CHECKFLAGS     := -D__linux__ -Dlinux -D__STDC__ -Dunix -D__unix__ \
		  -Wbitwise -Wno-return-void -Wno-unknown-attribute $(CF)
NOSTDINC_FLAGS :=
CFLAGS_MODULE   =
RUSTFLAGS_MODULE =
AFLAGS_MODULE   =
LDFLAGS_MODULE  =
CFLAGS_KERNEL	=
RUSTFLAGS_KERNEL =
AFLAGS_KERNEL	=
LDFLAGS_vmlinux =

# Use USERINCLUDE when you must reference the UAPI directories only.
USERINCLUDE    := \
		-I$(srctree)/arch/$(SRCARCH)/include/uapi \
		-I$(objtree)/arch/$(SRCARCH)/include/generated/uapi \
		-I$(srctree)/include/uapi \
		-I$(objtree)/include/generated/uapi \
                -include $(srctree)/include/linux/compiler-version.h \
                -include $(srctree)/include/linux/kconfig.h

# Use LINUXINCLUDE when you must reference the include/ directory.
# Needed to be compatible with the O= option
LINUXINCLUDE    := \
		-I$(srctree)/arch/$(SRCARCH)/include \
		-I$(objtree)/arch/$(SRCARCH)/include/generated \
		$(if $(building_out_of_srctree),-I$(srctree)/include) \
		-I$(objtree)/include \
		$(USERINCLUDE)

KBUILD_AFLAGS   := -D__ASSEMBLY__ -fno-PIE

KBUILD_CFLAGS :=
KBUILD_CFLAGS += -std=gnu11
KBUILD_CFLAGS += -fshort-wchar
KBUILD_CFLAGS += -funsigned-char
KBUILD_CFLAGS += -fno-common
KBUILD_CFLAGS += -fno-PIE
KBUILD_CFLAGS += -fno-strict-aliasing

KBUILD_CPPFLAGS := -D__KERNEL__
KBUILD_RUSTFLAGS := $(rust_common_flags) \
		    --target=$(objtree)/scripts/target.json \
		    -Cpanic=abort -Cembed-bitcode=n -Clto=n \
		    -Cforce-unwind-tables=n -Ccodegen-units=1 \
		    -Csymbol-mangling-version=v0 \
		    -Crelocation-model=static \
		    -Zfunction-sections=n \
		    -Dclippy::float_arithmetic

KBUILD_AFLAGS_KERNEL :=
KBUILD_CFLAGS_KERNEL :=
KBUILD_RUSTFLAGS_KERNEL :=
KBUILD_AFLAGS_MODULE  := -DMODULE
KBUILD_CFLAGS_MODULE  := -DMODULE
KBUILD_RUSTFLAGS_MODULE := --cfg MODULE
KBUILD_LDFLAGS_MODULE :=
KBUILD_LDFLAGS :=
CLANG_FLAGS :=

ifeq ($(KBUILD_CLIPPY),1)
	RUSTC_OR_CLIPPY_QUIET := CLIPPY
	RUSTC_OR_CLIPPY = $(CLIPPY_DRIVER)
else
	RUSTC_OR_CLIPPY_QUIET := RUSTC
	RUSTC_OR_CLIPPY = $(RUSTC)
endif

ifdef RUST_LIB_SRC
	export RUST_LIB_SRC
endif

# Allows the usage of unstable features in stable compilers.
export RUSTC_BOOTSTRAP := 1

export ARCH SRCARCH CONFIG_SHELL BASH HOSTCC KBUILD_HOSTCFLAGS CROSS_COMPILE LD CC HOSTPKG_CONFIG
export RUSTC RUSTDOC RUSTFMT RUSTC_OR_CLIPPY_QUIET RUSTC_OR_CLIPPY BINDGEN CARGO
export HOSTRUSTC KBUILD_HOSTRUSTFLAGS
export CPP AR NM STRIP OBJCOPY OBJDUMP READELF PAHOLE RESOLVE_BTFIDS LEX YACC AWK INSTALLKERNEL
export PERL PYTHON3 CHECK CHECKFLAGS MAKE UTS_MACHINE HOSTCXX
export KGZIP KBZIP2 KLZOP LZMA LZ4 XZ ZSTD
export KBUILD_HOSTCXXFLAGS KBUILD_HOSTLDFLAGS KBUILD_HOSTLDLIBS LDFLAGS_MODULE
export KBUILD_USERCFLAGS KBUILD_USERLDFLAGS

export KBUILD_CPPFLAGS NOSTDINC_FLAGS LINUXINCLUDE OBJCOPYFLAGS KBUILD_LDFLAGS
export KBUILD_CFLAGS CFLAGS_KERNEL CFLAGS_MODULE
export KBUILD_RUSTFLAGS RUSTFLAGS_KERNEL RUSTFLAGS_MODULE
export KBUILD_AFLAGS AFLAGS_KERNEL AFLAGS_MODULE
export KBUILD_AFLAGS_MODULE KBUILD_CFLAGS_MODULE KBUILD_RUSTFLAGS_MODULE KBUILD_LDFLAGS_MODULE
export KBUILD_AFLAGS_KERNEL KBUILD_CFLAGS_KERNEL KBUILD_RUSTFLAGS_KERNEL
export PAHOLE_FLAGS

# Files to ignore in find ... statements

export RCS_FIND_IGNORE := \( -name SCCS -o -name BitKeeper -o -name .svn -o    \
			  -name CVS -o -name .pc -o -name .hg -o -name .git \) \
			  -prune -o
export RCS_TAR_IGNORE := --exclude SCCS --exclude BitKeeper --exclude .svn \
			 --exclude CVS --exclude .pc --exclude .hg --exclude .git

# ===========================================================================
# Rules shared between *config targets and build targets

# Basic helpers built in scripts/basic/
PHONY += scripts_basic
scripts_basic:
	$(Q)$(MAKE) $(build)=scripts/basic

PHONY += outputmakefile
ifdef building_out_of_srctree
# Before starting out-of-tree build, make sure the source tree is clean.
# outputmakefile generates a Makefile in the output directory, if using a
# separate output directory. This allows convenient use of make in the
# output directory.
# At the same time when output Makefile generated, generate .gitignore to
# ignore whole output directory

quiet_cmd_makefile = GEN     Makefile
      cmd_makefile = { \
	echo "\# Automatically generated by $(srctree)/Makefile: don't edit"; \
	echo "include $(srctree)/Makefile"; \
	} > Makefile

outputmakefile:
	@if [ -f $(srctree)/.config -o \
		 -d $(srctree)/include/config -o \
		 -d $(srctree)/arch/$(SRCARCH)/include/generated ]; then \
		echo >&2 "***"; \
		echo >&2 "*** The source tree is not clean, please run 'make$(if $(findstring command line, $(origin ARCH)), ARCH=$(ARCH)) mrproper'"; \
		echo >&2 "*** in $(abs_srctree)";\
		echo >&2 "***"; \
		false; \
	fi
	$(Q)ln -fsn $(srctree) source
	$(call cmd,makefile)
	$(Q)test -e .gitignore || \
	{ echo "# this is build directory, ignore it"; echo "*"; } > .gitignore
endif

# The expansion should be delayed until arch/$(SRCARCH)/Makefile is included.
# Some architectures define CROSS_COMPILE in arch/$(SRCARCH)/Makefile.
# CC_VERSION_TEXT is referenced from Kconfig (so it needs export),
# and from include/config/auto.conf.cmd to detect the compiler upgrade.
CC_VERSION_TEXT = $(subst $(pound),,$(shell LC_ALL=C $(CC) --version 2>/dev/null | head -n 1))

ifneq ($(findstring clang,$(CC_VERSION_TEXT)),)
include $(srctree)/scripts/Makefile.clang
endif

# Include this also for config targets because some architectures need
# cc-cross-prefix to determine CROSS_COMPILE.
ifdef need-compiler
include $(srctree)/scripts/Makefile.compiler
endif

ifdef config-build
# ===========================================================================
# *config targets only - make sure prerequisites are updated, and descend
# in scripts/kconfig to make the *config target

# Read arch specific Makefile to set KBUILD_DEFCONFIG as needed.
# KBUILD_DEFCONFIG may point out an alternative default configuration
# used for 'make defconfig'
include $(srctree)/arch/$(SRCARCH)/Makefile
export KBUILD_DEFCONFIG KBUILD_KCONFIG CC_VERSION_TEXT

config: outputmakefile scripts_basic FORCE
	$(Q)$(MAKE) $(build)=scripts/kconfig $@

%config: outputmakefile scripts_basic FORCE
	$(Q)$(MAKE) $(build)=scripts/kconfig $@

else #!config-build
# ===========================================================================
# Build targets only - this includes vmlinux, arch specific targets, clean
# targets and others. In general all targets except *config targets.

# If building an external module we do not care about the all: rule
# but instead __all depend on modules
PHONY += all
ifeq ($(KBUILD_EXTMOD),)
__all: all
else
__all: modules
endif

targets :=

# Decide whether to build built-in, modular, or both.
# Normally, just do built-in.

KBUILD_MODULES :=
KBUILD_BUILTIN := 1

# If we have only "make modules", don't compile built-in objects.
ifeq ($(MAKECMDGOALS),modules)
  KBUILD_BUILTIN :=
endif

# If we have "make <whatever> modules", compile modules
# in addition to whatever we do anyway.
# Just "make" or "make all" shall build modules as well

ifneq ($(filter all modules nsdeps %compile_commands.json clang-%,$(MAKECMDGOALS)),)
  KBUILD_MODULES := 1
endif

ifeq ($(MAKECMDGOALS),)
  KBUILD_MODULES := 1
endif

export KBUILD_MODULES KBUILD_BUILTIN

ifdef need-config
include include/config/auto.conf
endif

ifeq ($(KBUILD_EXTMOD),)
# Objects we will link into vmlinux / subdirs we need to visit
core-y		:=
drivers-y	:=
libs-y		:= lib/
endif # KBUILD_EXTMOD

# The all: target is the default when no target is given on the
# command line.
# This allow a user to issue only 'make' to build a kernel including modules
# Defaults to vmlinux, but the arch makefile usually adds further targets
all: vmlinux

CFLAGS_GCOV	:= -fprofile-arcs -ftest-coverage
ifdef CONFIG_CC_IS_GCC
CFLAGS_GCOV	+= -fno-tree-loop-im
endif
export CFLAGS_GCOV

# The arch Makefiles can override CC_FLAGS_FTRACE. We may also append it later.
ifdef CONFIG_FUNCTION_TRACER
  CC_FLAGS_FTRACE := -pg
endif

include $(srctree)/arch/$(SRCARCH)/Makefile

ifdef need-config
ifdef may-sync-config
# Read in dependencies to all Kconfig* files, make sure to run syncconfig if
# changes are detected. This should be included after arch/$(SRCARCH)/Makefile
# because some architectures define CROSS_COMPILE there.
include include/config/auto.conf.cmd

$(KCONFIG_CONFIG):
	@echo >&2 '***'
	@echo >&2 '*** Configuration file "$@" not found!'
	@echo >&2 '***'
	@echo >&2 '*** Please run some configurator (e.g. "make oldconfig" or'
	@echo >&2 '*** "make menuconfig" or "make xconfig").'
	@echo >&2 '***'
	@/bin/false

# The actual configuration files used during the build are stored in
# include/generated/ and include/config/. Update them if .config is newer than
# include/config/auto.conf (which mirrors .config).
#
# This exploits the 'multi-target pattern rule' trick.
# The syncconfig should be executed only once to make all the targets.
# (Note: use the grouped target '&:' when we bump to GNU Make 4.3)
#
# Do not use $(call cmd,...) here. That would suppress prompts from syncconfig,
# so you cannot notice that Kconfig is waiting for the user input.
%/config/auto.conf %/config/auto.conf.cmd %/generated/autoconf.h %/generated/rustc_cfg: $(KCONFIG_CONFIG)
	$(Q)$(kecho) "  SYNC    $@"
	$(Q)$(MAKE) -f $(srctree)/Makefile syncconfig
else # !may-sync-config
# External modules and some install targets need include/generated/autoconf.h
# and include/config/auto.conf but do not care if they are up-to-date.
# Use auto.conf to trigger the test
PHONY += include/config/auto.conf

include/config/auto.conf:
	@test -e include/generated/autoconf.h -a -e $@ || (		\
	echo >&2;							\
	echo >&2 "  ERROR: Kernel configuration is invalid.";		\
	echo >&2 "         include/generated/autoconf.h or $@ are missing.";\
	echo >&2 "         Run 'make oldconfig && make prepare' on kernel src to fix it.";	\
	echo >&2 ;							\
	/bin/false)

endif # may-sync-config
endif # need-config

KBUILD_CFLAGS	+= -fno-delete-null-pointer-checks

ifdef CONFIG_CC_OPTIMIZE_FOR_PERFORMANCE
KBUILD_CFLAGS += -O2
KBUILD_RUSTFLAGS += -Copt-level=2
else ifdef CONFIG_CC_OPTIMIZE_FOR_PERFORMANCE_O3
KBUILD_CFLAGS += -O3
KBUILD_RUSTFLAGS += -Copt-level=3
else ifdef CONFIG_CC_OPTIMIZE_FOR_SIZE
KBUILD_CFLAGS += -Os
KBUILD_RUSTFLAGS += -Copt-level=s
endif

# Always set `debug-assertions` and `overflow-checks` because their default
# depends on `opt-level` and `debug-assertions`, respectively.
KBUILD_RUSTFLAGS += -Cdebug-assertions=$(if $(CONFIG_RUST_DEBUG_ASSERTIONS),y,n)
KBUILD_RUSTFLAGS += -Coverflow-checks=$(if $(CONFIG_RUST_OVERFLOW_CHECKS),y,n)

# Tell gcc to never replace conditional load with a non-conditional one
ifdef CONFIG_CC_IS_GCC
# gcc-10 renamed --param=allow-store-data-races=0 to
# -fno-allow-store-data-races.
KBUILD_CFLAGS	+= $(call cc-option,--param=allow-store-data-races=0)
KBUILD_CFLAGS	+= $(call cc-option,-fno-allow-store-data-races)
endif

ifdef CONFIG_READABLE_ASM
# Disable optimizations that make assembler listings hard to read.
# reorder blocks reorders the control in the function
# ipa clone creates specialized cloned functions
# partial inlining inlines only parts of functions
KBUILD_CFLAGS += -fno-reorder-blocks -fno-ipa-cp-clone -fno-partial-inlining
endif

stackp-flags-y                                    := -fno-stack-protector
stackp-flags-$(CONFIG_STACKPROTECTOR)             := -fstack-protector
stackp-flags-$(CONFIG_STACKPROTECTOR_STRONG)      := -fstack-protector-strong

KBUILD_CFLAGS += $(stackp-flags-y)

KBUILD_RUSTFLAGS-$(CONFIG_WERROR) += -Dwarnings
KBUILD_RUSTFLAGS += $(KBUILD_RUSTFLAGS-y)

ifdef CONFIG_FRAME_POINTER
KBUILD_CFLAGS	+= -fno-omit-frame-pointer -fno-optimize-sibling-calls
KBUILD_RUSTFLAGS += -Cforce-frame-pointers=y
else
# Some targets (ARM with Thumb2, for example), can't be built with frame
# pointers.  For those, we don't have FUNCTION_TRACER automatically
# select FRAME_POINTER.  However, FUNCTION_TRACER adds -pg, and this is
# incompatible with -fomit-frame-pointer with current GCC, so we don't use
# -fomit-frame-pointer with FUNCTION_TRACER.
# In the Rust target specification, "frame-pointer" is set explicitly
# to "may-omit".
ifndef CONFIG_FUNCTION_TRACER
KBUILD_CFLAGS	+= -fomit-frame-pointer
endif
endif

# Initialize all stack variables with a 0xAA pattern.
ifdef CONFIG_INIT_STACK_ALL_PATTERN
KBUILD_CFLAGS	+= -ftrivial-auto-var-init=pattern
endif

# Initialize all stack variables with a zero value.
ifdef CONFIG_INIT_STACK_ALL_ZERO
KBUILD_CFLAGS	+= -ftrivial-auto-var-init=zero
ifdef CONFIG_CC_HAS_AUTO_VAR_INIT_ZERO_ENABLER
# https://github.com/llvm/llvm-project/issues/44842
CC_AUTO_VAR_INIT_ZERO_ENABLER := -enable-trivial-auto-var-init-zero-knowing-it-will-be-removed-from-clang
export CC_AUTO_VAR_INIT_ZERO_ENABLER
KBUILD_CFLAGS	+= $(CC_AUTO_VAR_INIT_ZERO_ENABLER)
endif
endif

# While VLAs have been removed, GCC produces unreachable stack probes
# for the randomize_kstack_offset feature. Disable it for all compilers.
KBUILD_CFLAGS	+= $(call cc-option, -fno-stack-clash-protection)

# Clear used registers at func exit (to reduce data lifetime and ROP gadgets).
ifdef CONFIG_ZERO_CALL_USED_REGS
KBUILD_CFLAGS	+= -fzero-call-used-regs=used-gpr
endif

ifdef CONFIG_FUNCTION_TRACER
ifdef CONFIG_FTRACE_MCOUNT_USE_CC
  CC_FLAGS_FTRACE	+= -mrecord-mcount
  ifdef CONFIG_HAVE_NOP_MCOUNT
    ifeq ($(call cc-option-yn, -mnop-mcount),y)
      CC_FLAGS_FTRACE	+= -mnop-mcount
      CC_FLAGS_USING	+= -DCC_USING_NOP_MCOUNT
    endif
  endif
endif
ifdef CONFIG_FTRACE_MCOUNT_USE_OBJTOOL
  ifdef CONFIG_HAVE_OBJTOOL_NOP_MCOUNT
    CC_FLAGS_USING	+= -DCC_USING_NOP_MCOUNT
  endif
endif
ifdef CONFIG_FTRACE_MCOUNT_USE_RECORDMCOUNT
  ifdef CONFIG_HAVE_C_RECORDMCOUNT
    BUILD_C_RECORDMCOUNT := y
    export BUILD_C_RECORDMCOUNT
  endif
endif
ifdef CONFIG_HAVE_FENTRY
  # s390-linux-gnu-gcc did not support -mfentry until gcc-9.
  ifeq ($(call cc-option-yn, -mfentry),y)
    CC_FLAGS_FTRACE	+= -mfentry
    CC_FLAGS_USING	+= -DCC_USING_FENTRY
  endif
endif
export CC_FLAGS_FTRACE
KBUILD_CFLAGS	+= $(CC_FLAGS_FTRACE) $(CC_FLAGS_USING)
KBUILD_AFLAGS	+= $(CC_FLAGS_USING)
endif

# We trigger additional mismatches with less inlining
ifdef CONFIG_DEBUG_SECTION_MISMATCH
KBUILD_CFLAGS += -fno-inline-functions-called-once
endif

# `rustc`'s `-Zfunction-sections` applies to data too (as of 1.59.0).
ifdef CONFIG_LD_DEAD_CODE_DATA_ELIMINATION
KBUILD_CFLAGS_KERNEL += -ffunction-sections -fdata-sections
KBUILD_RUSTFLAGS_KERNEL += -Zfunction-sections=y
LDFLAGS_vmlinux += --gc-sections
endif

ifdef CONFIG_SHADOW_CALL_STACK
ifndef CONFIG_DYNAMIC_SCS
CC_FLAGS_SCS	:= -fsanitize=shadow-call-stack
KBUILD_CFLAGS	+= $(CC_FLAGS_SCS)
endif
export CC_FLAGS_SCS
endif

ifdef CONFIG_LTO_CLANG
ifdef CONFIG_LTO_CLANG_THIN
CC_FLAGS_LTO	:= -flto=thin -fsplit-lto-unit
KBUILD_LDFLAGS	+= --thinlto-cache-dir=$(extmod_prefix).thinlto-cache
else
CC_FLAGS_LTO	:= -flto
endif
CC_FLAGS_LTO	+= -fvisibility=hidden

# Limit inlining across translation units to reduce binary size
KBUILD_LDFLAGS += -mllvm -import-instr-limit=5

# Check for frame size exceeding threshold during prolog/epilog insertion
# when using lld < 13.0.0.
ifneq ($(CONFIG_FRAME_WARN),0)
ifeq ($(call test-lt, $(CONFIG_LLD_VERSION), 130000),y)
KBUILD_LDFLAGS	+= -plugin-opt=-warn-stack-size=$(CONFIG_FRAME_WARN)
endif
endif
endif

ifdef CONFIG_LTO
KBUILD_CFLAGS	+= -fno-lto $(CC_FLAGS_LTO)
KBUILD_AFLAGS	+= -fno-lto
export CC_FLAGS_LTO
endif

ifdef CONFIG_CFI_CLANG
CC_FLAGS_CFI	:= -fsanitize=kcfi
KBUILD_CFLAGS	+= $(CC_FLAGS_CFI)
export CC_FLAGS_CFI
endif

ifneq ($(CONFIG_FUNCTION_ALIGNMENT),0)
KBUILD_CFLAGS += -falign-functions=$(CONFIG_FUNCTION_ALIGNMENT)
endif

# arch Makefile may override CC so keep this after arch Makefile is included
NOSTDINC_FLAGS += -nostdinc

# To gain proper coverage for CONFIG_UBSAN_BOUNDS and CONFIG_FORTIFY_SOURCE,
# the kernel uses only C99 flexible arrays for dynamically sized trailing
# arrays. Enforce this for everything that may examine structure sizes and
# perform bounds checking.
KBUILD_CFLAGS += $(call cc-option, -fstrict-flex-arrays=3)

# disable invalid "can't wrap" optimizations for signed / pointers
KBUILD_CFLAGS	+= -fno-strict-overflow

# Make sure -fstack-check isn't enabled (like gentoo apparently did)
KBUILD_CFLAGS  += -fno-stack-check

# change __FILE__ to the relative path from the srctree
KBUILD_CPPFLAGS += $(call cc-option,-fmacro-prefix-map=$(srctree)/=)

# include additional Makefiles when needed
include-y			:= scripts/Makefile.extrawarn
include-$(CONFIG_DEBUG_INFO)	+= scripts/Makefile.debug
include-$(CONFIG_KASAN)		+= scripts/Makefile.kasan
include-$(CONFIG_KCSAN)		+= scripts/Makefile.kcsan
include-$(CONFIG_KMSAN)		+= scripts/Makefile.kmsan
include-$(CONFIG_UBSAN)		+= scripts/Makefile.ubsan
include-$(CONFIG_KCOV)		+= scripts/Makefile.kcov
include-$(CONFIG_RANDSTRUCT)	+= scripts/Makefile.randstruct
include-$(CONFIG_GCC_PLUGINS)	+= scripts/Makefile.gcc-plugins

include $(addprefix $(srctree)/, $(include-y))

# scripts/Makefile.gcc-plugins is intentionally included last.
# Do not add $(call cc-option,...) below this line. When you build the kernel
# from the clean source tree, the GCC plugins do not exist at this point.

# Add user supplied CPPFLAGS, AFLAGS, CFLAGS and RUSTFLAGS as the last assignments
KBUILD_CPPFLAGS += $(KCPPFLAGS)
KBUILD_AFLAGS   += $(KAFLAGS)
KBUILD_CFLAGS   += $(KCFLAGS)
KBUILD_RUSTFLAGS += $(KRUSTFLAGS)

KBUILD_LDFLAGS_MODULE += --build-id=sha1
LDFLAGS_vmlinux += --build-id=sha1

KBUILD_LDFLAGS	+= -z noexecstack
ifeq ($(CONFIG_LD_IS_BFD),y)
KBUILD_LDFLAGS	+= $(call ld-option,--no-warn-rwx-segments)
endif

ifeq ($(CONFIG_STRIP_ASM_SYMS),y)
LDFLAGS_vmlinux	+= -X
endif

ifeq ($(CONFIG_RELR),y)
# ld.lld before 15 did not support -z pack-relative-relocs.
LDFLAGS_vmlinux	+= $(call ld-option,--pack-dyn-relocs=relr,-z pack-relative-relocs)
endif

# We never want expected sections to be placed heuristically by the
# linker. All sections should be explicitly named in the linker script.
ifdef CONFIG_LD_ORPHAN_WARN
LDFLAGS_vmlinux += --orphan-handling=$(CONFIG_LD_ORPHAN_WARN_LEVEL)
endif

# Align the bit size of userspace programs with the kernel
KBUILD_USERCFLAGS  += $(filter -m32 -m64 --target=%, $(KBUILD_CFLAGS))
KBUILD_USERLDFLAGS += $(filter -m32 -m64 --target=%, $(KBUILD_CFLAGS))

# make the checker run with the right architecture
CHECKFLAGS += --arch=$(ARCH)

# insure the checker run with the right endianness
CHECKFLAGS += $(if $(CONFIG_CPU_BIG_ENDIAN),-mbig-endian,-mlittle-endian)

# the checker needs the correct machine size
CHECKFLAGS += $(if $(CONFIG_64BIT),-m64,-m32)

# Default kernel image to build when no specific target is given.
# KBUILD_IMAGE may be overruled on the command line or
# set in the environment
# Also any assignments in arch/$(ARCH)/Makefile take precedence over
# this default value
export KBUILD_IMAGE ?= vmlinux

#
# INSTALL_PATH specifies where to place the updated kernel and system map
# images. Default is /boot, but you can set it to other values
export	INSTALL_PATH ?= /boot

#
# INSTALL_DTBS_PATH specifies a prefix for relocations required by build roots.
# Like INSTALL_MOD_PATH, it isn't defined in the Makefile, but can be passed as
# an argument if needed. Otherwise it defaults to the kernel install path
#
export INSTALL_DTBS_PATH ?= $(INSTALL_PATH)/dtbs/$(KERNELRELEASE)

#
# INSTALL_MOD_PATH specifies a prefix to MODLIB for module directory
# relocations required by build roots.  This is not defined in the
# makefile but the argument can be passed to make if needed.
#

MODLIB	= $(INSTALL_MOD_PATH)/lib/modules/$(KERNELRELEASE)
export MODLIB

PHONY += prepare0

export extmod_prefix = $(if $(KBUILD_EXTMOD),$(KBUILD_EXTMOD)/)
export MODORDER := $(extmod_prefix)modules.order
export MODULES_NSDEPS := $(extmod_prefix)modules.nsdeps

ifeq ($(KBUILD_EXTMOD),)

build-dir	:= .
clean-dirs	:= $(sort . Documentation \
		     $(patsubst %/,%,$(filter %/, $(core-) \
			$(drivers-) $(libs-))))

export ARCH_CORE	:= $(core-y)
export ARCH_LIB		:= $(filter %/, $(libs-y))
export ARCH_DRIVERS	:= $(drivers-y) $(drivers-m)
# Externally visible symbols (used by link-vmlinux.sh)

KBUILD_VMLINUX_OBJS := ./built-in.a
ifdef CONFIG_MODULES
KBUILD_VMLINUX_OBJS += $(patsubst %/, %/lib.a, $(filter %/, $(libs-y)))
KBUILD_VMLINUX_LIBS := $(filter-out %/, $(libs-y))
else
KBUILD_VMLINUX_LIBS := $(patsubst %/,%/lib.a, $(libs-y))
endif

export KBUILD_VMLINUX_LIBS
export KBUILD_LDS          := arch/$(SRCARCH)/kernel/vmlinux.lds

ifdef CONFIG_TRIM_UNUSED_KSYMS
# For the kernel to actually contain only the needed exported symbols,
# we have to build modules as well to determine what those symbols are.
KBUILD_MODULES := 1
endif

# '$(AR) mPi' needs 'T' to workaround the bug of llvm-ar <= 14
quiet_cmd_ar_vmlinux.a = AR      $@
      cmd_ar_vmlinux.a = \
	rm -f $@; \
	$(AR) cDPrST $@ $(KBUILD_VMLINUX_OBJS); \
	$(AR) mPiT $$($(AR) t $@ | sed -n 1p) $@ $$($(AR) t $@ | grep -F -f $(srctree)/scripts/head-object-list.txt)

targets += vmlinux.a
vmlinux.a: $(KBUILD_VMLINUX_OBJS) scripts/head-object-list.txt FORCE
	$(call if_changed,ar_vmlinux.a)

PHONY += vmlinux_o
vmlinux_o: vmlinux.a $(KBUILD_VMLINUX_LIBS)
	$(Q)$(MAKE) -f $(srctree)/scripts/Makefile.vmlinux_o

vmlinux.o modules.builtin.modinfo modules.builtin: vmlinux_o
	@:

PHONY += vmlinux
# LDFLAGS_vmlinux in the top Makefile defines linker flags for the top vmlinux,
# not for decompressors. LDFLAGS_vmlinux in arch/*/boot/compressed/Makefile is
# unrelated; the decompressors just happen to have the same base name,
# arch/*/boot/compressed/vmlinux.
# Export LDFLAGS_vmlinux only to scripts/Makefile.vmlinux.
#
# _LDFLAGS_vmlinux is a workaround for the 'private export' bug:
#   https://savannah.gnu.org/bugs/?61463
# For Make > 4.4, the following simple code will work:
#  vmlinux: private export LDFLAGS_vmlinux := $(LDFLAGS_vmlinux)
vmlinux: private _LDFLAGS_vmlinux := $(LDFLAGS_vmlinux)
vmlinux: export LDFLAGS_vmlinux = $(_LDFLAGS_vmlinux)
vmlinux: vmlinux.o $(KBUILD_LDS) modpost
	$(Q)$(MAKE) -f $(srctree)/scripts/Makefile.vmlinux

# The actual objects are generated when descending,
# make sure no implicit rule kicks in
$(sort $(KBUILD_LDS) $(KBUILD_VMLINUX_OBJS) $(KBUILD_VMLINUX_LIBS)): . ;

ifeq ($(origin KERNELRELEASE),file)
filechk_kernel.release = $(srctree)/scripts/setlocalversion $(srctree)
else
filechk_kernel.release = echo $(KERNELRELEASE)
endif

# Store (new) KERNELRELEASE string in include/config/kernel.release
include/config/kernel.release: FORCE
	$(call filechk,kernel.release)

# Additional helpers built in scripts/
# Carefully list dependencies so we do not try to build scripts twice
# in parallel
PHONY += scripts
scripts: scripts_basic scripts_dtc
	$(Q)$(MAKE) $(build)=$(@)

# Things we need to do before we recursively start building the kernel
# or the modules are listed in "prepare".
# A multi level approach is used. prepareN is processed before prepareN-1.
# archprepare is used in arch Makefiles and when processed asm symlink,
# version.h and scripts_basic is processed / created.

PHONY += prepare archprepare

archprepare: outputmakefile archheaders archscripts scripts include/config/kernel.release \
	asm-generic $(version_h) include/generated/utsrelease.h \
	include/generated/compile.h include/generated/autoconf.h remove-stale-files

prepare0: archprepare
	$(Q)$(MAKE) $(build)=scripts/mod
	$(Q)$(MAKE) $(build)=. prepare

# All the preparing..
prepare: prepare0
ifdef CONFIG_RUST
	$(Q)$(CONFIG_SHELL) $(srctree)/scripts/rust_is_available.sh
	$(Q)$(MAKE) $(build)=rust
endif

PHONY += remove-stale-files
remove-stale-files:
	$(Q)$(srctree)/scripts/remove-stale-files

# Support for using generic headers in asm-generic
asm-generic := -f $(srctree)/scripts/Makefile.asm-generic obj

PHONY += asm-generic uapi-asm-generic
asm-generic: uapi-asm-generic
	$(Q)$(MAKE) $(asm-generic)=arch/$(SRCARCH)/include/generated/asm \
	generic=include/asm-generic
uapi-asm-generic:
	$(Q)$(MAKE) $(asm-generic)=arch/$(SRCARCH)/include/generated/uapi/asm \
	generic=include/uapi/asm-generic

# Generate some files
# ---------------------------------------------------------------------------

# KERNELRELEASE can change from a few different places, meaning version.h
# needs to be updated, so this check is forced on all builds

uts_len := 64
define filechk_utsrelease.h
	if [ `echo -n "$(KERNELRELEASE)" | wc -c ` -gt $(uts_len) ]; then \
	  echo '"$(KERNELRELEASE)" exceeds $(uts_len) characters' >&2;    \
	  exit 1;                                                         \
	fi;                                                               \
	echo \#define UTS_RELEASE \"$(KERNELRELEASE)\"
endef

define filechk_version.h
	if [ $(SUBLEVEL) -gt 255 ]; then                                 \
		echo \#define LINUX_VERSION_CODE $(shell                 \
		expr $(VERSION) \* 65536 + $(PATCHLEVEL) \* 256 + 255); \
	else                                                             \
		echo \#define LINUX_VERSION_CODE $(shell                 \
		expr $(VERSION) \* 65536 + $(PATCHLEVEL) \* 256 + $(SUBLEVEL)); \
	fi;                                                              \
	echo '#define KERNEL_VERSION(a,b,c) (((a) << 16) + ((b) << 8) +  \
	((c) > 255 ? 255 : (c)))';                                       \
	echo \#define LINUX_VERSION_MAJOR $(VERSION);                    \
	echo \#define LINUX_VERSION_PATCHLEVEL $(PATCHLEVEL);            \
	echo \#define LINUX_VERSION_SUBLEVEL $(SUBLEVEL)
endef

$(version_h): PATCHLEVEL := $(or $(PATCHLEVEL), 0)
$(version_h): SUBLEVEL := $(or $(SUBLEVEL), 0)
$(version_h): FORCE
	$(call filechk,version.h)

include/generated/utsrelease.h: include/config/kernel.release FORCE
	$(call filechk,utsrelease.h)

filechk_compile.h = $(srctree)/scripts/mkcompile_h \
	"$(UTS_MACHINE)" "$(CONFIG_CC_VERSION_TEXT)" "$(LD)"

include/generated/compile.h: FORCE
	$(call filechk,compile.h)

PHONY += headerdep
headerdep:
	$(Q)find $(srctree)/include/ -name '*.h' | xargs --max-args 1 \
	$(srctree)/scripts/headerdep.pl -I$(srctree)/include

# ---------------------------------------------------------------------------
# Kernel headers

#Default location for installed headers
export INSTALL_HDR_PATH = $(objtree)/usr

quiet_cmd_headers_install = INSTALL $(INSTALL_HDR_PATH)/include
      cmd_headers_install = \
	mkdir -p $(INSTALL_HDR_PATH); \
	rsync -mrl --include='*/' --include='*\.h' --exclude='*' \
	usr/include $(INSTALL_HDR_PATH)

PHONY += headers_install
headers_install: headers
	$(call cmd,headers_install)

PHONY += archheaders archscripts

hdr-inst := -f $(srctree)/scripts/Makefile.headersinst obj

PHONY += headers
headers: $(version_h) scripts_unifdef uapi-asm-generic archheaders archscripts
	$(if $(filter um, $(SRCARCH)), $(error Headers not exportable for UML))
	$(Q)$(MAKE) $(hdr-inst)=include/uapi
	$(Q)$(MAKE) $(hdr-inst)=arch/$(SRCARCH)/include/uapi

ifdef CONFIG_HEADERS_INSTALL
prepare: headers
endif

PHONY += scripts_unifdef
scripts_unifdef: scripts_basic
	$(Q)$(MAKE) $(build)=scripts scripts/unifdef

# ---------------------------------------------------------------------------
# Install

# Many distributions have the custom install script, /sbin/installkernel.
# If DKMS is installed, 'make install' will eventually recurse back
# to this Makefile to build and install external modules.
# Cancel sub_make_done so that options such as M=, V=, etc. are parsed.

quiet_cmd_install = INSTALL $(INSTALL_PATH)
      cmd_install = unset sub_make_done; $(srctree)/scripts/install.sh

# ---------------------------------------------------------------------------
# Tools

ifdef CONFIG_OBJTOOL
prepare: tools/objtool
endif

ifdef CONFIG_BPF
ifdef CONFIG_DEBUG_INFO_BTF
prepare: tools/bpf/resolve_btfids
endif
endif

PHONY += resolve_btfids_clean

resolve_btfids_O = $(abspath $(objtree))/tools/bpf/resolve_btfids

# tools/bpf/resolve_btfids directory might not exist
# in output directory, skip its clean in that case
resolve_btfids_clean:
ifneq ($(wildcard $(resolve_btfids_O)),)
	$(Q)$(MAKE) -sC $(srctree)/tools/bpf/resolve_btfids O=$(resolve_btfids_O) clean
endif

# Clear a bunch of variables before executing the submake
ifeq ($(quiet),silent_)
tools_silent=s
endif

tools/: FORCE
	$(Q)mkdir -p $(objtree)/tools
	$(Q)$(MAKE) LDFLAGS= MAKEFLAGS="$(tools_silent) $(filter --j% -j,$(MAKEFLAGS))" O=$(abspath $(objtree)) subdir=tools -C $(srctree)/tools/

tools/%: FORCE
	$(Q)mkdir -p $(objtree)/tools
	$(Q)$(MAKE) LDFLAGS= MAKEFLAGS="$(tools_silent) $(filter --j% -j,$(MAKEFLAGS))" O=$(abspath $(objtree)) subdir=tools -C $(srctree)/tools/ $*

# ---------------------------------------------------------------------------
# Kernel selftest

PHONY += kselftest
kselftest: headers
	$(Q)$(MAKE) -C $(srctree)/tools/testing/selftests run_tests

kselftest-%: headers FORCE
	$(Q)$(MAKE) -C $(srctree)/tools/testing/selftests $*

PHONY += kselftest-merge
kselftest-merge:
	$(if $(wildcard $(objtree)/.config),, $(error No .config exists, config your kernel first!))
	$(Q)find $(srctree)/tools/testing/selftests -name config | \
		xargs $(srctree)/scripts/kconfig/merge_config.sh -m $(objtree)/.config
	$(Q)$(MAKE) -f $(srctree)/Makefile olddefconfig

# ---------------------------------------------------------------------------
# Devicetree files

ifneq ($(wildcard $(srctree)/arch/$(SRCARCH)/boot/dts/),)
dtstree := arch/$(SRCARCH)/boot/dts
endif

ifneq ($(dtstree),)

%.dtb: dtbs_prepare
	$(Q)$(MAKE) $(build)=$(dtstree) $(dtstree)/$@

%.dtbo: dtbs_prepare
	$(Q)$(MAKE) $(build)=$(dtstree) $(dtstree)/$@

PHONY += dtbs dtbs_prepare dtbs_install dtbs_check
dtbs: dtbs_prepare
	$(Q)$(MAKE) $(build)=$(dtstree)

# include/config/kernel.release is actually needed when installing DTBs because
# INSTALL_DTBS_PATH contains $(KERNELRELEASE). However, we do not want to make
# dtbs_install depend on it as dtbs_install may run as root.
dtbs_prepare: include/config/kernel.release scripts_dtc

ifneq ($(filter dtbs_check, $(MAKECMDGOALS)),)
export CHECK_DTBS=y
endif

ifneq ($(CHECK_DTBS),)
dtbs_prepare: dt_binding_check
endif

dtbs_check: dtbs

dtbs_install:
	$(Q)$(MAKE) $(dtbinst)=$(dtstree) dst=$(INSTALL_DTBS_PATH)

ifdef CONFIG_OF_EARLY_FLATTREE
all: dtbs
endif

endif

PHONY += scripts_dtc
scripts_dtc: scripts_basic
	$(Q)$(MAKE) $(build)=scripts/dtc

ifneq ($(filter dt_binding_check, $(MAKECMDGOALS)),)
export CHECK_DT_BINDING=y
endif

PHONY += dt_binding_check
dt_binding_check: scripts_dtc
	$(Q)$(MAKE) $(build)=Documentation/devicetree/bindings

PHONY += dt_compatible_check
dt_compatible_check: dt_binding_check
	$(Q)$(MAKE) $(build)=Documentation/devicetree/bindings $@

# ---------------------------------------------------------------------------
# Modules

ifdef CONFIG_MODULES

# By default, build modules as well

all: modules

# When we're building modules with modversions, we need to consider
# the built-in objects during the descend as well, in order to
# make sure the checksums are up to date before we record them.
ifdef CONFIG_MODVERSIONS
  KBUILD_BUILTIN := 1
endif

# Build modules
#

# *.ko are usually independent of vmlinux, but CONFIG_DEBUG_INFO_BTF_MODULES
# is an exception.
ifdef CONFIG_DEBUG_INFO_BTF_MODULES
KBUILD_BUILTIN := 1
modules: vmlinux
endif

modules: modules_prepare

# Target to prepare building external modules
modules_prepare: prepare
	$(Q)$(MAKE) $(build)=scripts scripts/module.lds

endif # CONFIG_MODULES

###
# Cleaning is done on three levels.
# make clean     Delete most generated files
#                Leave enough to build external modules
# make mrproper  Delete the current configuration, and all generated files
# make distclean Remove editor backup files, patch leftover files and the like

# Directories & files removed with 'make clean'
CLEAN_FILES += vmlinux.symvers modules-only.symvers \
	       modules.builtin modules.builtin.modinfo modules.nsdeps \
	       compile_commands.json .thinlto-cache rust/test \
	       rust-project.json .vmlinux.objs .vmlinux.export.c

# Directories & files removed with 'make mrproper'
MRPROPER_FILES += include/config include/generated          \
		  arch/$(SRCARCH)/include/generated .objdiff \
		  debian snap tar-install \
		  .config .config.old .version \
		  Module.symvers \
		  certs/signing_key.pem \
		  certs/x509.genkey \
		  vmlinux-gdb.py \
		  kernel.spec rpmbuild \
		  rust/libmacros.so

# clean - Delete most, but leave enough to build external modules
#
clean: rm-files := $(CLEAN_FILES)

PHONY += archclean vmlinuxclean

vmlinuxclean:
	$(Q)$(CONFIG_SHELL) $(srctree)/scripts/link-vmlinux.sh clean
	$(Q)$(if $(ARCH_POSTLINK), $(MAKE) -f $(ARCH_POSTLINK) clean)

clean: archclean vmlinuxclean resolve_btfids_clean

# mrproper - Delete all generated files, including .config
#
mrproper: rm-files := $(wildcard $(MRPROPER_FILES))
mrproper-dirs      := $(addprefix _mrproper_,scripts)

PHONY += $(mrproper-dirs) mrproper
$(mrproper-dirs):
	$(Q)$(MAKE) $(clean)=$(patsubst _mrproper_%,%,$@)

mrproper: clean $(mrproper-dirs)
	$(call cmd,rmfiles)
	@find . $(RCS_FIND_IGNORE) \
		\( -name '*.rmeta' \) \
		-type f -print | xargs rm -f

# distclean
#
PHONY += distclean

distclean: mrproper
	@find . $(RCS_FIND_IGNORE) \
		\( -name '*.orig' -o -name '*.rej' -o -name '*~' \
		-o -name '*.bak' -o -name '#*#' -o -name '*%' \
		-o -name 'core' -o -name tags -o -name TAGS -o -name 'cscope*' \
		-o -name GPATH -o -name GRTAGS -o -name GSYMS -o -name GTAGS \) \
		-type f -print | xargs rm -f


# Packaging of the kernel to various formats
# ---------------------------------------------------------------------------

%src-pkg: FORCE
	$(Q)$(MAKE) -f $(srctree)/scripts/Makefile.package $@
%pkg: include/config/kernel.release FORCE
	$(Q)$(MAKE) -f $(srctree)/scripts/Makefile.package $@

# Brief documentation of the typical targets used
# ---------------------------------------------------------------------------

boards := $(wildcard $(srctree)/arch/$(SRCARCH)/configs/*_defconfig)
boards := $(sort $(notdir $(boards)))
board-dirs := $(dir $(wildcard $(srctree)/arch/$(SRCARCH)/configs/*/*_defconfig))
board-dirs := $(sort $(notdir $(board-dirs:/=)))

PHONY += help
help:
	@echo  'Cleaning targets:'
	@echo  '  clean		  - Remove most generated files but keep the config and'
	@echo  '                    enough build support to build external modules'
	@echo  '  mrproper	  - Remove all generated files + config + various backup files'
	@echo  '  distclean	  - mrproper + remove editor backup and patch files'
	@echo  ''
	@$(MAKE) -f $(srctree)/scripts/kconfig/Makefile help
	@echo  ''
	@echo  'Other generic targets:'
	@echo  '  all		  - Build all targets marked with [*]'
	@echo  '* vmlinux	  - Build the bare kernel'
	@echo  '* modules	  - Build all modules'
	@echo  '  modules_install - Install all modules to INSTALL_MOD_PATH (default: /)'
	@echo  '  dir/            - Build all files in dir and below'
	@echo  '  dir/file.[ois]  - Build specified target only'
	@echo  '  dir/file.ll     - Build the LLVM assembly file'
	@echo  '                    (requires compiler support for LLVM assembly generation)'
	@echo  '  dir/file.lst    - Build specified mixed source/assembly target only'
	@echo  '                    (requires a recent binutils and recent build (System.map))'
	@echo  '  dir/file.ko     - Build module including final link'
	@echo  '  modules_prepare - Set up for building external modules'
	@echo  '  tags/TAGS	  - Generate tags file for editors'
	@echo  '  cscope	  - Generate cscope index'
	@echo  '  gtags           - Generate GNU GLOBAL index'
	@echo  '  kernelrelease	  - Output the release version string (use with make -s)'
	@echo  '  kernelversion	  - Output the version stored in Makefile (use with make -s)'
	@echo  '  image_name	  - Output the image name (use with make -s)'
	@echo  '  headers_install - Install sanitised kernel headers to INSTALL_HDR_PATH'; \
	 echo  '                    (default: $(INSTALL_HDR_PATH))'; \
	 echo  ''
	@echo  'Static analysers:'
	@echo  '  checkstack      - Generate a list of stack hogs'
	@echo  '  versioncheck    - Sanity check on version.h usage'
	@echo  '  includecheck    - Check for duplicate included header files'
	@echo  '  export_report   - List the usages of all exported symbols'
	@echo  '  headerdep       - Detect inclusion cycles in headers'
	@echo  '  coccicheck      - Check with Coccinelle'
	@echo  '  clang-analyzer  - Check with clang static analyzer'
	@echo  '  clang-tidy      - Check with clang-tidy'
	@echo  ''
	@echo  'Tools:'
	@echo  '  nsdeps          - Generate missing symbol namespace dependencies'
	@echo  ''
	@echo  'Kernel selftest:'
	@echo  '  kselftest         - Build and run kernel selftest'
	@echo  '                      Build, install, and boot kernel before'
	@echo  '                      running kselftest on it'
	@echo  '                      Run as root for full coverage'
	@echo  '  kselftest-all     - Build kernel selftest'
	@echo  '  kselftest-install - Build and install kernel selftest'
	@echo  '  kselftest-clean   - Remove all generated kselftest files'
	@echo  '  kselftest-merge   - Merge all the config dependencies of'
	@echo  '		      kselftest to existing .config.'
	@echo  ''
	@echo  'Rust targets:'
	@echo  '  rustavailable   - Checks whether the Rust toolchain is'
	@echo  '		    available and, if not, explains why.'
	@echo  '  rustfmt	  - Reformat all the Rust code in the kernel'
	@echo  '  rustfmtcheck	  - Checks if all the Rust code in the kernel'
	@echo  '		    is formatted, printing a diff otherwise.'
	@echo  '  rustdoc	  - Generate Rust documentation'
	@echo  '		    (requires kernel .config)'
	@echo  '  rusttest        - Runs the Rust tests'
	@echo  '                    (requires kernel .config; downloads external repos)'
	@echo  '  rust-analyzer	  - Generate rust-project.json rust-analyzer support file'
	@echo  '		    (requires kernel .config)'
	@echo  '  dir/file.[os]   - Build specified target only'
	@echo  '  dir/file.rsi    - Build macro expanded source, similar to C preprocessing.'
	@echo  '                    Run with RUSTFMT=n to skip reformatting if needed.'
	@echo  '                    The output is not intended to be compilable.'
	@echo  '  dir/file.ll     - Build the LLVM assembly file'
	@echo  ''
	@$(if $(dtstree), \
		echo 'Devicetree:'; \
		echo '* dtbs             - Build device tree blobs for enabled boards'; \
		echo '  dtbs_install     - Install dtbs to $(INSTALL_DTBS_PATH)'; \
		echo '  dt_binding_check - Validate device tree binding documents'; \
		echo '  dtbs_check       - Validate device tree source files';\
		echo '')

	@echo 'Userspace tools targets:'
	@echo '  use "make tools/help"'
	@echo '  or  "cd tools; make help"'
	@echo  ''
	@echo  'Kernel packaging:'
	@$(MAKE) -f $(srctree)/scripts/Makefile.package help
	@echo  ''
	@echo  'Documentation targets:'
	@$(MAKE) -f $(srctree)/Documentation/Makefile dochelp
	@echo  ''
	@echo  'Architecture specific targets ($(SRCARCH)):'
	@$(or $(archhelp),\
		echo '  No architecture specific help defined for $(SRCARCH)')
	@echo  ''
	@$(if $(boards), \
		$(foreach b, $(boards), \
		printf "  %-27s - Build for %s\\n" $(b) $(subst _defconfig,,$(b));) \
		echo '')
	@$(if $(board-dirs), \
		$(foreach b, $(board-dirs), \
		printf "  %-16s - Show %s-specific targets\\n" help-$(b) $(b);) \
		printf "  %-16s - Show all of the above\\n" help-boards; \
		echo '')

	@echo  '  make V=n   [targets] 1: verbose build'
	@echo  '                       2: give reason for rebuild of target'
	@echo  '                       V=1 and V=2 can be combined with V=12'
	@echo  '  make O=dir [targets] Locate all output files in "dir", including .config'
	@echo  '  make C=1   [targets] Check re-compiled c source with $$CHECK'
	@echo  '                       (sparse by default)'
	@echo  '  make C=2   [targets] Force check of all c source with $$CHECK'
	@echo  '  make RECORDMCOUNT_WARN=1 [targets] Warn about ignored mcount sections'
	@echo  '  make W=n   [targets] Enable extra build checks, n=1,2,3 where'
	@echo  '		1: warnings which may be relevant and do not occur too often'
	@echo  '		2: warnings which occur quite often but may still be relevant'
	@echo  '		3: more obscure warnings, can most likely be ignored'
	@echo  '		e: warnings are being treated as errors'
	@echo  '		Multiple levels can be combined with W=12 or W=123'
	@$(if $(dtstree), \
		echo '  make CHECK_DTBS=1 [targets] Check all generated dtb files against schema'; \
		echo '         This can be applied both to "dtbs" and to individual "foo.dtb" targets' ; \
		)
	@echo  ''
	@echo  'Execute "make" or "make all" to build all targets marked with [*] '
	@echo  'For further info see the ./README file'


help-board-dirs := $(addprefix help-,$(board-dirs))

help-boards: $(help-board-dirs)

boards-per-dir = $(sort $(notdir $(wildcard $(srctree)/arch/$(SRCARCH)/configs/$*/*_defconfig)))

$(help-board-dirs): help-%:
	@echo  'Architecture specific targets ($(SRCARCH) $*):'
	@$(if $(boards-per-dir), \
		$(foreach b, $(boards-per-dir), \
		printf "  %-24s - Build for %s\\n" $*/$(b) $(subst _defconfig,,$(b));) \
		echo '')


# Documentation targets
# ---------------------------------------------------------------------------
DOC_TARGETS := xmldocs latexdocs pdfdocs htmldocs epubdocs cleandocs \
	       linkcheckdocs dochelp refcheckdocs texinfodocs infodocs
PHONY += $(DOC_TARGETS)
$(DOC_TARGETS):
	$(Q)$(MAKE) $(build)=Documentation $@


# Rust targets
# ---------------------------------------------------------------------------

# "Is Rust available?" target
PHONY += rustavailable
rustavailable:
	$(Q)$(CONFIG_SHELL) $(srctree)/scripts/rust_is_available.sh && echo "Rust is available!"

# Documentation target
#
# Using the singular to avoid running afoul of `no-dot-config-targets`.
PHONY += rustdoc
rustdoc: prepare
	$(Q)$(MAKE) $(build)=rust $@

# Testing target
PHONY += rusttest
rusttest: prepare
	$(Q)$(MAKE) $(build)=rust $@

# Formatting targets
PHONY += rustfmt rustfmtcheck

# We skip `rust/alloc` since we want to minimize the diff w.r.t. upstream.
#
# We match using absolute paths since `find` does not resolve them
# when matching, which is a problem when e.g. `srctree` is `..`.
# We `grep` afterwards in order to remove the directory entry itself.
rustfmt:
	$(Q)find $(abs_srctree) -type f -name '*.rs' \
		-o -path $(abs_srctree)/rust/alloc -prune \
		-o -path $(abs_objtree)/rust/test -prune \
		| grep -Fv $(abs_srctree)/rust/alloc \
		| grep -Fv $(abs_objtree)/rust/test \
		| grep -Fv generated \
		| xargs $(RUSTFMT) $(rustfmt_flags)

rustfmtcheck: rustfmt_flags = --check
rustfmtcheck: rustfmt

# Misc
# ---------------------------------------------------------------------------

PHONY += misc-check
misc-check:
	$(Q)$(srctree)/scripts/misc-check

all: misc-check

PHONY += scripts_gdb
scripts_gdb: prepare0
	$(Q)$(MAKE) $(build)=scripts/gdb
	$(Q)ln -fsn $(abspath $(srctree)/scripts/gdb/vmlinux-gdb.py)

ifdef CONFIG_GDB_SCRIPTS
all: scripts_gdb
endif

else # KBUILD_EXTMOD

filechk_kernel.release = echo $(KERNELRELEASE)

###
# External module support.
# When building external modules the kernel used as basis is considered
# read-only, and no consistency checks are made and the make
# system is not used on the basis kernel. If updates are required
# in the basis kernel ordinary make commands (without M=...) must be used.

# We are always building only modules.
KBUILD_BUILTIN :=
KBUILD_MODULES := 1

build-dir := $(KBUILD_EXTMOD)

compile_commands.json: $(extmod_prefix)compile_commands.json
PHONY += compile_commands.json

clean-dirs := $(KBUILD_EXTMOD)
clean: rm-files := $(KBUILD_EXTMOD)/Module.symvers $(KBUILD_EXTMOD)/modules.nsdeps \
	$(KBUILD_EXTMOD)/compile_commands.json $(KBUILD_EXTMOD)/.thinlto-cache

PHONY += prepare
# now expand this into a simple variable to reduce the cost of shell evaluations
prepare: CC_VERSION_TEXT := $(CC_VERSION_TEXT)
prepare:
	@if [ "$(CC_VERSION_TEXT)" != "$(CONFIG_CC_VERSION_TEXT)" ]; then \
		echo >&2 "warning: the compiler differs from the one used to build the kernel"; \
		echo >&2 "  The kernel was built by: $(CONFIG_CC_VERSION_TEXT)"; \
		echo >&2 "  You are using:           $(CC_VERSION_TEXT)"; \
	fi

PHONY += help
help:
	@echo  '  Building external modules.'
	@echo  '  Syntax: make -C path/to/kernel/src M=$$PWD target'
	@echo  ''
	@echo  '  modules         - default target, build the module(s)'
	@echo  '  modules_install - install the module'
	@echo  '  clean           - remove generated files in module directory only'
	@echo  '  rust-analyzer	  - generate rust-project.json rust-analyzer support file'
	@echo  ''

ifndef CONFIG_MODULES
modules modules_install: __external_modules_error
__external_modules_error:
	@echo >&2 '***'
	@echo >&2 '*** The present kernel disabled CONFIG_MODULES.'
	@echo >&2 '*** You cannot build or install external modules.'
	@echo >&2 '***'
	@false
endif

endif # KBUILD_EXTMOD

# ---------------------------------------------------------------------------
# Modules

PHONY += modules modules_install modules_sign modules_prepare

modules_install:
	$(Q)$(MAKE) -f $(srctree)/scripts/Makefile.modinst \
	sign-only=$(if $(filter modules_install,$(MAKECMDGOALS)),,y)

ifeq ($(CONFIG_MODULE_SIG),y)
# modules_sign is a subset of modules_install.
# 'make modules_install modules_sign' is equivalent to 'make modules_install'.
modules_sign: modules_install
	@:
else
modules_sign:
	@echo >&2 '***'
	@echo >&2 '*** CONFIG_MODULE_SIG is disabled. You cannot sign modules.'
	@echo >&2 '***'
	@false
endif

ifdef CONFIG_MODULES

$(MODORDER): $(build-dir)
	@:

# KBUILD_MODPOST_NOFINAL can be set to skip the final link of modules.
# This is solely useful to speed up test compiles.
modules: modpost
ifneq ($(KBUILD_MODPOST_NOFINAL),1)
	$(Q)$(MAKE) -f $(srctree)/scripts/Makefile.modfinal
endif

PHONY += modules_check
modules_check: $(MODORDER)
	$(Q)$(CONFIG_SHELL) $(srctree)/scripts/modules-check.sh $<

else # CONFIG_MODULES

modules:
	@:

KBUILD_MODULES :=

endif # CONFIG_MODULES

PHONY += modpost
modpost: $(if $(single-build),, $(if $(KBUILD_BUILTIN), vmlinux.o)) \
	 $(if $(KBUILD_MODULES), modules_check)
	$(Q)$(MAKE) -f $(srctree)/scripts/Makefile.modpost

# Single targets
# ---------------------------------------------------------------------------
# To build individual files in subdirectories, you can do like this:
#
#   make foo/bar/baz.s
#
# The supported suffixes for single-target are listed in 'single-targets'
#
# To build only under specific subdirectories, you can do like this:
#
#   make foo/bar/baz/

ifdef single-build

# .ko is special because modpost is needed
single-ko := $(sort $(filter %.ko, $(MAKECMDGOALS)))
single-no-ko := $(filter-out $(single-ko), $(MAKECMDGOALS)) \
		$(foreach x, o mod, $(patsubst %.ko, %.$x, $(single-ko)))

$(single-ko): single_modules
	@:
$(single-no-ko): $(build-dir)
	@:

# Remove MODORDER when done because it is not the real one.
PHONY += single_modules
single_modules: $(single-no-ko) modules_prepare
	$(Q){ $(foreach m, $(single-ko), echo $(extmod_prefix)$(m:%.ko=%.o);) } > $(MODORDER)
	$(Q)$(MAKE) -f $(srctree)/scripts/Makefile.modpost
ifneq ($(KBUILD_MODPOST_NOFINAL),1)
	$(Q)$(MAKE) -f $(srctree)/scripts/Makefile.modfinal
endif
	$(Q)rm -f $(MODORDER)

single-goals := $(addprefix $(build-dir)/, $(single-no-ko))

KBUILD_MODULES := 1

endif

# Preset locale variables to speed up the build process. Limit locale
# tweaks to this spot to avoid wrong language settings when running
# make menuconfig etc.
# Error messages still appears in the original language
PHONY += $(build-dir)
$(build-dir): prepare
	$(Q)$(MAKE) $(build)=$@ need-builtin=1 need-modorder=1 $(single-goals)

clean-dirs := $(addprefix _clean_, $(clean-dirs))
PHONY += $(clean-dirs) clean
$(clean-dirs):
	$(Q)$(MAKE) $(clean)=$(patsubst _clean_%,%,$@)

clean: $(clean-dirs)
	$(call cmd,rmfiles)
	@find $(or $(KBUILD_EXTMOD), .) $(RCS_FIND_IGNORE) \
		\( -name '*.[aios]' -o -name '*.rsi' -o -name '*.ko' -o -name '.*.cmd' \
		-o -name '*.ko.*' \
		-o -name '*.dtb' -o -name '*.dtbo' \
		-o -name '*.dtb.S' -o -name '*.dtbo.S' \
		-o -name '*.dt.yaml' \
		-o -name '*.dwo' -o -name '*.lst' \
		-o -name '*.su' -o -name '*.mod' \
		-o -name '.*.d' -o -name '.*.tmp' -o -name '*.mod.c' \
		-o -name '*.lex.c' -o -name '*.tab.[ch]' \
		-o -name '*.asn1.[ch]' \
		-o -name '*.symtypes' -o -name 'modules.order' \
		-o -name '*.c.[012]*.*' \
		-o -name '*.ll' \
		-o -name '*.gcno' \
		-o -name '*.*.symversions' \) -type f -print \
		-o -name '.tmp_*' -print \
		| xargs rm -rf

# Generate tags for editors
# ---------------------------------------------------------------------------
quiet_cmd_tags = GEN     $@
      cmd_tags = $(BASH) $(srctree)/scripts/tags.sh $@

tags TAGS cscope gtags: FORCE
	$(call cmd,tags)

# IDE support targets
PHONY += rust-analyzer
rust-analyzer:
	$(Q)$(MAKE) $(build)=rust $@

# Script to generate missing namespace dependencies
# ---------------------------------------------------------------------------

PHONY += nsdeps
nsdeps: export KBUILD_NSDEPS=1
nsdeps: modules
	$(Q)$(CONFIG_SHELL) $(srctree)/scripts/nsdeps

# Clang Tooling
# ---------------------------------------------------------------------------

quiet_cmd_gen_compile_commands = GEN     $@
      cmd_gen_compile_commands = $(PYTHON3) $< -a $(AR) -o $@ $(filter-out $<, $(real-prereqs))

$(extmod_prefix)compile_commands.json: scripts/clang-tools/gen_compile_commands.py \
	$(if $(KBUILD_EXTMOD),, vmlinux.a $(KBUILD_VMLINUX_LIBS)) \
	$(if $(CONFIG_MODULES), $(MODORDER)) FORCE
	$(call if_changed,gen_compile_commands)

targets += $(extmod_prefix)compile_commands.json

PHONY += clang-tidy clang-analyzer

ifdef CONFIG_CC_IS_CLANG
quiet_cmd_clang_tools = CHECK   $<
      cmd_clang_tools = $(PYTHON3) $(srctree)/scripts/clang-tools/run-clang-tools.py $@ $<

clang-tidy clang-analyzer: $(extmod_prefix)compile_commands.json
	$(call cmd,clang_tools)
else
clang-tidy clang-analyzer:
	@echo "$@ requires CC=clang" >&2
	@false
endif

# Scripts to check various things for consistency
# ---------------------------------------------------------------------------

PHONY += includecheck versioncheck coccicheck export_report

includecheck:
	find $(srctree)/* $(RCS_FIND_IGNORE) \
		-name '*.[hcS]' -type f -print | sort \
		| xargs $(PERL) -w $(srctree)/scripts/checkincludes.pl

versioncheck:
	find $(srctree)/* $(RCS_FIND_IGNORE) \
		-name '*.[hcS]' -type f -print | sort \
		| xargs $(PERL) -w $(srctree)/scripts/checkversion.pl

coccicheck:
	$(Q)$(BASH) $(srctree)/scripts/$@

export_report:
	$(PERL) $(srctree)/scripts/export_report.pl

PHONY += checkstack kernelrelease kernelversion image_name

# UML needs a little special treatment here.  It wants to use the host
# toolchain, so needs $(SUBARCH) passed to checkstack.pl.  Everyone
# else wants $(ARCH), including people doing cross-builds, which means
# that $(SUBARCH) doesn't work here.
ifeq ($(ARCH), um)
CHECKSTACK_ARCH := $(SUBARCH)
else
CHECKSTACK_ARCH := $(ARCH)
endif
checkstack:
	$(OBJDUMP) -d vmlinux $$(find . -name '*.ko') | \
	$(PERL) $(srctree)/scripts/checkstack.pl $(CHECKSTACK_ARCH)

kernelrelease:
	@$(filechk_kernel.release)

kernelversion:
	@echo $(KERNELVERSION)

image_name:
	@echo $(KBUILD_IMAGE)

PHONY += run-command
run-command:
	$(Q)$(KBUILD_RUN_COMMAND)

quiet_cmd_rmfiles = $(if $(wildcard $(rm-files)),CLEAN   $(wildcard $(rm-files)))
      cmd_rmfiles = rm -rf $(rm-files)

# read saved command lines for existing targets
existing-targets := $(wildcard $(sort $(targets)))

-include $(foreach f,$(existing-targets),$(dir $(f)).$(notdir $(f)).cmd)

endif # config-build
endif # mixed-build
endif # need-sub-make

PHONY += FORCE
FORCE:

# Declare the contents of the PHONY variable as phony.  We keep that
# information in a variable so we can use it in if_changed and friends.
.PHONY: $(PHONY)<|MERGE_RESOLUTION|>--- conflicted
+++ resolved
@@ -1,15 +1,9 @@
 # SPDX-License-Identifier: GPL-2.0
 VERSION = 6
 PATCHLEVEL = 6
-<<<<<<< HEAD
-SUBLEVEL = 10
+SUBLEVEL = 11
 EXTRAVERSION = -zen
 NAME = Finding Humor In Nothing
-=======
-SUBLEVEL = 11
-EXTRAVERSION =
-NAME = Hurr durr I'ma ninja sloth
->>>>>>> 22852eaf
 
 # *DOCUMENTATION*
 # To see a list of typical targets execute "make help"
