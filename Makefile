--- conflicted
+++ resolved
@@ -1,15 +1,9 @@
 # SPDX-License-Identifier: GPL-2.0
 VERSION = 4
 PATCHLEVEL = 18
-<<<<<<< HEAD
-SUBLEVEL = 8
+SUBLEVEL = 9
 EXTRAVERSION = -zen
 NAME = Short and Stout
-=======
-SUBLEVEL = 9
-EXTRAVERSION =
-NAME = Merciless Moray
->>>>>>> 86e014f5
 
 # *DOCUMENTATION*
 # To see a list of typical targets execute "make help"
