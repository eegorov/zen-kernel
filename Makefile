--- conflicted
+++ resolved
@@ -1,15 +1,9 @@
 # SPDX-License-Identifier: GPL-2.0
 VERSION = 5
 PATCHLEVEL = 2
-<<<<<<< HEAD
-SUBLEVEL = 3
+SUBLEVEL = 4
 EXTRAVERSION = -zen
 NAME = The Beauty and the Bug
-=======
-SUBLEVEL = 4
-EXTRAVERSION =
-NAME = Bobtail Squid
->>>>>>> fc89179b
 
 # *DOCUMENTATION*
 # To see a list of typical targets execute "make help"
