# SPDX-License-Identifier: GPL-2.0
VERSION = 5
PATCHLEVEL = 11
<<<<<<< HEAD
SUBLEVEL = 21
EXTRAVERSION = -zen
NAME = 🤗 Hugs & Kisses 😚
=======
SUBLEVEL = 22
EXTRAVERSION =
NAME = 💕 Valentine's Day Edition 💕
>>>>>>> ef8aed2f

# *DOCUMENTATION*
# To see a list of typical targets execute "make help"
# More info can be located in ./README
# Comments in this file are targeted only to the developer, do not
# expect to learn how to build the kernel reading this file.

$(if $(filter __%, $(MAKECMDGOALS)), \
	$(error targets prefixed with '__' are only for internal use))

# That's our default target when none is given on the command line
PHONY := __all
__all:

# We are using a recursive build, so we need to do a little thinking
# to get the ordering right.
#
# Most importantly: sub-Makefiles should only ever modify files in
# their own directory. If in some directory we have a dependency on
# a file in another dir (which doesn't happen often, but it's often
# unavoidable when linking the built-in.a targets which finally
# turn into vmlinux), we will call a sub make in that other dir, and
# after that we are sure that everything which is in that other dir
# is now up to date.
#
# The only cases where we need to modify files which have global
# effects are thus separated out and done before the recursive
# descending is started. They are now explicitly listed as the
# prepare rule.

ifneq ($(sub_make_done),1)

# Do not use make's built-in rules and variables
# (this increases performance and avoids hard-to-debug behaviour)
MAKEFLAGS += -rR

# Avoid funny character set dependencies
unexport LC_ALL
LC_COLLATE=C
LC_NUMERIC=C
export LC_COLLATE LC_NUMERIC

# Avoid interference with shell env settings
unexport GREP_OPTIONS

# Beautify output
# ---------------------------------------------------------------------------
#
# Normally, we echo the whole command before executing it. By making
# that echo $($(quiet)$(cmd)), we now have the possibility to set
# $(quiet) to choose other forms of output instead, e.g.
#
#         quiet_cmd_cc_o_c = Compiling $(RELDIR)/$@
#         cmd_cc_o_c       = $(CC) $(c_flags) -c -o $@ $<
#
# If $(quiet) is empty, the whole command will be printed.
# If it is set to "quiet_", only the short version will be printed.
# If it is set to "silent_", nothing will be printed at all, since
# the variable $(silent_cmd_cc_o_c) doesn't exist.
#
# A simple variant is to prefix commands with $(Q) - that's useful
# for commands that shall be hidden in non-verbose mode.
#
#	$(Q)ln $@ :<
#
# If KBUILD_VERBOSE equals 0 then the above command will be hidden.
# If KBUILD_VERBOSE equals 1 then the above command is displayed.
# If KBUILD_VERBOSE equals 2 then give the reason why each target is rebuilt.
#
# To put more focus on warnings, be less verbose as default
# Use 'make V=1' to see the full commands

ifeq ("$(origin V)", "command line")
  KBUILD_VERBOSE = $(V)
endif
ifndef KBUILD_VERBOSE
  KBUILD_VERBOSE = 0
endif

ifeq ($(KBUILD_VERBOSE),1)
  quiet =
  Q =
else
  quiet=quiet_
  Q = @
endif

# If the user is running make -s (silent mode), suppress echoing of
# commands

ifneq ($(findstring s,$(filter-out --%,$(MAKEFLAGS))),)
  quiet=silent_
endif

export quiet Q KBUILD_VERBOSE

# Kbuild will save output files in the current working directory.
# This does not need to match to the root of the kernel source tree.
#
# For example, you can do this:
#
#  cd /dir/to/store/output/files; make -f /dir/to/kernel/source/Makefile
#
# If you want to save output files in a different location, there are
# two syntaxes to specify it.
#
# 1) O=
# Use "make O=dir/to/store/output/files/"
#
# 2) Set KBUILD_OUTPUT
# Set the environment variable KBUILD_OUTPUT to point to the output directory.
# export KBUILD_OUTPUT=dir/to/store/output/files/; make
#
# The O= assignment takes precedence over the KBUILD_OUTPUT environment
# variable.

# Do we want to change the working directory?
ifeq ("$(origin O)", "command line")
  KBUILD_OUTPUT := $(O)
endif

ifneq ($(KBUILD_OUTPUT),)
# Make's built-in functions such as $(abspath ...), $(realpath ...) cannot
# expand a shell special character '~'. We use a somewhat tedious way here.
abs_objtree := $(shell mkdir -p $(KBUILD_OUTPUT) && cd $(KBUILD_OUTPUT) && pwd)
$(if $(abs_objtree),, \
     $(error failed to create output directory "$(KBUILD_OUTPUT)"))

# $(realpath ...) resolves symlinks
abs_objtree := $(realpath $(abs_objtree))
else
abs_objtree := $(CURDIR)
endif # ifneq ($(KBUILD_OUTPUT),)

ifeq ($(abs_objtree),$(CURDIR))
# Suppress "Entering directory ..." unless we are changing the work directory.
MAKEFLAGS += --no-print-directory
else
need-sub-make := 1
endif

abs_srctree := $(realpath $(dir $(lastword $(MAKEFILE_LIST))))

ifneq ($(words $(subst :, ,$(abs_srctree))), 1)
$(error source directory cannot contain spaces or colons)
endif

ifneq ($(abs_srctree),$(abs_objtree))
# Look for make include files relative to root of kernel src
#
# This does not become effective immediately because MAKEFLAGS is re-parsed
# once after the Makefile is read. We need to invoke sub-make.
MAKEFLAGS += --include-dir=$(abs_srctree)
need-sub-make := 1
endif

this-makefile := $(lastword $(MAKEFILE_LIST))

ifneq ($(filter 3.%,$(MAKE_VERSION)),)
# 'MAKEFLAGS += -rR' does not immediately become effective for GNU Make 3.x
# We need to invoke sub-make to avoid implicit rules in the top Makefile.
need-sub-make := 1
# Cancel implicit rules for this Makefile.
$(this-makefile): ;
endif

export abs_srctree abs_objtree
export sub_make_done := 1

ifeq ($(need-sub-make),1)

PHONY += $(MAKECMDGOALS) __sub-make

$(filter-out $(this-makefile), $(MAKECMDGOALS)) __all: __sub-make
	@:

# Invoke a second make in the output directory, passing relevant variables
__sub-make:
	$(Q)$(MAKE) -C $(abs_objtree) -f $(abs_srctree)/Makefile $(MAKECMDGOALS)

endif # need-sub-make
endif # sub_make_done

# We process the rest of the Makefile if this is the final invocation of make
ifeq ($(need-sub-make),)

# Do not print "Entering directory ...",
# but we want to display it when entering to the output directory
# so that IDEs/editors are able to understand relative filenames.
MAKEFLAGS += --no-print-directory

# Call a source code checker (by default, "sparse") as part of the
# C compilation.
#
# Use 'make C=1' to enable checking of only re-compiled files.
# Use 'make C=2' to enable checking of *all* source files, regardless
# of whether they are re-compiled or not.
#
# See the file "Documentation/dev-tools/sparse.rst" for more details,
# including where to get the "sparse" utility.

ifeq ("$(origin C)", "command line")
  KBUILD_CHECKSRC = $(C)
endif
ifndef KBUILD_CHECKSRC
  KBUILD_CHECKSRC = 0
endif

# Use make M=dir or set the environment variable KBUILD_EXTMOD to specify the
# directory of external module to build. Setting M= takes precedence.
ifeq ("$(origin M)", "command line")
  KBUILD_EXTMOD := $(M)
endif

$(if $(word 2, $(KBUILD_EXTMOD)), \
	$(error building multiple external modules is not supported))

export KBUILD_CHECKSRC KBUILD_EXTMOD

extmod-prefix = $(if $(KBUILD_EXTMOD),$(KBUILD_EXTMOD)/)

ifeq ($(abs_srctree),$(abs_objtree))
        # building in the source tree
        srctree := .
	building_out_of_srctree :=
else
        ifeq ($(abs_srctree)/,$(dir $(abs_objtree)))
                # building in a subdirectory of the source tree
                srctree := ..
        else
                srctree := $(abs_srctree)
        endif
	building_out_of_srctree := 1
endif

ifneq ($(KBUILD_ABS_SRCTREE),)
srctree := $(abs_srctree)
endif

objtree		:= .
VPATH		:= $(srctree)

export building_out_of_srctree srctree objtree VPATH

# To make sure we do not include .config for any of the *config targets
# catch them early, and hand them over to scripts/kconfig/Makefile
# It is allowed to specify more targets when calling make, including
# mixing *config targets and build targets.
# For example 'make oldconfig all'.
# Detect when mixed targets is specified, and make a second invocation
# of make so .config is not included in this case either (for *config).

version_h := include/generated/uapi/linux/version.h
old_version_h := include/linux/version.h

clean-targets := %clean mrproper cleandocs
no-dot-config-targets := $(clean-targets) \
			 cscope gtags TAGS tags help% %docs check% coccicheck \
			 $(version_h) headers headers_% archheaders archscripts \
			 %asm-generic kernelversion %src-pkg dt_binding_check \
			 outputmakefile
no-sync-config-targets := $(no-dot-config-targets) %install kernelrelease \
			  image_name
single-targets := %.a %.i %.ko %.lds %.ll %.lst %.mod %.o %.s %.symtypes %/

config-build	:=
mixed-build	:=
need-config	:= 1
may-sync-config	:= 1
single-build	:=

ifneq ($(filter $(no-dot-config-targets), $(MAKECMDGOALS)),)
	ifeq ($(filter-out $(no-dot-config-targets), $(MAKECMDGOALS)),)
		need-config :=
	endif
endif

ifneq ($(filter $(no-sync-config-targets), $(MAKECMDGOALS)),)
	ifeq ($(filter-out $(no-sync-config-targets), $(MAKECMDGOALS)),)
		may-sync-config :=
	endif
endif

ifneq ($(KBUILD_EXTMOD),)
	may-sync-config :=
endif

ifeq ($(KBUILD_EXTMOD),)
        ifneq ($(filter %config,$(MAKECMDGOALS)),)
		config-build := 1
                ifneq ($(words $(MAKECMDGOALS)),1)
			mixed-build := 1
                endif
        endif
endif

# We cannot build single targets and the others at the same time
ifneq ($(filter $(single-targets), $(MAKECMDGOALS)),)
	single-build := 1
	ifneq ($(filter-out $(single-targets), $(MAKECMDGOALS)),)
		mixed-build := 1
	endif
endif

# For "make -j clean all", "make -j mrproper defconfig all", etc.
ifneq ($(filter $(clean-targets),$(MAKECMDGOALS)),)
        ifneq ($(filter-out $(clean-targets),$(MAKECMDGOALS)),)
		mixed-build := 1
        endif
endif

# install and modules_install need also be processed one by one
ifneq ($(filter install,$(MAKECMDGOALS)),)
        ifneq ($(filter modules_install,$(MAKECMDGOALS)),)
		mixed-build := 1
        endif
endif

ifdef mixed-build
# ===========================================================================
# We're called with mixed targets (*config and build targets).
# Handle them one by one.

PHONY += $(MAKECMDGOALS) __build_one_by_one

$(MAKECMDGOALS): __build_one_by_one
	@:

__build_one_by_one:
	$(Q)set -e; \
	for i in $(MAKECMDGOALS); do \
		$(MAKE) -f $(srctree)/Makefile $$i; \
	done

else # !mixed-build

include scripts/Kbuild.include

# Read KERNELRELEASE from include/config/kernel.release (if it exists)
KERNELRELEASE = $(shell cat include/config/kernel.release 2> /dev/null)
KERNELVERSION = $(VERSION)$(if $(PATCHLEVEL),.$(PATCHLEVEL)$(if $(SUBLEVEL),.$(SUBLEVEL)))$(EXTRAVERSION)
export VERSION PATCHLEVEL SUBLEVEL KERNELRELEASE KERNELVERSION

include scripts/subarch.include

# Cross compiling and selecting different set of gcc/bin-utils
# ---------------------------------------------------------------------------
#
# When performing cross compilation for other architectures ARCH shall be set
# to the target architecture. (See arch/* for the possibilities).
# ARCH can be set during invocation of make:
# make ARCH=ia64
# Another way is to have ARCH set in the environment.
# The default ARCH is the host where make is executed.

# CROSS_COMPILE specify the prefix used for all executables used
# during compilation. Only gcc and related bin-utils executables
# are prefixed with $(CROSS_COMPILE).
# CROSS_COMPILE can be set on the command line
# make CROSS_COMPILE=ia64-linux-
# Alternatively CROSS_COMPILE can be set in the environment.
# Default value for CROSS_COMPILE is not to prefix executables
# Note: Some architectures assign CROSS_COMPILE in their arch/*/Makefile
ARCH		?= $(SUBARCH)

# Architecture as present in compile.h
UTS_MACHINE 	:= $(ARCH)
SRCARCH 	:= $(ARCH)

# Additional ARCH settings for x86
ifeq ($(ARCH),i386)
        SRCARCH := x86
endif
ifeq ($(ARCH),x86_64)
        SRCARCH := x86
endif

# Additional ARCH settings for sparc
ifeq ($(ARCH),sparc32)
       SRCARCH := sparc
endif
ifeq ($(ARCH),sparc64)
       SRCARCH := sparc
endif

# Additional ARCH settings for sh
ifeq ($(ARCH),sh64)
       SRCARCH := sh
endif

KCONFIG_CONFIG	?= .config
export KCONFIG_CONFIG

# Default file for 'make defconfig'. This may be overridden by arch-Makefile.
export KBUILD_DEFCONFIG := defconfig

# SHELL used by kbuild
CONFIG_SHELL := sh

HOST_LFS_CFLAGS := $(shell getconf LFS_CFLAGS 2>/dev/null)
HOST_LFS_LDFLAGS := $(shell getconf LFS_LDFLAGS 2>/dev/null)
HOST_LFS_LIBS := $(shell getconf LFS_LIBS 2>/dev/null)

ifneq ($(LLVM),)
HOSTCC	= clang
HOSTCXX	= clang++
else
HOSTCC	= gcc
HOSTCXX	= g++
endif

export KBUILD_USERCFLAGS := -Wall -Wmissing-prototypes -Wstrict-prototypes \
			      -O2 -fomit-frame-pointer -std=gnu89
export KBUILD_USERLDFLAGS :=

KBUILD_HOSTCFLAGS   := $(KBUILD_USERCFLAGS) $(HOST_LFS_CFLAGS) $(HOSTCFLAGS)
KBUILD_HOSTCXXFLAGS := -Wall -O2 $(HOST_LFS_CFLAGS) $(HOSTCXXFLAGS)
KBUILD_HOSTLDFLAGS  := $(HOST_LFS_LDFLAGS) $(HOSTLDFLAGS)
KBUILD_HOSTLDLIBS   := $(HOST_LFS_LIBS) $(HOSTLDLIBS)

# Make variables (CC, etc...)
CPP		= $(CC) -E
ifneq ($(LLVM),)
CC		= clang
LD		= ld.lld
AR		= llvm-ar
NM		= llvm-nm
OBJCOPY		= llvm-objcopy
OBJDUMP		= llvm-objdump
READELF		= llvm-readelf
STRIP		= llvm-strip
else
CC		= $(CROSS_COMPILE)gcc
LD		= $(CROSS_COMPILE)ld
AR		= $(CROSS_COMPILE)ar
NM		= $(CROSS_COMPILE)nm
OBJCOPY		= $(CROSS_COMPILE)objcopy
OBJDUMP		= $(CROSS_COMPILE)objdump
READELF		= $(CROSS_COMPILE)readelf
STRIP		= $(CROSS_COMPILE)strip
endif
PAHOLE		= pahole
RESOLVE_BTFIDS	= $(objtree)/tools/bpf/resolve_btfids/resolve_btfids
LEX		= flex
YACC		= bison
AWK		= awk
INSTALLKERNEL  := installkernel
DEPMOD		= depmod
PERL		= perl
PYTHON3		= python3
CHECK		= sparse
BASH		= bash
KGZIP		= gzip
KBZIP2		= bzip2
KLZOP		= lzop
LZMA		= lzma
LZ4		= lz4c
XZ		= xz
ZSTD		= zstd

CHECKFLAGS     := -D__linux__ -Dlinux -D__STDC__ -Dunix -D__unix__ \
		  -Wbitwise -Wno-return-void -Wno-unknown-attribute $(CF)
NOSTDINC_FLAGS :=
CFLAGS_MODULE   =
AFLAGS_MODULE   =
LDFLAGS_MODULE  =
CFLAGS_KERNEL	=
AFLAGS_KERNEL	=
LDFLAGS_vmlinux =

# Use USERINCLUDE when you must reference the UAPI directories only.
USERINCLUDE    := \
		-I$(srctree)/arch/$(SRCARCH)/include/uapi \
		-I$(objtree)/arch/$(SRCARCH)/include/generated/uapi \
		-I$(srctree)/include/uapi \
		-I$(objtree)/include/generated/uapi \
                -include $(srctree)/include/linux/kconfig.h

# Use LINUXINCLUDE when you must reference the include/ directory.
# Needed to be compatible with the O= option
LINUXINCLUDE    := \
		-I$(srctree)/arch/$(SRCARCH)/include \
		-I$(objtree)/arch/$(SRCARCH)/include/generated \
		$(if $(building_out_of_srctree),-I$(srctree)/include) \
		-I$(objtree)/include \
		$(USERINCLUDE)

KBUILD_AFLAGS   := -D__ASSEMBLY__ -fno-PIE
KBUILD_CFLAGS   := -Wall -Wundef -Werror=strict-prototypes -Wno-trigraphs \
		   -fno-strict-aliasing -fno-common -fshort-wchar -fno-PIE \
		   -Werror=implicit-function-declaration -Werror=implicit-int \
		   -Werror=return-type -Wno-format-security \
		   -std=gnu89
KBUILD_CPPFLAGS := -D__KERNEL__
KBUILD_AFLAGS_KERNEL :=
KBUILD_CFLAGS_KERNEL :=
KBUILD_AFLAGS_MODULE  := -DMODULE
KBUILD_CFLAGS_MODULE  := -DMODULE
KBUILD_LDFLAGS_MODULE :=
KBUILD_LDFLAGS :=
CLANG_FLAGS :=

export ARCH SRCARCH CONFIG_SHELL BASH HOSTCC KBUILD_HOSTCFLAGS CROSS_COMPILE LD CC
export CPP AR NM STRIP OBJCOPY OBJDUMP READELF PAHOLE RESOLVE_BTFIDS LEX YACC AWK INSTALLKERNEL
export PERL PYTHON3 CHECK CHECKFLAGS MAKE UTS_MACHINE HOSTCXX
export KGZIP KBZIP2 KLZOP LZMA LZ4 XZ ZSTD
export KBUILD_HOSTCXXFLAGS KBUILD_HOSTLDFLAGS KBUILD_HOSTLDLIBS LDFLAGS_MODULE

export KBUILD_CPPFLAGS NOSTDINC_FLAGS LINUXINCLUDE OBJCOPYFLAGS KBUILD_LDFLAGS
export KBUILD_CFLAGS CFLAGS_KERNEL CFLAGS_MODULE
export KBUILD_AFLAGS AFLAGS_KERNEL AFLAGS_MODULE
export KBUILD_AFLAGS_MODULE KBUILD_CFLAGS_MODULE KBUILD_LDFLAGS_MODULE
export KBUILD_AFLAGS_KERNEL KBUILD_CFLAGS_KERNEL

# Files to ignore in find ... statements

export RCS_FIND_IGNORE := \( -name SCCS -o -name BitKeeper -o -name .svn -o    \
			  -name CVS -o -name .pc -o -name .hg -o -name .git \) \
			  -prune -o
export RCS_TAR_IGNORE := --exclude SCCS --exclude BitKeeper --exclude .svn \
			 --exclude CVS --exclude .pc --exclude .hg --exclude .git

# ===========================================================================
# Rules shared between *config targets and build targets

# Basic helpers built in scripts/basic/
PHONY += scripts_basic
scripts_basic:
	$(Q)$(MAKE) $(build)=scripts/basic
	$(Q)rm -f .tmp_quiet_recordmcount

PHONY += outputmakefile
# Before starting out-of-tree build, make sure the source tree is clean.
# outputmakefile generates a Makefile in the output directory, if using a
# separate output directory. This allows convenient use of make in the
# output directory.
# At the same time when output Makefile generated, generate .gitignore to
# ignore whole output directory
outputmakefile:
ifdef building_out_of_srctree
	$(Q)if [ -f $(srctree)/.config -o \
		 -d $(srctree)/include/config -o \
		 -d $(srctree)/arch/$(SRCARCH)/include/generated ]; then \
		echo >&2 "***"; \
		echo >&2 "*** The source tree is not clean, please run 'make$(if $(findstring command line, $(origin ARCH)), ARCH=$(ARCH)) mrproper'"; \
		echo >&2 "*** in $(abs_srctree)";\
		echo >&2 "***"; \
		false; \
	fi
	$(Q)ln -fsn $(srctree) source
	$(Q)$(CONFIG_SHELL) $(srctree)/scripts/mkmakefile $(srctree)
	$(Q)test -e .gitignore || \
	{ echo "# this is build directory, ignore it"; echo "*"; } > .gitignore
endif

ifneq ($(shell $(CC) --version 2>&1 | head -n 1 | grep clang),)
ifneq ($(CROSS_COMPILE),)
CLANG_FLAGS	+= --target=$(notdir $(CROSS_COMPILE:%-=%))
GCC_TOOLCHAIN_DIR := $(dir $(shell which $(CROSS_COMPILE)elfedit))
CLANG_FLAGS	+= --prefix=$(GCC_TOOLCHAIN_DIR)$(notdir $(CROSS_COMPILE))
GCC_TOOLCHAIN	:= $(realpath $(GCC_TOOLCHAIN_DIR)/..)
endif
ifneq ($(GCC_TOOLCHAIN),)
CLANG_FLAGS	+= --gcc-toolchain=$(GCC_TOOLCHAIN)
endif
ifneq ($(LLVM_IAS),1)
CLANG_FLAGS	+= -no-integrated-as
endif
CLANG_FLAGS	+= -Werror=unknown-warning-option
KBUILD_CFLAGS	+= $(CLANG_FLAGS)
KBUILD_AFLAGS	+= $(CLANG_FLAGS)
export CLANG_FLAGS
endif

# The expansion should be delayed until arch/$(SRCARCH)/Makefile is included.
# Some architectures define CROSS_COMPILE in arch/$(SRCARCH)/Makefile.
# CC_VERSION_TEXT is referenced from Kconfig (so it needs export),
# and from include/config/auto.conf.cmd to detect the compiler upgrade.
CC_VERSION_TEXT = $(shell $(CC) --version 2>/dev/null | head -n 1)

ifdef config-build
# ===========================================================================
# *config targets only - make sure prerequisites are updated, and descend
# in scripts/kconfig to make the *config target

# Read arch specific Makefile to set KBUILD_DEFCONFIG as needed.
# KBUILD_DEFCONFIG may point out an alternative default configuration
# used for 'make defconfig'
include arch/$(SRCARCH)/Makefile
export KBUILD_DEFCONFIG KBUILD_KCONFIG CC_VERSION_TEXT

config: outputmakefile scripts_basic FORCE
	$(Q)$(MAKE) $(build)=scripts/kconfig $@

%config: outputmakefile scripts_basic FORCE
	$(Q)$(MAKE) $(build)=scripts/kconfig $@

else #!config-build
# ===========================================================================
# Build targets only - this includes vmlinux, arch specific targets, clean
# targets and others. In general all targets except *config targets.

# If building an external module we do not care about the all: rule
# but instead __all depend on modules
PHONY += all
ifeq ($(KBUILD_EXTMOD),)
__all: all
else
__all: modules
endif

# Decide whether to build built-in, modular, or both.
# Normally, just do built-in.

KBUILD_MODULES :=
KBUILD_BUILTIN := 1

# If we have only "make modules", don't compile built-in objects.
ifeq ($(MAKECMDGOALS),modules)
  KBUILD_BUILTIN :=
endif

# If we have "make <whatever> modules", compile modules
# in addition to whatever we do anyway.
# Just "make" or "make all" shall build modules as well

ifneq ($(filter all modules nsdeps %compile_commands.json clang-%,$(MAKECMDGOALS)),)
  KBUILD_MODULES := 1
endif

ifeq ($(MAKECMDGOALS),)
  KBUILD_MODULES := 1
endif

export KBUILD_MODULES KBUILD_BUILTIN

ifdef need-config
include include/config/auto.conf
endif

ifeq ($(KBUILD_EXTMOD),)
# Objects we will link into vmlinux / subdirs we need to visit
core-y		:= init/ usr/
drivers-y	:= drivers/ sound/
drivers-$(CONFIG_SAMPLES) += samples/
drivers-y	+= net/ virt/
libs-y		:= lib/
endif # KBUILD_EXTMOD

# The all: target is the default when no target is given on the
# command line.
# This allow a user to issue only 'make' to build a kernel including modules
# Defaults to vmlinux, but the arch makefile usually adds further targets
all: vmlinux

CFLAGS_GCOV	:= -fprofile-arcs -ftest-coverage \
	$(call cc-option,-fno-tree-loop-im) \
	$(call cc-disable-warning,maybe-uninitialized,)
export CFLAGS_GCOV

# The arch Makefiles can override CC_FLAGS_FTRACE. We may also append it later.
ifdef CONFIG_FUNCTION_TRACER
  CC_FLAGS_FTRACE := -pg
endif

RETPOLINE_CFLAGS_GCC := -mindirect-branch=thunk-extern -mindirect-branch-register
RETPOLINE_VDSO_CFLAGS_GCC := -mindirect-branch=thunk-inline -mindirect-branch-register
RETPOLINE_CFLAGS_CLANG := -mretpoline-external-thunk
RETPOLINE_VDSO_CFLAGS_CLANG := -mretpoline
RETPOLINE_CFLAGS := $(call cc-option,$(RETPOLINE_CFLAGS_GCC),$(call cc-option,$(RETPOLINE_CFLAGS_CLANG)))
RETPOLINE_VDSO_CFLAGS := $(call cc-option,$(RETPOLINE_VDSO_CFLAGS_GCC),$(call cc-option,$(RETPOLINE_VDSO_CFLAGS_CLANG)))
export RETPOLINE_CFLAGS
export RETPOLINE_VDSO_CFLAGS

include arch/$(SRCARCH)/Makefile

ifdef need-config
ifdef may-sync-config
# Read in dependencies to all Kconfig* files, make sure to run syncconfig if
# changes are detected. This should be included after arch/$(SRCARCH)/Makefile
# because some architectures define CROSS_COMPILE there.
include include/config/auto.conf.cmd

$(KCONFIG_CONFIG):
	@echo >&2 '***'
	@echo >&2 '*** Configuration file "$@" not found!'
	@echo >&2 '***'
	@echo >&2 '*** Please run some configurator (e.g. "make oldconfig" or'
	@echo >&2 '*** "make menuconfig" or "make xconfig").'
	@echo >&2 '***'
	@/bin/false

# The actual configuration files used during the build are stored in
# include/generated/ and include/config/. Update them if .config is newer than
# include/config/auto.conf (which mirrors .config).
#
# This exploits the 'multi-target pattern rule' trick.
# The syncconfig should be executed only once to make all the targets.
# (Note: use the grouped target '&:' when we bump to GNU Make 4.3)
quiet_cmd_syncconfig = SYNC    $@
      cmd_syncconfig = $(MAKE) -f $(srctree)/Makefile syncconfig

%/config/auto.conf %/config/auto.conf.cmd %/generated/autoconf.h: $(KCONFIG_CONFIG)
	+$(call cmd,syncconfig)
else # !may-sync-config
# External modules and some install targets need include/generated/autoconf.h
# and include/config/auto.conf but do not care if they are up-to-date.
# Use auto.conf to trigger the test
PHONY += include/config/auto.conf

include/config/auto.conf:
	$(Q)test -e include/generated/autoconf.h -a -e $@ || (		\
	echo >&2;							\
	echo >&2 "  ERROR: Kernel configuration is invalid.";		\
	echo >&2 "         include/generated/autoconf.h or $@ are missing.";\
	echo >&2 "         Run 'make oldconfig && make prepare' on kernel src to fix it.";	\
	echo >&2 ;							\
	/bin/false)

endif # may-sync-config
endif # need-config

KBUILD_CFLAGS	+= $(call cc-option,-fno-delete-null-pointer-checks,)
KBUILD_CFLAGS	+= $(call cc-disable-warning,frame-address,)
KBUILD_CFLAGS	+= $(call cc-disable-warning, format-truncation)
KBUILD_CFLAGS	+= $(call cc-disable-warning, format-overflow)
KBUILD_CFLAGS	+= $(call cc-disable-warning, address-of-packed-member)

ifdef CONFIG_CC_OPTIMIZE_FOR_PERFORMANCE
KBUILD_CFLAGS += -O2
else ifdef CONFIG_CC_OPTIMIZE_FOR_PERFORMANCE_O3
KBUILD_CFLAGS += -O3
else ifdef CONFIG_CC_OPTIMIZE_FOR_SIZE
KBUILD_CFLAGS += -Os
endif

# Tell gcc to never replace conditional load with a non-conditional one
KBUILD_CFLAGS	+= $(call cc-option,--param=allow-store-data-races=0)
KBUILD_CFLAGS	+= $(call cc-option,-fno-allow-store-data-races)

ifdef CONFIG_READABLE_ASM
# Disable optimizations that make assembler listings hard to read.
# reorder blocks reorders the control in the function
# ipa clone creates specialized cloned functions
# partial inlining inlines only parts of functions
KBUILD_CFLAGS += $(call cc-option,-fno-reorder-blocks,) \
                 $(call cc-option,-fno-ipa-cp-clone,) \
                 $(call cc-option,-fno-partial-inlining)
endif

ifneq ($(CONFIG_FRAME_WARN),0)
KBUILD_CFLAGS += -Wframe-larger-than=$(CONFIG_FRAME_WARN)
endif

stackp-flags-y                                    := -fno-stack-protector
stackp-flags-$(CONFIG_STACKPROTECTOR)             := -fstack-protector
stackp-flags-$(CONFIG_STACKPROTECTOR_STRONG)      := -fstack-protector-strong

KBUILD_CFLAGS += $(stackp-flags-y)

ifdef CONFIG_CC_IS_CLANG
KBUILD_CPPFLAGS += -Qunused-arguments
KBUILD_CFLAGS += -Wno-format-invalid-specifier
KBUILD_CFLAGS += -Wno-gnu
# CLANG uses a _MergedGlobals as optimization, but this breaks modpost, as the
# source of a reference will be _MergedGlobals and not on of the whitelisted names.
# See modpost pattern 2
KBUILD_CFLAGS += -mno-global-merge
else


# Warn about unmarked fall-throughs in switch statement.
# Disabled for clang while comment to attribute conversion happens and
# https://github.com/ClangBuiltLinux/linux/issues/636 is discussed.
KBUILD_CFLAGS += $(call cc-option,-Wimplicit-fallthrough,)
endif

# These warnings generated too much noise in a regular build.
# Use make W=1 to enable them (see scripts/Makefile.extrawarn)
KBUILD_CFLAGS += $(call cc-disable-warning, unused-but-set-variable)

KBUILD_CFLAGS += $(call cc-disable-warning, unused-const-variable)
ifdef CONFIG_FRAME_POINTER
KBUILD_CFLAGS	+= -fno-omit-frame-pointer -fno-optimize-sibling-calls
else
# Some targets (ARM with Thumb2, for example), can't be built with frame
# pointers.  For those, we don't have FUNCTION_TRACER automatically
# select FRAME_POINTER.  However, FUNCTION_TRACER adds -pg, and this is
# incompatible with -fomit-frame-pointer with current GCC, so we don't use
# -fomit-frame-pointer with FUNCTION_TRACER.
ifndef CONFIG_FUNCTION_TRACER
KBUILD_CFLAGS	+= -fomit-frame-pointer
endif
endif

# Initialize all stack variables with a 0xAA pattern.
ifdef CONFIG_INIT_STACK_ALL_PATTERN
KBUILD_CFLAGS	+= -ftrivial-auto-var-init=pattern
endif

# Initialize all stack variables with a zero value.
ifdef CONFIG_INIT_STACK_ALL_ZERO
# Future support for zero initialization is still being debated, see
# https://bugs.llvm.org/show_bug.cgi?id=45497. These flags are subject to being
# renamed or dropped.
KBUILD_CFLAGS	+= -ftrivial-auto-var-init=zero
KBUILD_CFLAGS	+= -enable-trivial-auto-var-init-zero-knowing-it-will-be-removed-from-clang
endif

DEBUG_CFLAGS	:=

# Workaround for GCC versions < 5.0
# https://gcc.gnu.org/bugzilla/show_bug.cgi?id=61801
ifdef CONFIG_CC_IS_GCC
DEBUG_CFLAGS	+= $(call cc-ifversion, -lt, 0500, $(call cc-option, -fno-var-tracking-assignments))
endif

ifdef CONFIG_DEBUG_INFO

ifdef CONFIG_DEBUG_INFO_SPLIT
DEBUG_CFLAGS	+= -gsplit-dwarf
else
DEBUG_CFLAGS	+= -g
endif

ifneq ($(LLVM_IAS),1)
KBUILD_AFLAGS	+= -Wa,-gdwarf-2
endif

ifdef CONFIG_DEBUG_INFO_DWARF4
DEBUG_CFLAGS	+= -gdwarf-4
endif

ifdef CONFIG_DEBUG_INFO_REDUCED
DEBUG_CFLAGS	+= $(call cc-option, -femit-struct-debug-baseonly) \
		   $(call cc-option,-fno-var-tracking)
endif

ifdef CONFIG_DEBUG_INFO_COMPRESSED
DEBUG_CFLAGS	+= -gz=zlib
KBUILD_AFLAGS	+= -gz=zlib
KBUILD_LDFLAGS	+= --compress-debug-sections=zlib
endif

endif # CONFIG_DEBUG_INFO

KBUILD_CFLAGS += $(DEBUG_CFLAGS)
export DEBUG_CFLAGS

ifdef CONFIG_FUNCTION_TRACER
ifdef CONFIG_FTRACE_MCOUNT_RECORD
  # gcc 5 supports generating the mcount tables directly
  ifeq ($(call cc-option-yn,-mrecord-mcount),y)
    CC_FLAGS_FTRACE	+= -mrecord-mcount
    export CC_USING_RECORD_MCOUNT := 1
  endif
  ifdef CONFIG_HAVE_NOP_MCOUNT
    ifeq ($(call cc-option-yn, -mnop-mcount),y)
      CC_FLAGS_FTRACE	+= -mnop-mcount
      CC_FLAGS_USING	+= -DCC_USING_NOP_MCOUNT
    endif
  endif
endif
ifdef CONFIG_HAVE_FENTRY
  ifeq ($(call cc-option-yn, -mfentry),y)
    CC_FLAGS_FTRACE	+= -mfentry
    CC_FLAGS_USING	+= -DCC_USING_FENTRY
  endif
endif
export CC_FLAGS_FTRACE
KBUILD_CFLAGS	+= $(CC_FLAGS_FTRACE) $(CC_FLAGS_USING)
KBUILD_AFLAGS	+= $(CC_FLAGS_USING)
ifdef CONFIG_DYNAMIC_FTRACE
	ifdef CONFIG_HAVE_C_RECORDMCOUNT
		BUILD_C_RECORDMCOUNT := y
		export BUILD_C_RECORDMCOUNT
	endif
endif
endif

# We trigger additional mismatches with less inlining
ifdef CONFIG_DEBUG_SECTION_MISMATCH
KBUILD_CFLAGS += $(call cc-option, -fno-inline-functions-called-once)
endif

ifdef CONFIG_LD_DEAD_CODE_DATA_ELIMINATION
KBUILD_CFLAGS_KERNEL += -ffunction-sections -fdata-sections
LDFLAGS_vmlinux += --gc-sections
endif

ifdef CONFIG_SHADOW_CALL_STACK
CC_FLAGS_SCS	:= -fsanitize=shadow-call-stack
KBUILD_CFLAGS	+= $(CC_FLAGS_SCS)
export CC_FLAGS_SCS
endif

ifdef CONFIG_DEBUG_FORCE_FUNCTION_ALIGN_32B
KBUILD_CFLAGS += -falign-functions=32
endif

# arch Makefile may override CC so keep this after arch Makefile is included
NOSTDINC_FLAGS += -nostdinc -isystem $(shell $(CC) -print-file-name=include)

# warn about C99 declaration after statement
KBUILD_CFLAGS += -Wdeclaration-after-statement

# Variable Length Arrays (VLAs) should not be used anywhere in the kernel
KBUILD_CFLAGS += -Wvla

# disable pointer signed / unsigned warnings in gcc 4.0
KBUILD_CFLAGS += -Wno-pointer-sign

# disable stringop warnings in gcc 8+
KBUILD_CFLAGS += $(call cc-disable-warning, stringop-truncation)

# We'll want to enable this eventually, but it's not going away for 5.7 at least
KBUILD_CFLAGS += $(call cc-disable-warning, zero-length-bounds)
KBUILD_CFLAGS += $(call cc-disable-warning, array-bounds)
KBUILD_CFLAGS += $(call cc-disable-warning, stringop-overflow)

# Another good warning that we'll want to enable eventually
KBUILD_CFLAGS += $(call cc-disable-warning, restrict)

# Enabled with W=2, disabled by default as noisy
KBUILD_CFLAGS += $(call cc-disable-warning, maybe-uninitialized)

# disable invalid "can't wrap" optimizations for signed / pointers
KBUILD_CFLAGS	+= -fno-strict-overflow

# Make sure -fstack-check isn't enabled (like gentoo apparently did)
KBUILD_CFLAGS  += -fno-stack-check




# Prohibit date/time macros, which would make the build non-deterministic
KBUILD_CFLAGS   += -Werror=date-time

# enforce correct pointer usage
KBUILD_CFLAGS   += $(call cc-option,-Werror=incompatible-pointer-types)

# Require designated initializers for all marked structures
KBUILD_CFLAGS   += $(call cc-option,-Werror=designated-init)

# change __FILE__ to the relative path from the srctree
KBUILD_CPPFLAGS += $(call cc-option,-fmacro-prefix-map=$(srctree)/=)

# include additional Makefiles when needed
include-y			:= scripts/Makefile.extrawarn
include-$(CONFIG_KASAN)		+= scripts/Makefile.kasan
include-$(CONFIG_KCSAN)		+= scripts/Makefile.kcsan
include-$(CONFIG_UBSAN)		+= scripts/Makefile.ubsan
include-$(CONFIG_KCOV)		+= scripts/Makefile.kcov
include-$(CONFIG_GCC_PLUGINS)	+= scripts/Makefile.gcc-plugins

include $(addprefix $(srctree)/, $(include-y))

# scripts/Makefile.gcc-plugins is intentionally included last.
# Do not add $(call cc-option,...) below this line. When you build the kernel
# from the clean source tree, the GCC plugins do not exist at this point.

# Add user supplied CPPFLAGS, AFLAGS and CFLAGS as the last assignments
KBUILD_CPPFLAGS += $(KCPPFLAGS)
KBUILD_AFLAGS   += $(KAFLAGS)
KBUILD_CFLAGS   += $(KCFLAGS)

KBUILD_LDFLAGS_MODULE += --build-id=sha1
LDFLAGS_vmlinux += --build-id=sha1

ifeq ($(CONFIG_STRIP_ASM_SYMS),y)
LDFLAGS_vmlinux	+= $(call ld-option, -X,)
endif

ifeq ($(CONFIG_RELR),y)
LDFLAGS_vmlinux	+= --pack-dyn-relocs=relr
endif

# We never want expected sections to be placed heuristically by the
# linker. All sections should be explicitly named in the linker script.
ifdef CONFIG_LD_ORPHAN_WARN
LDFLAGS_vmlinux += --orphan-handling=warn
endif

# Align the bit size of userspace programs with the kernel
KBUILD_USERCFLAGS  += $(filter -m32 -m64 --target=%, $(KBUILD_CFLAGS))
KBUILD_USERLDFLAGS += $(filter -m32 -m64 --target=%, $(KBUILD_CFLAGS))

# make the checker run with the right architecture
CHECKFLAGS += --arch=$(ARCH)

# insure the checker run with the right endianness
CHECKFLAGS += $(if $(CONFIG_CPU_BIG_ENDIAN),-mbig-endian,-mlittle-endian)

# the checker needs the correct machine size
CHECKFLAGS += $(if $(CONFIG_64BIT),-m64,-m32)

# Default kernel image to build when no specific target is given.
# KBUILD_IMAGE may be overruled on the command line or
# set in the environment
# Also any assignments in arch/$(ARCH)/Makefile take precedence over
# this default value
export KBUILD_IMAGE ?= vmlinux

#
# INSTALL_PATH specifies where to place the updated kernel and system map
# images. Default is /boot, but you can set it to other values
export	INSTALL_PATH ?= /boot

#
# INSTALL_DTBS_PATH specifies a prefix for relocations required by build roots.
# Like INSTALL_MOD_PATH, it isn't defined in the Makefile, but can be passed as
# an argument if needed. Otherwise it defaults to the kernel install path
#
export INSTALL_DTBS_PATH ?= $(INSTALL_PATH)/dtbs/$(KERNELRELEASE)

#
# INSTALL_MOD_PATH specifies a prefix to MODLIB for module directory
# relocations required by build roots.  This is not defined in the
# makefile but the argument can be passed to make if needed.
#

MODLIB	= $(INSTALL_MOD_PATH)/lib/modules/$(KERNELRELEASE)
export MODLIB

#
# INSTALL_MOD_STRIP, if defined, will cause modules to be
# stripped after they are installed.  If INSTALL_MOD_STRIP is '1', then
# the default option --strip-debug will be used.  Otherwise,
# INSTALL_MOD_STRIP value will be used as the options to the strip command.

ifdef INSTALL_MOD_STRIP
ifeq ($(INSTALL_MOD_STRIP),1)
mod_strip_cmd = $(STRIP) --strip-debug
else
mod_strip_cmd = $(STRIP) $(INSTALL_MOD_STRIP)
endif # INSTALL_MOD_STRIP=1
else
mod_strip_cmd = true
endif # INSTALL_MOD_STRIP
export mod_strip_cmd

# CONFIG_MODULE_COMPRESS, if defined, will cause module to be compressed
# after they are installed in agreement with CONFIG_MODULE_COMPRESS_GZIP,
# CONFIG_MODULE_COMPRESS_XZ, or CONFIG_MODULE_COMPRESS_ZSTD.

mod_compress_cmd = true
ifdef CONFIG_MODULE_COMPRESS
  ifdef CONFIG_MODULE_COMPRESS_GZIP
    mod_compress_cmd = $(KGZIP) -n -f
  endif # CONFIG_MODULE_COMPRESS_GZIP
  ifdef CONFIG_MODULE_COMPRESS_XZ
    mod_compress_cmd = $(XZ) -f
  endif # CONFIG_MODULE_COMPRESS_XZ
  ifdef CONFIG_MODULE_COMPRESS_ZSTD
    mod_compress_cmd = $(ZSTD) -T0 -9 --rm -f
  endif # CONFIG_MODULE_COMPRESS_ZSTD
endif # CONFIG_MODULE_COMPRESS
export mod_compress_cmd

ifdef CONFIG_MODULE_SIG_ALL
$(eval $(call config_filename,MODULE_SIG_KEY))

mod_sign_cmd = scripts/sign-file $(CONFIG_MODULE_SIG_HASH) $(MODULE_SIG_KEY_SRCPREFIX)$(CONFIG_MODULE_SIG_KEY) certs/signing_key.x509
else
mod_sign_cmd = true
endif
export mod_sign_cmd

HOST_LIBELF_LIBS = $(shell pkg-config libelf --libs 2>/dev/null || echo -lelf)

has_libelf = $(call try-run,\
               echo "int main() {}" | $(HOSTCC) -xc -o /dev/null $(HOST_LIBELF_LIBS) -,1,0)

ifdef CONFIG_STACK_VALIDATION
  ifeq ($(has_libelf),1)
    objtool_target := tools/objtool FORCE
  else
    SKIP_STACK_VALIDATION := 1
    export SKIP_STACK_VALIDATION
  endif
endif

PHONY += resolve_btfids_clean

resolve_btfids_O = $(abspath $(objtree))/tools/bpf/resolve_btfids

# tools/bpf/resolve_btfids directory might not exist
# in output directory, skip its clean in that case
resolve_btfids_clean:
ifneq ($(wildcard $(resolve_btfids_O)),)
	$(Q)$(MAKE) -sC $(srctree)/tools/bpf/resolve_btfids O=$(resolve_btfids_O) clean
endif

ifdef CONFIG_BPF
ifdef CONFIG_DEBUG_INFO_BTF
  ifeq ($(has_libelf),1)
    resolve_btfids_target := tools/bpf/resolve_btfids FORCE
  else
    ERROR_RESOLVE_BTFIDS := 1
  endif
endif # CONFIG_DEBUG_INFO_BTF
endif # CONFIG_BPF

PHONY += prepare0

export MODORDER := $(extmod-prefix)modules.order
export MODULES_NSDEPS := $(extmod-prefix)modules.nsdeps

ifeq ($(KBUILD_EXTMOD),)
core-y		+= kernel/ certs/ mm/ fs/ ipc/ security/ crypto/ block/

vmlinux-dirs	:= $(patsubst %/,%,$(filter %/, \
		     $(core-y) $(core-m) $(drivers-y) $(drivers-m) \
		     $(libs-y) $(libs-m)))

vmlinux-alldirs	:= $(sort $(vmlinux-dirs) Documentation \
		     $(patsubst %/,%,$(filter %/, $(core-) \
			$(drivers-) $(libs-))))

subdir-modorder := $(addsuffix modules.order,$(filter %/, \
			$(core-y) $(core-m) $(libs-y) $(libs-m) \
			$(drivers-y) $(drivers-m)))

build-dirs	:= $(vmlinux-dirs)
clean-dirs	:= $(vmlinux-alldirs)

# Externally visible symbols (used by link-vmlinux.sh)
KBUILD_VMLINUX_OBJS := $(head-y) $(patsubst %/,%/built-in.a, $(core-y))
KBUILD_VMLINUX_OBJS += $(addsuffix built-in.a, $(filter %/, $(libs-y)))
ifdef CONFIG_MODULES
KBUILD_VMLINUX_OBJS += $(patsubst %/, %/lib.a, $(filter %/, $(libs-y)))
KBUILD_VMLINUX_LIBS := $(filter-out %/, $(libs-y))
else
KBUILD_VMLINUX_LIBS := $(patsubst %/,%/lib.a, $(libs-y))
endif
KBUILD_VMLINUX_OBJS += $(patsubst %/,%/built-in.a, $(drivers-y))

export KBUILD_VMLINUX_OBJS KBUILD_VMLINUX_LIBS
export KBUILD_LDS          := arch/$(SRCARCH)/kernel/vmlinux.lds
# used by scripts/Makefile.package
export KBUILD_ALLDIRS := $(sort $(filter-out arch/%,$(vmlinux-alldirs)) LICENSES arch include scripts tools)

vmlinux-deps := $(KBUILD_LDS) $(KBUILD_VMLINUX_OBJS) $(KBUILD_VMLINUX_LIBS)

# Recurse until adjust_autoksyms.sh is satisfied
PHONY += autoksyms_recursive
ifdef CONFIG_TRIM_UNUSED_KSYMS
# For the kernel to actually contain only the needed exported symbols,
# we have to build modules as well to determine what those symbols are.
# (this can be evaluated only once include/config/auto.conf has been included)
KBUILD_MODULES := 1

autoksyms_recursive: descend modules.order
	$(Q)$(CONFIG_SHELL) $(srctree)/scripts/adjust_autoksyms.sh \
	  "$(MAKE) -f $(srctree)/Makefile vmlinux"
endif

autoksyms_h := $(if $(CONFIG_TRIM_UNUSED_KSYMS), include/generated/autoksyms.h)

quiet_cmd_autoksyms_h = GEN     $@
      cmd_autoksyms_h = mkdir -p $(dir $@); \
			$(CONFIG_SHELL) $(srctree)/scripts/gen_autoksyms.sh $@

$(autoksyms_h):
	$(call cmd,autoksyms_h)

ARCH_POSTLINK := $(wildcard $(srctree)/arch/$(SRCARCH)/Makefile.postlink)

# Final link of vmlinux with optional arch pass after final link
cmd_link-vmlinux =                                                 \
	$(CONFIG_SHELL) $< "$(LD)" "$(KBUILD_LDFLAGS)" "$(LDFLAGS_vmlinux)";    \
	$(if $(ARCH_POSTLINK), $(MAKE) -f $(ARCH_POSTLINK) $@, true)

vmlinux: scripts/link-vmlinux.sh autoksyms_recursive $(vmlinux-deps) FORCE
	+$(call if_changed,link-vmlinux)

targets := vmlinux

# The actual objects are generated when descending,
# make sure no implicit rule kicks in
$(sort $(vmlinux-deps) $(subdir-modorder)): descend ;

filechk_kernel.release = \
	echo "$(KERNELVERSION)$$($(CONFIG_SHELL) $(srctree)/scripts/setlocalversion $(srctree))"

# Store (new) KERNELRELEASE string in include/config/kernel.release
include/config/kernel.release: FORCE
	$(call filechk,kernel.release)

# Additional helpers built in scripts/
# Carefully list dependencies so we do not try to build scripts twice
# in parallel
PHONY += scripts
scripts: scripts_basic scripts_dtc
	$(Q)$(MAKE) $(build)=$(@)

# Things we need to do before we recursively start building the kernel
# or the modules are listed in "prepare".
# A multi level approach is used. prepareN is processed before prepareN-1.
# archprepare is used in arch Makefiles and when processed asm symlink,
# version.h and scripts_basic is processed / created.

PHONY += prepare archprepare

archprepare: outputmakefile archheaders archscripts scripts include/config/kernel.release \
	asm-generic $(version_h) $(autoksyms_h) include/generated/utsrelease.h \
	include/generated/autoconf.h

prepare0: archprepare
	$(Q)$(MAKE) $(build)=scripts/mod
	$(Q)$(MAKE) $(build)=.

# All the preparing..
prepare: prepare0 prepare-objtool prepare-resolve_btfids

# Support for using generic headers in asm-generic
asm-generic := -f $(srctree)/scripts/Makefile.asm-generic obj

PHONY += asm-generic uapi-asm-generic
asm-generic: uapi-asm-generic
	$(Q)$(MAKE) $(asm-generic)=arch/$(SRCARCH)/include/generated/asm \
	generic=include/asm-generic
uapi-asm-generic:
	$(Q)$(MAKE) $(asm-generic)=arch/$(SRCARCH)/include/generated/uapi/asm \
	generic=include/uapi/asm-generic

PHONY += prepare-objtool prepare-resolve_btfids
prepare-objtool: $(objtool_target)
ifeq ($(SKIP_STACK_VALIDATION),1)
ifdef CONFIG_UNWINDER_ORC
	@echo "error: Cannot generate ORC metadata for CONFIG_UNWINDER_ORC=y, please install libelf-dev, libelf-devel or elfutils-libelf-devel" >&2
	@false
else
	@echo "warning: Cannot use CONFIG_STACK_VALIDATION=y, please install libelf-dev, libelf-devel or elfutils-libelf-devel" >&2
endif
endif

prepare-resolve_btfids: $(resolve_btfids_target)
ifeq ($(ERROR_RESOLVE_BTFIDS),1)
	@echo "error: Cannot resolve BTF IDs for CONFIG_DEBUG_INFO_BTF, please install libelf-dev, libelf-devel or elfutils-libelf-devel" >&2
	@false
endif
# Generate some files
# ---------------------------------------------------------------------------

# KERNELRELEASE can change from a few different places, meaning version.h
# needs to be updated, so this check is forced on all builds

uts_len := 64
define filechk_utsrelease.h
	if [ `echo -n "$(KERNELRELEASE)" | wc -c ` -gt $(uts_len) ]; then \
	  echo '"$(KERNELRELEASE)" exceeds $(uts_len) characters' >&2;    \
	  exit 1;                                                         \
	fi;                                                               \
	echo \#define UTS_RELEASE \"$(KERNELRELEASE)\"
endef

define filechk_version.h
	if [ $(SUBLEVEL) -gt 255 ]; then                                 \
		echo \#define LINUX_VERSION_CODE $(shell                 \
		expr $(VERSION) \* 65536 + $(PATCHLEVEL) \* 256 + 255); \
	else                                                             \
		echo \#define LINUX_VERSION_CODE $(shell                 \
		expr $(VERSION) \* 65536 + $(PATCHLEVEL) \* 256 + $(SUBLEVEL)); \
	fi;                                                              \
	echo '#define KERNEL_VERSION(a,b,c) (((a) << 16) + ((b) << 8) +  \
	((c) > 255 ? 255 : (c)))'
endef

$(version_h): PATCHLEVEL := $(if $(PATCHLEVEL), $(PATCHLEVEL), 0)
$(version_h): SUBLEVEL := $(if $(SUBLEVEL), $(SUBLEVEL), 0)
$(version_h): FORCE
	$(call filechk,version.h)
	$(Q)rm -f $(old_version_h)

include/generated/utsrelease.h: include/config/kernel.release FORCE
	$(call filechk,utsrelease.h)

PHONY += headerdep
headerdep:
	$(Q)find $(srctree)/include/ -name '*.h' | xargs --max-args 1 \
	$(srctree)/scripts/headerdep.pl -I$(srctree)/include

# ---------------------------------------------------------------------------
# Kernel headers

#Default location for installed headers
export INSTALL_HDR_PATH = $(objtree)/usr

quiet_cmd_headers_install = INSTALL $(INSTALL_HDR_PATH)/include
      cmd_headers_install = \
	mkdir -p $(INSTALL_HDR_PATH); \
	rsync -mrl --include='*/' --include='*\.h' --exclude='*' \
	usr/include $(INSTALL_HDR_PATH)

PHONY += headers_install
headers_install: headers
	$(call cmd,headers_install)

PHONY += archheaders archscripts

hdr-inst := -f $(srctree)/scripts/Makefile.headersinst obj

PHONY += headers
headers: $(version_h) scripts_unifdef uapi-asm-generic archheaders archscripts
	$(if $(wildcard $(srctree)/arch/$(SRCARCH)/include/uapi/asm/Kbuild),, \
	  $(error Headers not exportable for the $(SRCARCH) architecture))
	$(Q)$(MAKE) $(hdr-inst)=include/uapi
	$(Q)$(MAKE) $(hdr-inst)=arch/$(SRCARCH)/include/uapi

# Deprecated. It is no-op now.
PHONY += headers_check
headers_check:
	@:

ifdef CONFIG_HEADERS_INSTALL
prepare: headers
endif

PHONY += scripts_unifdef
scripts_unifdef: scripts_basic
	$(Q)$(MAKE) $(build)=scripts scripts/unifdef

# ---------------------------------------------------------------------------
# Kernel selftest

PHONY += kselftest
kselftest:
	$(Q)$(MAKE) -C $(srctree)/tools/testing/selftests run_tests

kselftest-%: FORCE
	$(Q)$(MAKE) -C $(srctree)/tools/testing/selftests $*

PHONY += kselftest-merge
kselftest-merge:
	$(if $(wildcard $(objtree)/.config),, $(error No .config exists, config your kernel first!))
	$(Q)find $(srctree)/tools/testing/selftests -name config | \
		xargs $(srctree)/scripts/kconfig/merge_config.sh -m $(objtree)/.config
	$(Q)$(MAKE) -f $(srctree)/Makefile olddefconfig

# ---------------------------------------------------------------------------
# Devicetree files

ifneq ($(wildcard $(srctree)/arch/$(SRCARCH)/boot/dts/),)
dtstree := arch/$(SRCARCH)/boot/dts
endif

ifneq ($(dtstree),)

%.dtb: include/config/kernel.release scripts_dtc
	$(Q)$(MAKE) $(build)=$(dtstree) $(dtstree)/$@

PHONY += dtbs dtbs_install dtbs_check
dtbs: include/config/kernel.release scripts_dtc
	$(Q)$(MAKE) $(build)=$(dtstree)

ifneq ($(filter dtbs_check, $(MAKECMDGOALS)),)
export CHECK_DTBS=y
dtbs: dt_binding_check
endif

dtbs_check: dtbs

dtbs_install:
	$(Q)$(MAKE) $(dtbinst)=$(dtstree) dst=$(INSTALL_DTBS_PATH)

ifdef CONFIG_OF_EARLY_FLATTREE
all: dtbs
endif

endif

PHONY += scripts_dtc
scripts_dtc: scripts_basic
	$(Q)$(MAKE) $(build)=scripts/dtc

ifneq ($(filter dt_binding_check, $(MAKECMDGOALS)),)
export CHECK_DT_BINDING=y
endif

PHONY += dt_binding_check
dt_binding_check: scripts_dtc
	$(Q)$(MAKE) $(build)=Documentation/devicetree/bindings

# ---------------------------------------------------------------------------
# Modules

ifdef CONFIG_MODULES

# By default, build modules as well

all: modules

# When we're building modules with modversions, we need to consider
# the built-in objects during the descend as well, in order to
# make sure the checksums are up to date before we record them.
ifdef CONFIG_MODVERSIONS
  KBUILD_BUILTIN := 1
endif

# Build modules
#
# A module can be listed more than once in obj-m resulting in
# duplicate lines in modules.order files.  Those are removed
# using awk while concatenating to the final file.

PHONY += modules
modules: $(if $(KBUILD_BUILTIN),vmlinux) modules_check modules_prepare
	$(Q)$(MAKE) -f $(srctree)/scripts/Makefile.modpost

PHONY += modules_check
modules_check: modules.order
	$(Q)$(CONFIG_SHELL) $(srctree)/scripts/modules-check.sh $<

cmd_modules_order = $(AWK) '!x[$$0]++' $(real-prereqs) > $@

modules.order: $(subdir-modorder) FORCE
	$(call if_changed,modules_order)

targets += modules.order

# Target to prepare building external modules
PHONY += modules_prepare
modules_prepare: prepare
	$(Q)$(MAKE) $(build)=scripts scripts/module.lds

# Target to install modules
PHONY += modules_install
modules_install: _modinst_ _modinst_post

PHONY += _modinst_
_modinst_:
	@rm -rf $(MODLIB)/kernel
	@rm -f $(MODLIB)/source
	@mkdir -p $(MODLIB)/kernel
	@ln -s $(abspath $(srctree)) $(MODLIB)/source
	@if [ ! $(objtree) -ef  $(MODLIB)/build ]; then \
		rm -f $(MODLIB)/build ; \
		ln -s $(CURDIR) $(MODLIB)/build ; \
	fi
	@sed 's:^:kernel/:' modules.order > $(MODLIB)/modules.order
	@cp -f modules.builtin $(MODLIB)/
	@cp -f $(objtree)/modules.builtin.modinfo $(MODLIB)/
	$(Q)$(MAKE) -f $(srctree)/scripts/Makefile.modinst

# This depmod is only for convenience to give the initial
# boot a modules.dep even before / is mounted read-write.  However the
# boot script depmod is the master version.
PHONY += _modinst_post
_modinst_post: _modinst_
	$(call cmd,depmod)

ifeq ($(CONFIG_MODULE_SIG), y)
PHONY += modules_sign
modules_sign:
	$(Q)$(MAKE) -f $(srctree)/scripts/Makefile.modsign
endif

else # CONFIG_MODULES

# Modules not configured
# ---------------------------------------------------------------------------

PHONY += modules modules_install
modules modules_install:
	@echo >&2
	@echo >&2 "The present kernel configuration has modules disabled."
	@echo >&2 "Type 'make config' and enable loadable module support."
	@echo >&2 "Then build a kernel with module support enabled."
	@echo >&2
	@exit 1

endif # CONFIG_MODULES

###
# Cleaning is done on three levels.
# make clean     Delete most generated files
#                Leave enough to build external modules
# make mrproper  Delete the current configuration, and all generated files
# make distclean Remove editor backup files, patch leftover files and the like

# Directories & files removed with 'make clean'
CLEAN_FILES += include/ksym vmlinux.symvers modules-only.symvers \
	       modules.builtin modules.builtin.modinfo modules.nsdeps \
	       compile_commands.json

# Directories & files removed with 'make mrproper'
MRPROPER_FILES += include/config include/generated          \
		  arch/$(SRCARCH)/include/generated .tmp_objdiff \
		  debian snap tar-install \
		  .config .config.old .version \
		  Module.symvers \
		  signing_key.pem signing_key.priv signing_key.x509	\
		  x509.genkey extra_certificates signing_key.x509.keyid	\
		  signing_key.x509.signer vmlinux-gdb.py \
		  *.spec

# Directories & files removed with 'make distclean'
DISTCLEAN_FILES += tags TAGS cscope* GPATH GTAGS GRTAGS GSYMS

# clean - Delete most, but leave enough to build external modules
#
clean: rm-files := $(CLEAN_FILES)

PHONY += archclean vmlinuxclean

vmlinuxclean:
	$(Q)$(CONFIG_SHELL) $(srctree)/scripts/link-vmlinux.sh clean
	$(Q)$(if $(ARCH_POSTLINK), $(MAKE) -f $(ARCH_POSTLINK) clean)

clean: archclean vmlinuxclean resolve_btfids_clean

# mrproper - Delete all generated files, including .config
#
mrproper: rm-files := $(wildcard $(MRPROPER_FILES))
mrproper-dirs      := $(addprefix _mrproper_,scripts)

PHONY += $(mrproper-dirs) mrproper
$(mrproper-dirs):
	$(Q)$(MAKE) $(clean)=$(patsubst _mrproper_%,%,$@)

mrproper: clean $(mrproper-dirs)
	$(call cmd,rmfiles)

# distclean
#
distclean: rm-files := $(wildcard $(DISTCLEAN_FILES))

PHONY += distclean

distclean: mrproper
	$(call cmd,rmfiles)
	@find $(srctree) $(RCS_FIND_IGNORE) \
		\( -name '*.orig' -o -name '*.rej' -o -name '*~' \
		-o -name '*.bak' -o -name '#*#' -o -name '*%' \
		-o -name 'core' \) \
		-type f -print | xargs rm -f


# Packaging of the kernel to various formats
# ---------------------------------------------------------------------------

%src-pkg: FORCE
	$(Q)$(MAKE) -f $(srctree)/scripts/Makefile.package $@
%pkg: include/config/kernel.release FORCE
	$(Q)$(MAKE) -f $(srctree)/scripts/Makefile.package $@

# Brief documentation of the typical targets used
# ---------------------------------------------------------------------------

boards := $(wildcard $(srctree)/arch/$(SRCARCH)/configs/*_defconfig)
boards := $(sort $(notdir $(boards)))
board-dirs := $(dir $(wildcard $(srctree)/arch/$(SRCARCH)/configs/*/*_defconfig))
board-dirs := $(sort $(notdir $(board-dirs:/=)))

PHONY += help
help:
	@echo  'Cleaning targets:'
	@echo  '  clean		  - Remove most generated files but keep the config and'
	@echo  '                    enough build support to build external modules'
	@echo  '  mrproper	  - Remove all generated files + config + various backup files'
	@echo  '  distclean	  - mrproper + remove editor backup and patch files'
	@echo  ''
	@echo  'Configuration targets:'
	@$(MAKE) -f $(srctree)/scripts/kconfig/Makefile help
	@echo  ''
	@echo  'Other generic targets:'
	@echo  '  all		  - Build all targets marked with [*]'
	@echo  '* vmlinux	  - Build the bare kernel'
	@echo  '* modules	  - Build all modules'
	@echo  '  modules_install - Install all modules to INSTALL_MOD_PATH (default: /)'
	@echo  '  dir/            - Build all files in dir and below'
	@echo  '  dir/file.[ois]  - Build specified target only'
	@echo  '  dir/file.ll     - Build the LLVM assembly file'
	@echo  '                    (requires compiler support for LLVM assembly generation)'
	@echo  '  dir/file.lst    - Build specified mixed source/assembly target only'
	@echo  '                    (requires a recent binutils and recent build (System.map))'
	@echo  '  dir/file.ko     - Build module including final link'
	@echo  '  modules_prepare - Set up for building external modules'
	@echo  '  tags/TAGS	  - Generate tags file for editors'
	@echo  '  cscope	  - Generate cscope index'
	@echo  '  gtags           - Generate GNU GLOBAL index'
	@echo  '  kernelrelease	  - Output the release version string (use with make -s)'
	@echo  '  kernelversion	  - Output the version stored in Makefile (use with make -s)'
	@echo  '  image_name	  - Output the image name (use with make -s)'
	@echo  '  headers_install - Install sanitised kernel headers to INSTALL_HDR_PATH'; \
	 echo  '                    (default: $(INSTALL_HDR_PATH))'; \
	 echo  ''
	@echo  'Static analysers:'
	@echo  '  checkstack      - Generate a list of stack hogs'
	@echo  '  versioncheck    - Sanity check on version.h usage'
	@echo  '  includecheck    - Check for duplicate included header files'
	@echo  '  export_report   - List the usages of all exported symbols'
	@echo  '  headerdep       - Detect inclusion cycles in headers'
	@echo  '  coccicheck      - Check with Coccinelle'
	@echo  '  clang-analyzer  - Check with clang static analyzer'
	@echo  '  clang-tidy      - Check with clang-tidy'
	@echo  ''
	@echo  'Tools:'
	@echo  '  nsdeps          - Generate missing symbol namespace dependencies'
	@echo  ''
	@echo  'Kernel selftest:'
	@echo  '  kselftest         - Build and run kernel selftest'
	@echo  '                      Build, install, and boot kernel before'
	@echo  '                      running kselftest on it'
	@echo  '                      Run as root for full coverage'
	@echo  '  kselftest-all     - Build kernel selftest'
	@echo  '  kselftest-install - Build and install kernel selftest'
	@echo  '  kselftest-clean   - Remove all generated kselftest files'
	@echo  '  kselftest-merge   - Merge all the config dependencies of'
	@echo  '		      kselftest to existing .config.'
	@echo  ''
	@$(if $(dtstree), \
		echo 'Devicetree:'; \
		echo '* dtbs             - Build device tree blobs for enabled boards'; \
		echo '  dtbs_install     - Install dtbs to $(INSTALL_DTBS_PATH)'; \
		echo '  dt_binding_check - Validate device tree binding documents'; \
		echo '  dtbs_check       - Validate device tree source files';\
		echo '')

	@echo 'Userspace tools targets:'
	@echo '  use "make tools/help"'
	@echo '  or  "cd tools; make help"'
	@echo  ''
	@echo  'Kernel packaging:'
	@$(MAKE) -f $(srctree)/scripts/Makefile.package help
	@echo  ''
	@echo  'Documentation targets:'
	@$(MAKE) -f $(srctree)/Documentation/Makefile dochelp
	@echo  ''
	@echo  'Architecture specific targets ($(SRCARCH)):'
	@$(if $(archhelp),$(archhelp),\
		echo '  No architecture specific help defined for $(SRCARCH)')
	@echo  ''
	@$(if $(boards), \
		$(foreach b, $(boards), \
		printf "  %-27s - Build for %s\\n" $(b) $(subst _defconfig,,$(b));) \
		echo '')
	@$(if $(board-dirs), \
		$(foreach b, $(board-dirs), \
		printf "  %-16s - Show %s-specific targets\\n" help-$(b) $(b);) \
		printf "  %-16s - Show all of the above\\n" help-boards; \
		echo '')

	@echo  '  make V=0|1 [targets] 0 => quiet build (default), 1 => verbose build'
	@echo  '  make V=2   [targets] 2 => give reason for rebuild of target'
	@echo  '  make O=dir [targets] Locate all output files in "dir", including .config'
	@echo  '  make C=1   [targets] Check re-compiled c source with $$CHECK'
	@echo  '                       (sparse by default)'
	@echo  '  make C=2   [targets] Force check of all c source with $$CHECK'
	@echo  '  make RECORDMCOUNT_WARN=1 [targets] Warn about ignored mcount sections'
	@echo  '  make W=n   [targets] Enable extra build checks, n=1,2,3 where'
	@echo  '		1: warnings which may be relevant and do not occur too often'
	@echo  '		2: warnings which occur quite often but may still be relevant'
	@echo  '		3: more obscure warnings, can most likely be ignored'
	@echo  '		Multiple levels can be combined with W=12 or W=123'
	@echo  ''
	@echo  'Execute "make" or "make all" to build all targets marked with [*] '
	@echo  'For further info see the ./README file'


help-board-dirs := $(addprefix help-,$(board-dirs))

help-boards: $(help-board-dirs)

boards-per-dir = $(sort $(notdir $(wildcard $(srctree)/arch/$(SRCARCH)/configs/$*/*_defconfig)))

$(help-board-dirs): help-%:
	@echo  'Architecture specific targets ($(SRCARCH) $*):'
	@$(if $(boards-per-dir), \
		$(foreach b, $(boards-per-dir), \
		printf "  %-24s - Build for %s\\n" $*/$(b) $(subst _defconfig,,$(b));) \
		echo '')


# Documentation targets
# ---------------------------------------------------------------------------
DOC_TARGETS := xmldocs latexdocs pdfdocs htmldocs epubdocs cleandocs \
	       linkcheckdocs dochelp refcheckdocs
PHONY += $(DOC_TARGETS)
$(DOC_TARGETS):
	$(Q)$(MAKE) $(build)=Documentation $@

# Misc
# ---------------------------------------------------------------------------

PHONY += scripts_gdb
scripts_gdb: prepare0
	$(Q)$(MAKE) $(build)=scripts/gdb
	$(Q)ln -fsn $(abspath $(srctree)/scripts/gdb/vmlinux-gdb.py)

ifdef CONFIG_GDB_SCRIPTS
all: scripts_gdb
endif

else # KBUILD_EXTMOD

###
# External module support.
# When building external modules the kernel used as basis is considered
# read-only, and no consistency checks are made and the make
# system is not used on the basis kernel. If updates are required
# in the basis kernel ordinary make commands (without M=...) must
# be used.
#
# The following are the only valid targets when building external
# modules.
# make M=dir clean     Delete all automatically generated files
# make M=dir modules   Make all modules in specified dir
# make M=dir	       Same as 'make M=dir modules'
# make M=dir modules_install
#                      Install the modules built in the module directory
#                      Assumes install directory is already created

# We are always building only modules.
KBUILD_BUILTIN :=
KBUILD_MODULES := 1

build-dirs := $(KBUILD_EXTMOD)
PHONY += modules
modules: $(MODORDER)
	$(Q)$(MAKE) -f $(srctree)/scripts/Makefile.modpost

$(MODORDER): descend
	@:

PHONY += modules_install
modules_install: _emodinst_ _emodinst_post

install-dir := $(if $(INSTALL_MOD_DIR),$(INSTALL_MOD_DIR),extra)
PHONY += _emodinst_
_emodinst_:
	$(Q)mkdir -p $(MODLIB)/$(install-dir)
	$(Q)$(MAKE) -f $(srctree)/scripts/Makefile.modinst

PHONY += _emodinst_post
_emodinst_post: _emodinst_
	$(call cmd,depmod)

compile_commands.json: $(extmod-prefix)compile_commands.json
PHONY += compile_commands.json

clean-dirs := $(KBUILD_EXTMOD)
clean: rm-files := $(KBUILD_EXTMOD)/Module.symvers $(KBUILD_EXTMOD)/modules.nsdeps \
	$(KBUILD_EXTMOD)/compile_commands.json

PHONY += help
help:
	@echo  '  Building external modules.'
	@echo  '  Syntax: make -C path/to/kernel/src M=$$PWD target'
	@echo  ''
	@echo  '  modules         - default target, build the module(s)'
	@echo  '  modules_install - install the module'
	@echo  '  clean           - remove generated files in module directory only'
	@echo  ''

# no-op for external module builds
PHONY += prepare modules_prepare

endif # KBUILD_EXTMOD

# Single targets
# ---------------------------------------------------------------------------
# To build individual files in subdirectories, you can do like this:
#
#   make foo/bar/baz.s
#
# The supported suffixes for single-target are listed in 'single-targets'
#
# To build only under specific subdirectories, you can do like this:
#
#   make foo/bar/baz/

ifdef single-build

# .ko is special because modpost is needed
single-ko := $(sort $(filter %.ko, $(MAKECMDGOALS)))
single-no-ko := $(sort $(patsubst %.ko,%.mod, $(MAKECMDGOALS)))

$(single-ko): single_modpost
	@:
$(single-no-ko): descend
	@:

ifeq ($(KBUILD_EXTMOD),)
# For the single build of in-tree modules, use a temporary file to avoid
# the situation of modules_install installing an invalid modules.order.
MODORDER := .modules.tmp
endif

PHONY += single_modpost
single_modpost: $(single-no-ko) modules_prepare
	$(Q){ $(foreach m, $(single-ko), echo $(extmod-prefix)$m;) } > $(MODORDER)
	$(Q)$(MAKE) -f $(srctree)/scripts/Makefile.modpost

KBUILD_MODULES := 1

export KBUILD_SINGLE_TARGETS := $(addprefix $(extmod-prefix), $(single-no-ko))

# trim unrelated directories
build-dirs := $(foreach d, $(build-dirs), \
			$(if $(filter $(d)/%, $(KBUILD_SINGLE_TARGETS)), $(d)))

endif

ifndef CONFIG_MODULES
KBUILD_MODULES :=
endif

# Handle descending into subdirectories listed in $(build-dirs)
# Preset locale variables to speed up the build process. Limit locale
# tweaks to this spot to avoid wrong language settings when running
# make menuconfig etc.
# Error messages still appears in the original language
PHONY += descend $(build-dirs)
descend: $(build-dirs)
$(build-dirs): prepare
	$(Q)$(MAKE) $(build)=$@ \
	single-build=$(if $(filter-out $@/, $(filter $@/%, $(KBUILD_SINGLE_TARGETS))),1) \
	need-builtin=1 need-modorder=1

clean-dirs := $(addprefix _clean_, $(clean-dirs))
PHONY += $(clean-dirs) clean
$(clean-dirs):
	$(Q)$(MAKE) $(clean)=$(patsubst _clean_%,%,$@)

clean: $(clean-dirs)
	$(call cmd,rmfiles)
	@find $(if $(KBUILD_EXTMOD), $(KBUILD_EXTMOD), .) $(RCS_FIND_IGNORE) \
		\( -name '*.[aios]' -o -name '*.ko' -o -name '.*.cmd' \
		-o -name '*.ko.*' \
		-o -name '*.dtb' -o -name '*.dtb.S' -o -name '*.dt.yaml' \
		-o -name '*.dwo' -o -name '*.lst' \
		-o -name '*.su' -o -name '*.mod' \
		-o -name '.*.d' -o -name '.*.tmp' -o -name '*.mod.c' \
		-o -name '*.lex.c' -o -name '*.tab.[ch]' \
		-o -name '*.asn1.[ch]' \
		-o -name '*.symtypes' -o -name 'modules.order' \
		-o -name '.tmp_*.o.*' \
		-o -name '*.c.[012]*.*' \
		-o -name '*.ll' \
		-o -name '*.gcno' \) -type f -print | xargs rm -f

# Generate tags for editors
# ---------------------------------------------------------------------------
quiet_cmd_tags = GEN     $@
      cmd_tags = $(BASH) $(srctree)/scripts/tags.sh $@

tags TAGS cscope gtags: FORCE
	$(call cmd,tags)

# Script to generate missing namespace dependencies
# ---------------------------------------------------------------------------

PHONY += nsdeps
nsdeps: export KBUILD_NSDEPS=1
nsdeps: modules
	$(Q)$(CONFIG_SHELL) $(srctree)/scripts/nsdeps

# Clang Tooling
# ---------------------------------------------------------------------------

quiet_cmd_gen_compile_commands = GEN     $@
      cmd_gen_compile_commands = $(PYTHON3) $< -a $(AR) -o $@ $(filter-out $<, $(real-prereqs))

$(extmod-prefix)compile_commands.json: scripts/clang-tools/gen_compile_commands.py \
	$(if $(KBUILD_EXTMOD),,$(KBUILD_VMLINUX_OBJS) $(KBUILD_VMLINUX_LIBS)) \
	$(if $(CONFIG_MODULES), $(MODORDER)) FORCE
	$(call if_changed,gen_compile_commands)

targets += $(extmod-prefix)compile_commands.json

PHONY += clang-tidy clang-analyzer

ifdef CONFIG_CC_IS_CLANG
quiet_cmd_clang_tools = CHECK   $<
      cmd_clang_tools = $(PYTHON3) $(srctree)/scripts/clang-tools/run-clang-tools.py $@ $<

clang-tidy clang-analyzer: $(extmod-prefix)compile_commands.json
	$(call cmd,clang_tools)
else
clang-tidy clang-analyzer:
	@echo "$@ requires CC=clang" >&2
	@false
endif

# Scripts to check various things for consistency
# ---------------------------------------------------------------------------

PHONY += includecheck versioncheck coccicheck export_report

includecheck:
	find $(srctree)/* $(RCS_FIND_IGNORE) \
		-name '*.[hcS]' -type f -print | sort \
		| xargs $(PERL) -w $(srctree)/scripts/checkincludes.pl

versioncheck:
	find $(srctree)/* $(RCS_FIND_IGNORE) \
		-name '*.[hcS]' -type f -print | sort \
		| xargs $(PERL) -w $(srctree)/scripts/checkversion.pl

coccicheck:
	$(Q)$(BASH) $(srctree)/scripts/$@

export_report:
	$(PERL) $(srctree)/scripts/export_report.pl

PHONY += checkstack kernelrelease kernelversion image_name

# UML needs a little special treatment here.  It wants to use the host
# toolchain, so needs $(SUBARCH) passed to checkstack.pl.  Everyone
# else wants $(ARCH), including people doing cross-builds, which means
# that $(SUBARCH) doesn't work here.
ifeq ($(ARCH), um)
CHECKSTACK_ARCH := $(SUBARCH)
else
CHECKSTACK_ARCH := $(ARCH)
endif
checkstack:
	$(OBJDUMP) -d vmlinux $$(find . -name '*.ko') | \
	$(PERL) $(srctree)/scripts/checkstack.pl $(CHECKSTACK_ARCH)

kernelrelease:
	@echo "$(KERNELVERSION)$$($(CONFIG_SHELL) $(srctree)/scripts/setlocalversion $(srctree))"

kernelversion:
	@echo $(KERNELVERSION)

image_name:
	@echo $(KBUILD_IMAGE)

# Clear a bunch of variables before executing the submake

ifeq ($(quiet),silent_)
tools_silent=s
endif

tools/: FORCE
	$(Q)mkdir -p $(objtree)/tools
	$(Q)$(MAKE) LDFLAGS= MAKEFLAGS="$(tools_silent) $(filter --j% -j,$(MAKEFLAGS))" O=$(abspath $(objtree)) subdir=tools -C $(srctree)/tools/

tools/%: FORCE
	$(Q)mkdir -p $(objtree)/tools
	$(Q)$(MAKE) LDFLAGS= MAKEFLAGS="$(tools_silent) $(filter --j% -j,$(MAKEFLAGS))" O=$(abspath $(objtree)) subdir=tools -C $(srctree)/tools/ $*

quiet_cmd_rmfiles = $(if $(wildcard $(rm-files)),CLEAN   $(wildcard $(rm-files)))
      cmd_rmfiles = rm -rf $(rm-files)

# Run depmod only if we have System.map and depmod is executable
quiet_cmd_depmod = DEPMOD  $(KERNELRELEASE)
      cmd_depmod = $(CONFIG_SHELL) $(srctree)/scripts/depmod.sh $(DEPMOD) \
                   $(KERNELRELEASE)

# read saved command lines for existing targets
existing-targets := $(wildcard $(sort $(targets)))

-include $(foreach f,$(existing-targets),$(dir $(f)).$(notdir $(f)).cmd)

endif # config-build
endif # mixed-build
endif # need-sub-make

PHONY += FORCE
FORCE:

# Declare the contents of the PHONY variable as phony.  We keep that
# information in a variable so we can use it in if_changed and friends.
.PHONY: $(PHONY)<|MERGE_RESOLUTION|>--- conflicted
+++ resolved
@@ -1,15 +1,9 @@
 # SPDX-License-Identifier: GPL-2.0
 VERSION = 5
 PATCHLEVEL = 11
-<<<<<<< HEAD
-SUBLEVEL = 21
+SUBLEVEL = 22
 EXTRAVERSION = -zen
 NAME = 🤗 Hugs & Kisses 😚
-=======
-SUBLEVEL = 22
-EXTRAVERSION =
-NAME = 💕 Valentine's Day Edition 💕
->>>>>>> ef8aed2f
 
 # *DOCUMENTATION*
 # To see a list of typical targets execute "make help"
