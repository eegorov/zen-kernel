--- conflicted
+++ resolved
@@ -1,15 +1,9 @@
 # SPDX-License-Identifier: GPL-2.0
 VERSION = 5
 PATCHLEVEL = 12
-<<<<<<< HEAD
-SUBLEVEL = 18
+SUBLEVEL = 19
 EXTRAVERSION = -zen
 NAME = Crossing the Sliðr
-=======
-SUBLEVEL = 19
-EXTRAVERSION =
-NAME = Frozen Wasteland
->>>>>>> 0e6f6519
 
 # *DOCUMENTATION*
 # To see a list of typical targets execute "make help"
