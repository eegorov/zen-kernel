# SPDX-License-Identifier: GPL-2.0-only
config CC_VERSION_TEXT
	string
	default "$(CC_VERSION_TEXT)"
	help
	  This is used in unclear ways:

	  - Re-run Kconfig when the compiler is updated
	    The 'default' property references the environment variable,
	    CC_VERSION_TEXT so it is recorded in include/config/auto.conf.cmd.
	    When the compiler is updated, Kconfig will be invoked.

	  - Ensure full rebuild when the compiler is updated
	    include/linux/compiler-version.h contains this option in the comment
	    line so fixdep adds include/config/CC_VERSION_TEXT into the
	    auto-generated dependency. When the compiler is updated, syncconfig
	    will touch it and then every file will be rebuilt.

config CC_IS_GCC
	def_bool $(success,test "$(cc-name)" = GCC)

config GCC_VERSION
	int
	default $(cc-version) if CC_IS_GCC
	default 0

config CC_IS_CLANG
	def_bool $(success,test "$(cc-name)" = Clang)

config CLANG_VERSION
	int
	default $(cc-version) if CC_IS_CLANG
	default 0

config AS_IS_GNU
	def_bool $(success,test "$(as-name)" = GNU)

config AS_IS_LLVM
	def_bool $(success,test "$(as-name)" = LLVM)

config AS_VERSION
	int
	# Use clang version if this is the integrated assembler
	default CLANG_VERSION if AS_IS_LLVM
	default $(as-version)

config LD_IS_BFD
	def_bool $(success,test "$(ld-name)" = BFD)

config LD_VERSION
	int
	default $(ld-version) if LD_IS_BFD
	default 0

config LD_IS_LLD
	def_bool $(success,test "$(ld-name)" = LLD)

config LLD_VERSION
	int
	default $(ld-version) if LD_IS_LLD
	default 0

config RUST_IS_AVAILABLE
	def_bool $(success,$(srctree)/scripts/rust_is_available.sh)
	help
	  This shows whether a suitable Rust toolchain is available (found).

	  Please see Documentation/rust/quick-start.rst for instructions on how
	  to satisfy the build requirements of Rust support.

	  In particular, the Makefile target 'rustavailable' is useful to check
	  why the Rust toolchain is not being detected.

config CC_CAN_LINK
	bool
	default $(success,$(srctree)/scripts/cc-can-link.sh $(CC) $(CLANG_FLAGS) $(USERCFLAGS) $(USERLDFLAGS) $(m64-flag)) if 64BIT
	default $(success,$(srctree)/scripts/cc-can-link.sh $(CC) $(CLANG_FLAGS) $(USERCFLAGS) $(USERLDFLAGS) $(m32-flag))

config CC_CAN_LINK_STATIC
	bool
	default $(success,$(srctree)/scripts/cc-can-link.sh $(CC) $(CLANG_FLAGS) $(USERCFLAGS) $(USERLDFLAGS) $(m64-flag) -static) if 64BIT
	default $(success,$(srctree)/scripts/cc-can-link.sh $(CC) $(CLANG_FLAGS) $(USERCFLAGS) $(USERLDFLAGS) $(m32-flag) -static)

config CC_HAS_ASM_GOTO_OUTPUT
	def_bool $(success,echo 'int foo(int x) { asm goto ("": "=r"(x) ::: bar); return x; bar: return 0; }' | $(CC) -x c - -c -o /dev/null)

config CC_HAS_ASM_GOTO_TIED_OUTPUT
	depends on CC_HAS_ASM_GOTO_OUTPUT
	# Detect buggy gcc and clang, fixed in gcc-11 clang-14.
	def_bool $(success,echo 'int foo(int *x) { asm goto (".long (%l[bar]) - .": "+m"(*x) ::: bar); return *x; bar: return 0; }' | $CC -x c - -c -o /dev/null)

config TOOLS_SUPPORT_RELR
	def_bool $(success,env "CC=$(CC)" "LD=$(LD)" "NM=$(NM)" "OBJCOPY=$(OBJCOPY)" $(srctree)/scripts/tools-support-relr.sh)

config CC_HAS_ASM_INLINE
	def_bool $(success,echo 'void foo(void) { asm inline (""); }' | $(CC) -x c - -c -o /dev/null)

config CC_HAS_NO_PROFILE_FN_ATTR
	def_bool $(success,echo '__attribute__((no_profile_instrument_function)) int x();' | $(CC) -x c - -c -o /dev/null -Werror)

config PAHOLE_VERSION
	int
	default $(shell,$(srctree)/scripts/pahole-version.sh $(PAHOLE))

config CONSTRUCTORS
	bool

config IRQ_WORK
	bool

config BUILDTIME_TABLE_SORT
	bool

config THREAD_INFO_IN_TASK
	bool
	help
	  Select this to move thread_info off the stack into task_struct.  To
	  make this work, an arch will need to remove all thread_info fields
	  except flags and fix any runtime bugs.

	  One subtle change that will be needed is to use try_get_task_stack()
	  and put_task_stack() in save_thread_stack_tsk() and get_wchan().

menu "General setup"

config ZEN_INTERACTIVE
	bool "Tune kernel for interactivity"
	default y
	help
	  Tunes the kernel for responsiveness at the cost of throughput and power usage.

	  --- Block Layer ----------------------------------------

	    Default scheduler for SQ..: mq-deadline ->   bfq
	    Default scheduler for MQ..:        none ->   kyber
	    DM-Crypt workqueues.......:        yes  ->   no

	  --- Virtual Memory Subsystem ---------------------------

	    Background-reclaim hugepages...:   no   ->   yes
	    MG-LRU minimum cache TTL.......:   0    ->   1000 ms
	    Compact unevictable............:   yes  ->   no
	    Compaction proactiveness.......:  20    ->   0
	    Watermark boost factor.........:   1.5  ->   0
	    Pageblock order................:  10    ->   3
	    Swap-in readahead..............:   3    ->   0

	  --- CFS CPU Scheduler ----------------------------------

	    Scheduling latency.............:   6    ->   4    ms
	    Minimal granularity............:   0.75 ->   0.4  ms
	    Wakeup granularity.............:   1    ->   0.5  ms
	    Bandwidth slice size...........:   5    ->   3    ms
	    Task rebalancing threshold.....:  32    ->  64

	  --- PDS/BMQ CPU Scheduler ------------------------------

	    Scheduling timeslice...........:   4    ->   2    ms
	    Yield type.....................:   1    ->   0

	  --- CPUFreq Settings -----------------------------------

	    Ondemand sampling down factor..:   1    ->   5
	    Ondemand default up threshold..:  80    ->  55
	    Ondemand micro up threshold....:  95    ->  60

config BROKEN
	bool

config BROKEN_ON_SMP
	bool
	depends on BROKEN || !SMP
	default y

config INIT_ENV_ARG_LIMIT
	int
	default 32 if !UML
	default 128 if UML
	help
	  Maximum of each of the number of arguments and environment
	  variables passed to init from the kernel command line.

config COMPILE_TEST
	bool "Compile also drivers which will not load"
	depends on HAS_IOMEM
	help
	  Some drivers can be compiled on a different platform than they are
	  intended to be run on. Despite they cannot be loaded there (or even
	  when they load they cannot be used due to missing HW support),
	  developers still, opposing to distributors, might want to build such
	  drivers to compile-test them.

	  If you are a developer and want to build everything available, say Y
	  here. If you are a user/distributor, say N here to exclude useless
	  drivers to be distributed.

config WERROR
	bool "Compile the kernel with warnings as errors"
	default COMPILE_TEST
	help
	  A kernel build should not cause any compiler warnings, and this
	  enables the '-Werror' (for C) and '-Dwarnings' (for Rust) flags
	  to enforce that rule by default. Certain warnings from other tools
	  such as the linker may be upgraded to errors with this option as
	  well.

	  However, if you have a new (or very old) compiler or linker with odd
	  and unusual warnings, or you have some architecture with problems,
	  you may need to disable this config option in order to
	  successfully build the kernel.

	  If in doubt, say Y.

config UAPI_HEADER_TEST
	bool "Compile test UAPI headers"
	depends on HEADERS_INSTALL && CC_CAN_LINK
	help
	  Compile test headers exported to user-space to ensure they are
	  self-contained, i.e. compilable as standalone units.

	  If you are a developer or tester and want to ensure the exported
	  headers are self-contained, say Y here. Otherwise, choose N.

config LOCALVERSION
	string "Local version - append to kernel release"
	help
	  Append an extra string to the end of your kernel version.
	  This will show up when you type uname, for example.
	  The string you set here will be appended after the contents of
	  any files with a filename matching localversion* in your
	  object and source tree, in that order.  Your total string can
	  be a maximum of 64 characters.

config LOCALVERSION_AUTO
	bool "Automatically append version information to the version string"
	default y
	depends on !COMPILE_TEST
	help
	  This will try to automatically determine if the current tree is a
	  release tree by looking for git tags that belong to the current
	  top of tree revision.

	  A string of the format -gxxxxxxxx will be added to the localversion
	  if a git-based tree is found.  The string generated by this will be
	  appended after any matching localversion* files, and after the value
	  set in CONFIG_LOCALVERSION.

	  (The actual string used here is the first 12 characters produced
	  by running the command:

	    $ git rev-parse --verify HEAD

	  which is done within the script "scripts/setlocalversion".)

config BUILD_SALT
	string "Build ID Salt"
	default ""
	help
	  The build ID is used to link binaries and their debug info. Setting
	  this option will use the value in the calculation of the build id.
	  This is mostly useful for distributions which want to ensure the
	  build is unique between builds. It's safe to leave the default.

config HAVE_KERNEL_GZIP
	bool

config HAVE_KERNEL_BZIP2
	bool

config HAVE_KERNEL_LZMA
	bool

config HAVE_KERNEL_XZ
	bool

config HAVE_KERNEL_LZO
	bool

config HAVE_KERNEL_LZ4
	bool

config HAVE_KERNEL_ZSTD
	bool

config HAVE_KERNEL_UNCOMPRESSED
	bool

choice
	prompt "Kernel compression mode"
	default KERNEL_GZIP
	depends on HAVE_KERNEL_GZIP || HAVE_KERNEL_BZIP2 || HAVE_KERNEL_LZMA || HAVE_KERNEL_XZ || HAVE_KERNEL_LZO || HAVE_KERNEL_LZ4 || HAVE_KERNEL_ZSTD || HAVE_KERNEL_UNCOMPRESSED
	help
	  The linux kernel is a kind of self-extracting executable.
	  Several compression algorithms are available, which differ
	  in efficiency, compression and decompression speed.
	  Compression speed is only relevant when building a kernel.
	  Decompression speed is relevant at each boot.

	  If you have any problems with bzip2 or lzma compressed
	  kernels, mail me (Alain Knaff) <alain@knaff.lu>. (An older
	  version of this functionality (bzip2 only), for 2.4, was
	  supplied by Christian Ludwig)

	  High compression options are mostly useful for users, who
	  are low on disk space (embedded systems), but for whom ram
	  size matters less.

	  If in doubt, select 'gzip'

config KERNEL_GZIP
	bool "Gzip"
	depends on HAVE_KERNEL_GZIP
	help
	  The old and tried gzip compression. It provides a good balance
	  between compression ratio and decompression speed.

config KERNEL_BZIP2
	bool "Bzip2"
	depends on HAVE_KERNEL_BZIP2
	help
	  Its compression ratio and speed is intermediate.
	  Decompression speed is slowest among the choices.  The kernel
	  size is about 10% smaller with bzip2, in comparison to gzip.
	  Bzip2 uses a large amount of memory. For modern kernels you
	  will need at least 8MB RAM or more for booting.

config KERNEL_LZMA
	bool "LZMA"
	depends on HAVE_KERNEL_LZMA
	help
	  This compression algorithm's ratio is best.  Decompression speed
	  is between gzip and bzip2.  Compression is slowest.
	  The kernel size is about 33% smaller with LZMA in comparison to gzip.

config KERNEL_XZ
	bool "XZ"
	depends on HAVE_KERNEL_XZ
	help
	  XZ uses the LZMA2 algorithm and instruction set specific
	  BCJ filters which can improve compression ratio of executable
	  code. The size of the kernel is about 30% smaller with XZ in
	  comparison to gzip. On architectures for which there is a BCJ
	  filter (i386, x86_64, ARM, IA-64, PowerPC, and SPARC), XZ
	  will create a few percent smaller kernel than plain LZMA.

	  The speed is about the same as with LZMA: The decompression
	  speed of XZ is better than that of bzip2 but worse than gzip
	  and LZO. Compression is slow.

config KERNEL_LZO
	bool "LZO"
	depends on HAVE_KERNEL_LZO
	help
	  Its compression ratio is the poorest among the choices. The kernel
	  size is about 10% bigger than gzip; however its speed
	  (both compression and decompression) is the fastest.

config KERNEL_LZ4
	bool "LZ4"
	depends on HAVE_KERNEL_LZ4
	help
	  LZ4 is an LZ77-type compressor with a fixed, byte-oriented encoding.
	  A preliminary version of LZ4 de/compression tool is available at
	  <https://code.google.com/p/lz4/>.

	  Its compression ratio is worse than LZO. The size of the kernel
	  is about 8% bigger than LZO. But the decompression speed is
	  faster than LZO.

config KERNEL_ZSTD
	bool "ZSTD"
	depends on HAVE_KERNEL_ZSTD
	help
	  ZSTD is a compression algorithm targeting intermediate compression
	  with fast decompression speed. It will compress better than GZIP and
	  decompress around the same speed as LZO, but slower than LZ4. You
	  will need at least 192 KB RAM or more for booting. The zstd command
	  line tool is required for compression.

config KERNEL_UNCOMPRESSED
	bool "None"
	depends on HAVE_KERNEL_UNCOMPRESSED
	help
	  Produce uncompressed kernel image. This option is usually not what
	  you want. It is useful for debugging the kernel in slow simulation
	  environments, where decompressing and moving the kernel is awfully
	  slow. This option allows early boot code to skip the decompressor
	  and jump right at uncompressed kernel image.

endchoice

config DEFAULT_INIT
	string "Default init path"
	default ""
	help
	  This option determines the default init for the system if no init=
	  option is passed on the kernel command line. If the requested path is
	  not present, we will still then move on to attempting further
	  locations (e.g. /sbin/init, etc). If this is empty, we will just use
	  the fallback list when init= is not passed.

config DEFAULT_HOSTNAME
	string "Default hostname"
	default "(none)"
	help
	  This option determines the default system hostname before userspace
	  calls sethostname(2). The kernel traditionally uses "(none)" here,
	  but you may wish to use a different default here to make a minimal
	  system more usable with less configuration.

config SYSVIPC
	bool "System V IPC"
	help
	  Inter Process Communication is a suite of library functions and
	  system calls which let processes (running programs) synchronize and
	  exchange information. It is generally considered to be a good thing,
	  and some programs won't run unless you say Y here. In particular, if
	  you want to run the DOS emulator dosemu under Linux (read the
	  DOSEMU-HOWTO, available from <http://www.tldp.org/docs.html#howto>),
	  you'll need to say Y here.

	  You can find documentation about IPC with "info ipc" and also in
	  section 6.4 of the Linux Programmer's Guide, available from
	  <http://www.tldp.org/guides.html>.

config SYSVIPC_SYSCTL
	bool
	depends on SYSVIPC
	depends on SYSCTL
	default y

config SYSVIPC_COMPAT
	def_bool y
	depends on COMPAT && SYSVIPC

config POSIX_MQUEUE
	bool "POSIX Message Queues"
	depends on NET
	help
	  POSIX variant of message queues is a part of IPC. In POSIX message
	  queues every message has a priority which decides about succession
	  of receiving it by a process. If you want to compile and run
	  programs written e.g. for Solaris with use of its POSIX message
	  queues (functions mq_*) say Y here.

	  POSIX message queues are visible as a filesystem called 'mqueue'
	  and can be mounted somewhere if you want to do filesystem
	  operations on message queues.

	  If unsure, say Y.

config POSIX_MQUEUE_SYSCTL
	bool
	depends on POSIX_MQUEUE
	depends on SYSCTL
	default y

config WATCH_QUEUE
	bool "General notification queue"
	default n
	help

	  This is a general notification queue for the kernel to pass events to
	  userspace by splicing them into pipes.  It can be used in conjunction
	  with watches for key/keyring change notifications and device
	  notifications.

	  See Documentation/core-api/watch_queue.rst

config CROSS_MEMORY_ATTACH
	bool "Enable process_vm_readv/writev syscalls"
	depends on MMU
	default y
	help
	  Enabling this option adds the system calls process_vm_readv and
	  process_vm_writev which allow a process with the correct privileges
	  to directly read from or write to another process' address space.
	  See the man page for more details.

config USELIB
	bool "uselib syscall (for libc5 and earlier)"
	default ALPHA || M68K || SPARC
	help
	  This option enables the uselib syscall, a system call used in the
	  dynamic linker from libc5 and earlier.  glibc does not use this
	  system call.  If you intend to run programs built on libc5 or
	  earlier, you may need to enable this syscall.  Current systems
	  running glibc can safely disable this.

config AUDIT
	bool "Auditing support"
	depends on NET
	help
	  Enable auditing infrastructure that can be used with another
	  kernel subsystem, such as SELinux (which requires this for
	  logging of avc messages output).  System call auditing is included
	  on architectures which support it.

config HAVE_ARCH_AUDITSYSCALL
	bool

config AUDITSYSCALL
	def_bool y
	depends on AUDIT && HAVE_ARCH_AUDITSYSCALL
	select FSNOTIFY

source "kernel/irq/Kconfig"
source "kernel/time/Kconfig"
source "kernel/bpf/Kconfig"
source "kernel/Kconfig.preempt"

menu "CPU/Task time and stats accounting"

config VIRT_CPU_ACCOUNTING
	bool

choice
	prompt "Cputime accounting"
	default TICK_CPU_ACCOUNTING

# Kind of a stub config for the pure tick based cputime accounting
config TICK_CPU_ACCOUNTING
	bool "Simple tick based cputime accounting"
	depends on !S390 && !NO_HZ_FULL
	help
	  This is the basic tick based cputime accounting that maintains
	  statistics about user, system and idle time spent on per jiffies
	  granularity.

	  If unsure, say Y.

config VIRT_CPU_ACCOUNTING_NATIVE
	bool "Deterministic task and CPU time accounting"
	depends on HAVE_VIRT_CPU_ACCOUNTING && !NO_HZ_FULL
	select VIRT_CPU_ACCOUNTING
	help
	  Select this option to enable more accurate task and CPU time
	  accounting.  This is done by reading a CPU counter on each
	  kernel entry and exit and on transitions within the kernel
	  between system, softirq and hardirq state, so there is a
	  small performance impact.  In the case of s390 or IBM POWER > 5,
	  this also enables accounting of stolen time on logically-partitioned
	  systems.

config VIRT_CPU_ACCOUNTING_GEN
	bool "Full dynticks CPU time accounting"
	depends on HAVE_CONTEXT_TRACKING_USER
	depends on HAVE_VIRT_CPU_ACCOUNTING_GEN
	depends on GENERIC_CLOCKEVENTS
	select VIRT_CPU_ACCOUNTING
	select CONTEXT_TRACKING_USER
	help
	  Select this option to enable task and CPU time accounting on full
	  dynticks systems. This accounting is implemented by watching every
	  kernel-user boundaries using the context tracking subsystem.
	  The accounting is thus performed at the expense of some significant
	  overhead.

	  For now this is only useful if you are working on the full
	  dynticks subsystem development.

	  If unsure, say N.

endchoice

config IRQ_TIME_ACCOUNTING
	bool "Fine granularity task level IRQ time accounting"
	depends on HAVE_IRQ_TIME_ACCOUNTING && !VIRT_CPU_ACCOUNTING_NATIVE
	help
	  Select this option to enable fine granularity task irq time
	  accounting. This is done by reading a timestamp on each
	  transitions between softirq and hardirq state, so there can be a
	  small performance impact.

	  If in doubt, say N here.

config HAVE_SCHED_AVG_IRQ
	def_bool y
	depends on IRQ_TIME_ACCOUNTING || PARAVIRT_TIME_ACCOUNTING
	depends on SMP

config SCHED_THERMAL_PRESSURE
	bool
	default y if ARM && ARM_CPU_TOPOLOGY
	default y if ARM64
	depends on SMP
	depends on CPU_FREQ_THERMAL
	help
	  Select this option to enable thermal pressure accounting in the
	  scheduler. Thermal pressure is the value conveyed to the scheduler
	  that reflects the reduction in CPU compute capacity resulted from
	  thermal throttling. Thermal throttling occurs when the performance of
	  a CPU is capped due to high operating temperatures.

	  If selected, the scheduler will be able to balance tasks accordingly,
	  i.e. put less load on throttled CPUs than on non/less throttled ones.

	  This requires the architecture to implement
	  arch_update_thermal_pressure() and arch_scale_thermal_pressure().

config BSD_PROCESS_ACCT
	bool "BSD Process Accounting"
	depends on MULTIUSER
	help
	  If you say Y here, a user level program will be able to instruct the
	  kernel (via a special system call) to write process accounting
	  information to a file: whenever a process exits, information about
	  that process will be appended to the file by the kernel.  The
	  information includes things such as creation time, owning user,
	  command name, memory usage, controlling terminal etc. (the complete
	  list is in the struct acct in <file:include/linux/acct.h>).  It is
	  up to the user level program to do useful things with this
	  information.  This is generally a good idea, so say Y.

config BSD_PROCESS_ACCT_V3
	bool "BSD Process Accounting version 3 file format"
	depends on BSD_PROCESS_ACCT
	default n
	help
	  If you say Y here, the process accounting information is written
	  in a new file format that also logs the process IDs of each
	  process and its parent. Note that this file format is incompatible
	  with previous v0/v1/v2 file formats, so you will need updated tools
	  for processing it. A preliminary version of these tools is available
	  at <http://www.gnu.org/software/acct/>.

config TASKSTATS
	bool "Export task/process statistics through netlink"
	depends on NET
	depends on MULTIUSER
	default n
	help
	  Export selected statistics for tasks/processes through the
	  generic netlink interface. Unlike BSD process accounting, the
	  statistics are available during the lifetime of tasks/processes as
	  responses to commands. Like BSD accounting, they are sent to user
	  space on task exit.

	  Say N if unsure.

config TASK_DELAY_ACCT
	bool "Enable per-task delay accounting"
	depends on TASKSTATS
	select SCHED_INFO
	help
	  Collect information on time spent by a task waiting for system
	  resources like cpu, synchronous block I/O completion and swapping
	  in pages. Such statistics can help in setting a task's priorities
	  relative to other tasks for cpu, io, rss limits etc.

	  Say N if unsure.

config TASK_XACCT
	bool "Enable extended accounting over taskstats"
	depends on TASKSTATS
	help
	  Collect extended task accounting data and send the data
	  to userland for processing over the taskstats interface.

	  Say N if unsure.

config TASK_IO_ACCOUNTING
	bool "Enable per-task storage I/O accounting"
	depends on TASK_XACCT
	help
	  Collect information on the number of bytes of storage I/O which this
	  task has caused.

	  Say N if unsure.

config PSI
	bool "Pressure stall information tracking"
<<<<<<< HEAD
	select KERNFS
=======
	depends on !SCHED_ALT
>>>>>>> 52bbbaea
	help
	  Collect metrics that indicate how overcommitted the CPU, memory,
	  and IO capacity are in the system.

	  If you say Y here, the kernel will create /proc/pressure/ with the
	  pressure statistics files cpu, memory, and io. These will indicate
	  the share of walltime in which some or all tasks in the system are
	  delayed due to contention of the respective resource.

	  In kernels with cgroup support, cgroups (cgroup2 only) will
	  have cpu.pressure, memory.pressure, and io.pressure files,
	  which aggregate pressure stalls for the grouped tasks only.

	  For more details see Documentation/accounting/psi.rst.

	  Say N if unsure.

config PSI_DEFAULT_DISABLED
	bool "Require boot parameter to enable pressure stall information tracking"
	default n
	depends on PSI
	help
	  If set, pressure stall information tracking will be disabled
	  per default but can be enabled through passing psi=1 on the
	  kernel commandline during boot.

	  This feature adds some code to the task wakeup and sleep
	  paths of the scheduler. The overhead is too low to affect
	  common scheduling-intense workloads in practice (such as
	  webservers, memcache), but it does show up in artificial
	  scheduler stress tests, such as hackbench.

	  If you are paranoid and not sure what the kernel will be
	  used for, say Y.

	  Say N if unsure.

endmenu # "CPU/Task time and stats accounting"

config CPU_ISOLATION
	bool "CPU isolation"
	depends on SMP || COMPILE_TEST
	default y
	help
	  Make sure that CPUs running critical tasks are not disturbed by
	  any source of "noise" such as unbound workqueues, timers, kthreads...
	  Unbound jobs get offloaded to housekeeping CPUs. This is driven by
	  the "isolcpus=" boot parameter.

	  Say Y if unsure.

source "kernel/rcu/Kconfig"

config IKCONFIG
	tristate "Kernel .config support"
	help
	  This option enables the complete Linux kernel ".config" file
	  contents to be saved in the kernel. It provides documentation
	  of which kernel options are used in a running kernel or in an
	  on-disk kernel.  This information can be extracted from the kernel
	  image file with the script scripts/extract-ikconfig and used as
	  input to rebuild the current kernel or to build another kernel.
	  It can also be extracted from a running kernel by reading
	  /proc/config.gz if enabled (below).

config IKCONFIG_PROC
	bool "Enable access to .config through /proc/config.gz"
	depends on IKCONFIG && PROC_FS
	help
	  This option enables access to the kernel configuration file
	  through /proc/config.gz.

config IKHEADERS
	tristate "Enable kernel headers through /sys/kernel/kheaders.tar.xz"
	depends on SYSFS
	help
	  This option enables access to the in-kernel headers that are generated during
	  the build process. These can be used to build eBPF tracing programs,
	  or similar programs.  If you build the headers as a module, a module called
	  kheaders.ko is built which can be loaded on-demand to get access to headers.

config LOG_BUF_SHIFT
	int "Kernel log buffer size (16 => 64KB, 17 => 128KB)"
	range 12 25
	default 17
	depends on PRINTK
	help
	  Select the minimal kernel log buffer size as a power of 2.
	  The final size is affected by LOG_CPU_MAX_BUF_SHIFT config
	  parameter, see below. Any higher size also might be forced
	  by "log_buf_len" boot parameter.

	  Examples:
		     17 => 128 KB
		     16 => 64 KB
		     15 => 32 KB
		     14 => 16 KB
		     13 =>  8 KB
		     12 =>  4 KB

config LOG_CPU_MAX_BUF_SHIFT
	int "CPU kernel log buffer size contribution (13 => 8 KB, 17 => 128KB)"
	depends on SMP
	range 0 21
	default 12 if !BASE_SMALL
	default 0 if BASE_SMALL
	depends on PRINTK
	help
	  This option allows to increase the default ring buffer size
	  according to the number of CPUs. The value defines the contribution
	  of each CPU as a power of 2. The used space is typically only few
	  lines however it might be much more when problems are reported,
	  e.g. backtraces.

	  The increased size means that a new buffer has to be allocated and
	  the original static one is unused. It makes sense only on systems
	  with more CPUs. Therefore this value is used only when the sum of
	  contributions is greater than the half of the default kernel ring
	  buffer as defined by LOG_BUF_SHIFT. The default values are set
	  so that more than 16 CPUs are needed to trigger the allocation.

	  Also this option is ignored when "log_buf_len" kernel parameter is
	  used as it forces an exact (power of two) size of the ring buffer.

	  The number of possible CPUs is used for this computation ignoring
	  hotplugging making the computation optimal for the worst case
	  scenario while allowing a simple algorithm to be used from bootup.

	  Examples shift values and their meaning:
		     17 => 128 KB for each CPU
		     16 =>  64 KB for each CPU
		     15 =>  32 KB for each CPU
		     14 =>  16 KB for each CPU
		     13 =>   8 KB for each CPU
		     12 =>   4 KB for each CPU

config PRINTK_INDEX
	bool "Printk indexing debugfs interface"
	depends on PRINTK && DEBUG_FS
	help
	  Add support for indexing of all printk formats known at compile time
	  at <debugfs>/printk/index/<module>.

	  This can be used as part of maintaining daemons which monitor
	  /dev/kmsg, as it permits auditing the printk formats present in a
	  kernel, allowing detection of cases where monitored printks are
	  changed or no longer present.

	  There is no additional runtime cost to printk with this enabled.

#
# Architectures with an unreliable sched_clock() should select this:
#
config HAVE_UNSTABLE_SCHED_CLOCK
	bool

config GENERIC_SCHED_CLOCK
	bool

menu "Scheduler features"

config UCLAMP_TASK
	bool "Enable utilization clamping for RT/FAIR tasks"
	depends on CPU_FREQ_GOV_SCHEDUTIL
	depends on !SCHED_ALT
	help
	  This feature enables the scheduler to track the clamped utilization
	  of each CPU based on RUNNABLE tasks scheduled on that CPU.

	  With this option, the user can specify the min and max CPU
	  utilization allowed for RUNNABLE tasks. The max utilization defines
	  the maximum frequency a task should use while the min utilization
	  defines the minimum frequency it should use.

	  Both min and max utilization clamp values are hints to the scheduler,
	  aiming at improving its frequency selection policy, but they do not
	  enforce or grant any specific bandwidth for tasks.

	  If in doubt, say N.

config UCLAMP_BUCKETS_COUNT
	int "Number of supported utilization clamp buckets"
	range 5 20
	default 5
	depends on UCLAMP_TASK
	help
	  Defines the number of clamp buckets to use. The range of each bucket
	  will be SCHED_CAPACITY_SCALE/UCLAMP_BUCKETS_COUNT. The higher the
	  number of clamp buckets the finer their granularity and the higher
	  the precision of clamping aggregation and tracking at run-time.

	  For example, with the minimum configuration value we will have 5
	  clamp buckets tracking 20% utilization each. A 25% boosted tasks will
	  be refcounted in the [20..39]% bucket and will set the bucket clamp
	  effective value to 25%.
	  If a second 30% boosted task should be co-scheduled on the same CPU,
	  that task will be refcounted in the same bucket of the first task and
	  it will boost the bucket clamp effective value to 30%.
	  The clamp effective value of a bucket is reset to its nominal value
	  (20% in the example above) when there are no more tasks refcounted in
	  that bucket.

	  An additional boost/capping margin can be added to some tasks. In the
	  example above the 25% task will be boosted to 30% until it exits the
	  CPU. If that should be considered not acceptable on certain systems,
	  it's always possible to reduce the margin by increasing the number of
	  clamp buckets to trade off used memory for run-time tracking
	  precision.

	  If in doubt, use the default value.

menuconfig SCHED_ALT
	bool "Alternative CPU Schedulers"
	default n
	help
	  This feature enables the ProjectC alternative CPU schedulers."

if SCHED_ALT

choice
	prompt "Alternative CPU schedulers"
	default SCHED_PDS

config SCHED_BMQ
	bool "BMQ CPU scheduler"
	help
	  The BitMap Queue CPU scheduler for excellent interactivity and
	  responsiveness on the desktop and solid scalability on normal
	  hardware and commodity servers.

config SCHED_PDS
	bool "PDS CPU scheduler"
	help
	  The Priority and Deadline based Skip list multiple queue CPU
	  Scheduler.

endchoice

endif

endmenu

#
# For architectures that want to enable the support for NUMA-affine scheduler
# balancing logic:
#
config ARCH_SUPPORTS_NUMA_BALANCING
	bool

#
# For architectures that prefer to flush all TLBs after a number of pages
# are unmapped instead of sending one IPI per page to flush. The architecture
# must provide guarantees on what happens if a clean TLB cache entry is
# written after the unmap. Details are in mm/rmap.c near the check for
# should_defer_flush. The architecture should also consider if the full flush
# and the refill costs are offset by the savings of sending fewer IPIs.
config ARCH_WANT_BATCHED_UNMAP_TLB_FLUSH
	bool

config CC_HAS_INT128
	def_bool !$(cc-option,$(m64-flag) -D__SIZEOF_INT128__=0) && 64BIT

config CC_IMPLICIT_FALLTHROUGH
	string
	default "-Wimplicit-fallthrough=5" if CC_IS_GCC && $(cc-option,-Wimplicit-fallthrough=5)
	default "-Wimplicit-fallthrough" if CC_IS_CLANG && $(cc-option,-Wunreachable-code-fallthrough)

# Currently, disable gcc-11+ array-bounds globally.
# It's still broken in gcc-13, so no upper bound yet.
config GCC11_NO_ARRAY_BOUNDS
	def_bool y

config CC_NO_ARRAY_BOUNDS
	bool
	default y if CC_IS_GCC && GCC_VERSION >= 110000 && GCC11_NO_ARRAY_BOUNDS

#
# For architectures that know their GCC __int128 support is sound
#
config ARCH_SUPPORTS_INT128
	bool

# For architectures that (ab)use NUMA to represent different memory regions
# all cpu-local but of different latencies, such as SuperH.
#
config ARCH_WANT_NUMA_VARIABLE_LOCALITY
	bool

config NUMA_BALANCING
	bool "Memory placement aware NUMA scheduler"
	depends on ARCH_SUPPORTS_NUMA_BALANCING
	depends on !ARCH_WANT_NUMA_VARIABLE_LOCALITY
	depends on SMP && NUMA && MIGRATION && !PREEMPT_RT
	depends on !SCHED_ALT
	help
	  This option adds support for automatic NUMA aware memory/task placement.
	  The mechanism is quite primitive and is based on migrating memory when
	  it has references to the node the task is running on.

	  This system will be inactive on UMA systems.

config NUMA_BALANCING_DEFAULT_ENABLED
	bool "Automatically enable NUMA aware memory/task placement"
	default y
	depends on NUMA_BALANCING
	help
	  If set, automatic NUMA balancing will be enabled if running on a NUMA
	  machine.

menuconfig CGROUPS
	bool "Control Group support"
	select KERNFS
	help
	  This option adds support for grouping sets of processes together, for
	  use with process control subsystems such as Cpusets, CFS, memory
	  controls or device isolation.
	  See
		- Documentation/scheduler/sched-design-CFS.rst	(CFS)
		- Documentation/admin-guide/cgroup-v1/ (features for grouping, isolation
					  and resource control)

	  Say N if unsure.

if CGROUPS

config PAGE_COUNTER
	bool

config CGROUP_FAVOR_DYNMODS
        bool "Favor dynamic modification latency reduction by default"
        help
          This option enables the "favordynmods" mount option by default
          which reduces the latencies of dynamic cgroup modifications such
          as task migrations and controller on/offs at the cost of making
          hot path operations such as forks and exits more expensive.

          Say N if unsure.

config MEMCG
	bool "Memory controller"
	select PAGE_COUNTER
	select EVENTFD
	help
	  Provides control over the memory footprint of tasks in a cgroup.

config MEMCG_KMEM
	bool
	depends on MEMCG
	default y

config BLK_CGROUP
	bool "IO controller"
	depends on BLOCK
	default n
	help
	Generic block IO controller cgroup interface. This is the common
	cgroup interface which should be used by various IO controlling
	policies.

	Currently, CFQ IO scheduler uses it to recognize task groups and
	control disk bandwidth allocation (proportional time slice allocation)
	to such task groups. It is also used by bio throttling logic in
	block layer to implement upper limit in IO rates on a device.

	This option only enables generic Block IO controller infrastructure.
	One needs to also enable actual IO controlling logic/policy. For
	enabling proportional weight division of disk bandwidth in CFQ, set
	CONFIG_BFQ_GROUP_IOSCHED=y; for enabling throttling policy, set
	CONFIG_BLK_DEV_THROTTLING=y.

	See Documentation/admin-guide/cgroup-v1/blkio-controller.rst for more information.

config CGROUP_WRITEBACK
	bool
	depends on MEMCG && BLK_CGROUP
	default y

menuconfig CGROUP_SCHED
	bool "CPU controller"
	default n
	help
	  This feature lets CPU scheduler recognize task groups and control CPU
	  bandwidth allocation to such task groups. It uses cgroups to group
	  tasks.

if CGROUP_SCHED
config FAIR_GROUP_SCHED
	bool "Group scheduling for SCHED_OTHER"
	depends on CGROUP_SCHED
	default CGROUP_SCHED

if !SCHED_ALT
config CFS_BANDWIDTH
	bool "CPU bandwidth provisioning for FAIR_GROUP_SCHED"
	depends on FAIR_GROUP_SCHED
	default n
	help
	  This option allows users to define CPU bandwidth rates (limits) for
	  tasks running within the fair group scheduler.  Groups with no limit
	  set are considered to be unconstrained and will run with no
	  restriction.
	  See Documentation/scheduler/sched-bwc.rst for more information.

config RT_GROUP_SCHED
	bool "Group scheduling for SCHED_RR/FIFO"
	depends on CGROUP_SCHED
	default n
	help
	  This feature lets you explicitly allocate real CPU bandwidth
	  to task groups. If enabled, it will also make it impossible to
	  schedule realtime tasks for non-root users until you allocate
	  realtime bandwidth for them.
	  See Documentation/scheduler/sched-rt-group.rst for more information.

endif #!SCHED_ALT
endif #CGROUP_SCHED

config SCHED_MM_CID
	def_bool y
	depends on SMP && RSEQ

config UCLAMP_TASK_GROUP
	bool "Utilization clamping per group of tasks"
	depends on CGROUP_SCHED
	depends on UCLAMP_TASK
	default n
	help
	  This feature enables the scheduler to track the clamped utilization
	  of each CPU based on RUNNABLE tasks currently scheduled on that CPU.

	  When this option is enabled, the user can specify a min and max
	  CPU bandwidth which is allowed for each single task in a group.
	  The max bandwidth allows to clamp the maximum frequency a task
	  can use, while the min bandwidth allows to define a minimum
	  frequency a task will always use.

	  When task group based utilization clamping is enabled, an eventually
	  specified task-specific clamp value is constrained by the cgroup
	  specified clamp value. Both minimum and maximum task clamping cannot
	  be bigger than the corresponding clamping defined at task group level.

	  If in doubt, say N.

config CGROUP_PIDS
	bool "PIDs controller"
	help
	  Provides enforcement of process number limits in the scope of a
	  cgroup. Any attempt to fork more processes than is allowed in the
	  cgroup will fail. PIDs are fundamentally a global resource because it
	  is fairly trivial to reach PID exhaustion before you reach even a
	  conservative kmemcg limit. As a result, it is possible to grind a
	  system to halt without being limited by other cgroup policies. The
	  PIDs controller is designed to stop this from happening.

	  It should be noted that organisational operations (such as attaching
	  to a cgroup hierarchy) will *not* be blocked by the PIDs controller,
	  since the PIDs limit only affects a process's ability to fork, not to
	  attach to a cgroup.

config CGROUP_RDMA
	bool "RDMA controller"
	help
	  Provides enforcement of RDMA resources defined by IB stack.
	  It is fairly easy for consumers to exhaust RDMA resources, which
	  can result into resource unavailability to other consumers.
	  RDMA controller is designed to stop this from happening.
	  Attaching processes with active RDMA resources to the cgroup
	  hierarchy is allowed even if can cross the hierarchy's limit.

config CGROUP_FREEZER
	bool "Freezer controller"
	help
	  Provides a way to freeze and unfreeze all tasks in a
	  cgroup.

	  This option affects the ORIGINAL cgroup interface. The cgroup2 memory
	  controller includes important in-kernel memory consumers per default.

	  If you're using cgroup2, say N.

config CGROUP_HUGETLB
	bool "HugeTLB controller"
	depends on HUGETLB_PAGE
	select PAGE_COUNTER
	default n
	help
	  Provides a cgroup controller for HugeTLB pages.
	  When you enable this, you can put a per cgroup limit on HugeTLB usage.
	  The limit is enforced during page fault. Since HugeTLB doesn't
	  support page reclaim, enforcing the limit at page fault time implies
	  that, the application will get SIGBUS signal if it tries to access
	  HugeTLB pages beyond its limit. This requires the application to know
	  beforehand how much HugeTLB pages it would require for its use. The
	  control group is tracked in the third page lru pointer. This means
	  that we cannot use the controller with huge page less than 3 pages.

config CPUSETS
	bool "Cpuset controller"
	depends on SMP
	help
	  This option will let you create and manage CPUSETs which
	  allow dynamically partitioning a system into sets of CPUs and
	  Memory Nodes and assigning tasks to run only within those sets.
	  This is primarily useful on large SMP or NUMA systems.

	  Say N if unsure.

config PROC_PID_CPUSET
	bool "Include legacy /proc/<pid>/cpuset file"
	depends on CPUSETS
	default y

config CGROUP_DEVICE
	bool "Device controller"
	help
	  Provides a cgroup controller implementing whitelists for
	  devices which a process in the cgroup can mknod or open.

config CGROUP_CPUACCT
	bool "Simple CPU accounting controller"
	help
	  Provides a simple controller for monitoring the
	  total CPU consumed by the tasks in a cgroup.

config CGROUP_PERF
	bool "Perf controller"
	depends on PERF_EVENTS
	help
	  This option extends the perf per-cpu mode to restrict monitoring
	  to threads which belong to the cgroup specified and run on the
	  designated cpu.  Or this can be used to have cgroup ID in samples
	  so that it can monitor performance events among cgroups.

	  Say N if unsure.

config CGROUP_BPF
	bool "Support for eBPF programs attached to cgroups"
	depends on BPF_SYSCALL
	select SOCK_CGROUP_DATA
	help
	  Allow attaching eBPF programs to a cgroup using the bpf(2)
	  syscall command BPF_PROG_ATTACH.

	  In which context these programs are accessed depends on the type
	  of attachment. For instance, programs that are attached using
	  BPF_CGROUP_INET_INGRESS will be executed on the ingress path of
	  inet sockets.

config CGROUP_MISC
	bool "Misc resource controller"
	default n
	help
	  Provides a controller for miscellaneous resources on a host.

	  Miscellaneous scalar resources are the resources on the host system
	  which cannot be abstracted like the other cgroups. This controller
	  tracks and limits the miscellaneous resources used by a process
	  attached to a cgroup hierarchy.

	  For more information, please check misc cgroup section in
	  /Documentation/admin-guide/cgroup-v2.rst.

config CGROUP_DEBUG
	bool "Debug controller"
	default n
	depends on DEBUG_KERNEL
	help
	  This option enables a simple controller that exports
	  debugging information about the cgroups framework. This
	  controller is for control cgroup debugging only. Its
	  interfaces are not stable.

	  Say N.

config SOCK_CGROUP_DATA
	bool
	default n

endif # CGROUPS

menuconfig NAMESPACES
	bool "Namespaces support" if EXPERT
	depends on MULTIUSER
	default !EXPERT
	help
	  Provides the way to make tasks work with different objects using
	  the same id. For example same IPC id may refer to different objects
	  or same user id or pid may refer to different tasks when used in
	  different namespaces.

if NAMESPACES

config UTS_NS
	bool "UTS namespace"
	default y
	help
	  In this namespace tasks see different info provided with the
	  uname() system call

config TIME_NS
	bool "TIME namespace"
	depends on GENERIC_VDSO_TIME_NS
	default y
	help
	  In this namespace boottime and monotonic clocks can be set.
	  The time will keep going with the same pace.

config IPC_NS
	bool "IPC namespace"
	depends on (SYSVIPC || POSIX_MQUEUE)
	default y
	help
	  In this namespace tasks work with IPC ids which correspond to
	  different IPC objects in different namespaces.

config USER_NS
	bool "User namespace"
	default n
	help
	  This allows containers, i.e. vservers, to use user namespaces
	  to provide different user info for different servers.

	  When user namespaces are enabled in the kernel it is
	  recommended that the MEMCG option also be enabled and that
	  user-space use the memory control groups to limit the amount
	  of memory a memory unprivileged users can use.

	  If unsure, say N.

config USER_NS_UNPRIVILEGED
	bool "Allow unprivileged users to create namespaces"
	default y
	depends on USER_NS
	help
	  When disabled, unprivileged users will not be able to create
	  new namespaces. Allowing users to create their own namespaces
	  has been part of several recent local privilege escalation
	  exploits, so if you need user namespaces but are
	  paranoid^Wsecurity-conscious you want to disable this.

	  This setting can be overridden at runtime via the
	  kernel.unprivileged_userns_clone sysctl.

	  If unsure, say Y.

config PID_NS
	bool "PID Namespaces"
	default y
	help
	  Support process id namespaces.  This allows having multiple
	  processes with the same pid as long as they are in different
	  pid namespaces.  This is a building block of containers.

config NET_NS
	bool "Network namespace"
	depends on NET
	default y
	help
	  Allow user space to create what appear to be multiple instances
	  of the network stack.

endif # NAMESPACES

config CHECKPOINT_RESTORE
	bool "Checkpoint/restore support"
	depends on PROC_FS
	select PROC_CHILDREN
	select KCMP
	default n
	help
	  Enables additional kernel features in a sake of checkpoint/restore.
	  In particular it adds auxiliary prctl codes to setup process text,
	  data and heap segment sizes, and a few additional /proc filesystem
	  entries.

	  If unsure, say N here.

config SCHED_AUTOGROUP
	bool "Automatic process group scheduling"
	depends on !SCHED_ALT
	select CGROUPS
	select CGROUP_SCHED
	select FAIR_GROUP_SCHED
	help
	  This option optimizes the scheduler for common desktop workloads by
	  automatically creating and populating task groups.  This separation
	  of workloads isolates aggressive CPU burners (like build jobs) from
	  desktop applications.  Task group autogeneration is currently based
	  upon task session.

config RELAY
	bool "Kernel->user space relay support (formerly relayfs)"
	select IRQ_WORK
	help
	  This option enables support for relay interface support in
	  certain file systems (such as debugfs).
	  It is designed to provide an efficient mechanism for tools and
	  facilities to relay large amounts of data from kernel space to
	  user space.

	  If unsure, say N.

config BLK_DEV_INITRD
	bool "Initial RAM filesystem and RAM disk (initramfs/initrd) support"
	help
	  The initial RAM filesystem is a ramfs which is loaded by the
	  boot loader (loadlin or lilo) and that is mounted as root
	  before the normal boot procedure. It is typically used to
	  load modules needed to mount the "real" root file system,
	  etc. See <file:Documentation/admin-guide/initrd.rst> for details.

	  If RAM disk support (BLK_DEV_RAM) is also included, this
	  also enables initial RAM disk (initrd) support and adds
	  15 Kbytes (more on some other architectures) to the kernel size.

	  If unsure say Y.

if BLK_DEV_INITRD

source "usr/Kconfig"

endif

config BOOT_CONFIG
	bool "Boot config support"
	select BLK_DEV_INITRD if !BOOT_CONFIG_EMBED
	help
	  Extra boot config allows system admin to pass a config file as
	  complemental extension of kernel cmdline when booting.
	  The boot config file must be attached at the end of initramfs
	  with checksum, size and magic word.
	  See <file:Documentation/admin-guide/bootconfig.rst> for details.

	  If unsure, say Y.

config BOOT_CONFIG_FORCE
	bool "Force unconditional bootconfig processing"
	depends on BOOT_CONFIG
	default y if BOOT_CONFIG_EMBED
	help
	  With this Kconfig option set, BOOT_CONFIG processing is carried
	  out even when the "bootconfig" kernel-boot parameter is omitted.
	  In fact, with this Kconfig option set, there is no way to
	  make the kernel ignore the BOOT_CONFIG-supplied kernel-boot
	  parameters.

	  If unsure, say N.

config BOOT_CONFIG_EMBED
	bool "Embed bootconfig file in the kernel"
	depends on BOOT_CONFIG
	help
	  Embed a bootconfig file given by BOOT_CONFIG_EMBED_FILE in the
	  kernel. Usually, the bootconfig file is loaded with the initrd
	  image. But if the system doesn't support initrd, this option will
	  help you by embedding a bootconfig file while building the kernel.

	  If unsure, say N.

config BOOT_CONFIG_EMBED_FILE
	string "Embedded bootconfig file path"
	depends on BOOT_CONFIG_EMBED
	help
	  Specify a bootconfig file which will be embedded to the kernel.
	  This bootconfig will be used if there is no initrd or no other
	  bootconfig in the initrd.

config INITRAMFS_PRESERVE_MTIME
	bool "Preserve cpio archive mtimes in initramfs"
	default y
	help
	  Each entry in an initramfs cpio archive carries an mtime value. When
	  enabled, extracted cpio items take this mtime, with directory mtime
	  setting deferred until after creation of any child entries.

	  If unsure, say Y.

choice
	prompt "Compiler optimization level"
	default CC_OPTIMIZE_FOR_PERFORMANCE

config CC_OPTIMIZE_FOR_PERFORMANCE
	bool "Optimize for performance (-O2)"
	help
	  This is the default optimization level for the kernel, building
	  with the "-O2" compiler flag for best performance and most
	  helpful compile-time warnings.

config CC_OPTIMIZE_FOR_PERFORMANCE_O3
	bool "Optimize more for performance (-O3)"
	help
	  Choosing this option will pass "-O3" to your compiler to optimize
	  the kernel yet more for performance.

config CC_OPTIMIZE_FOR_SIZE
	bool "Optimize for size (-Os)"
	help
	  Choosing this option will pass "-Os" to your compiler resulting
	  in a smaller kernel.

endchoice

config HAVE_LD_DEAD_CODE_DATA_ELIMINATION
	bool
	help
	  This requires that the arch annotates or otherwise protects
	  its external entry points from being discarded. Linker scripts
	  must also merge .text.*, .data.*, and .bss.* correctly into
	  output sections. Care must be taken not to pull in unrelated
	  sections (e.g., '.text.init'). Typically '.' in section names
	  is used to distinguish them from label names / C identifiers.

config LD_DEAD_CODE_DATA_ELIMINATION
	bool "Dead code and data elimination (EXPERIMENTAL)"
	depends on HAVE_LD_DEAD_CODE_DATA_ELIMINATION
	depends on EXPERT
	depends on $(cc-option,-ffunction-sections -fdata-sections)
	depends on $(ld-option,--gc-sections)
	help
	  Enable this if you want to do dead code and data elimination with
	  the linker by compiling with -ffunction-sections -fdata-sections,
	  and linking with --gc-sections.

	  This can reduce on disk and in-memory size of the kernel
	  code and static data, particularly for small configs and
	  on small systems. This has the possibility of introducing
	  silently broken kernel if the required annotations are not
	  present. This option is not well tested yet, so use at your
	  own risk.

config LD_ORPHAN_WARN
	def_bool y
	depends on ARCH_WANT_LD_ORPHAN_WARN
	depends on $(ld-option,--orphan-handling=warn)
	depends on $(ld-option,--orphan-handling=error)

config LD_ORPHAN_WARN_LEVEL
        string
        depends on LD_ORPHAN_WARN
        default "error" if WERROR
        default "warn"

config SYSCTL
	bool

config HAVE_UID16
	bool

config SYSCTL_EXCEPTION_TRACE
	bool
	help
	  Enable support for /proc/sys/debug/exception-trace.

config SYSCTL_ARCH_UNALIGN_NO_WARN
	bool
	help
	  Enable support for /proc/sys/kernel/ignore-unaligned-usertrap
	  Allows arch to define/use @no_unaligned_warning to possibly warn
	  about unaligned access emulation going on under the hood.

config SYSCTL_ARCH_UNALIGN_ALLOW
	bool
	help
	  Enable support for /proc/sys/kernel/unaligned-trap
	  Allows arches to define/use @unaligned_enabled to runtime toggle
	  the unaligned access emulation.
	  see arch/parisc/kernel/unaligned.c for reference

config HAVE_PCSPKR_PLATFORM
	bool

# interpreter that classic socket filters depend on
config BPF
	bool
	select CRYPTO_LIB_SHA1

menuconfig EXPERT
	bool "Configure standard kernel features (expert users)"
	# Unhide debug options, to make the on-by-default options visible
	select DEBUG_KERNEL
	help
	  This option allows certain base kernel options and settings
	  to be disabled or tweaked. This is for specialized
	  environments which can tolerate a "non-standard" kernel.
	  Only use this if you really know what you are doing.

config UID16
	bool "Enable 16-bit UID system calls" if EXPERT
	depends on HAVE_UID16 && MULTIUSER
	default y
	help
	  This enables the legacy 16-bit UID syscall wrappers.

config MULTIUSER
	bool "Multiple users, groups and capabilities support" if EXPERT
	default y
	help
	  This option enables support for non-root users, groups and
	  capabilities.

	  If you say N here, all processes will run with UID 0, GID 0, and all
	  possible capabilities.  Saying N here also compiles out support for
	  system calls related to UIDs, GIDs, and capabilities, such as setuid,
	  setgid, and capset.

	  If unsure, say Y here.

config SGETMASK_SYSCALL
	bool "sgetmask/ssetmask syscalls support" if EXPERT
	def_bool PARISC || M68K || PPC || MIPS || X86 || SPARC || MICROBLAZE || SUPERH
	help
	  sys_sgetmask and sys_ssetmask are obsolete system calls
	  no longer supported in libc but still enabled by default in some
	  architectures.

	  If unsure, leave the default option here.

config SYSFS_SYSCALL
	bool "Sysfs syscall support" if EXPERT
	default y
	help
	  sys_sysfs is an obsolete system call no longer supported in libc.
	  Note that disabling this option is more secure but might break
	  compatibility with some systems.

	  If unsure say Y here.

config FHANDLE
	bool "open by fhandle syscalls" if EXPERT
	select EXPORTFS
	default y
	help
	  If you say Y here, a user level program will be able to map
	  file names to handle and then later use the handle for
	  different file system operations. This is useful in implementing
	  userspace file servers, which now track files using handles instead
	  of names. The handle would remain the same even if file names
	  get renamed. Enables open_by_handle_at(2) and name_to_handle_at(2)
	  syscalls.

config POSIX_TIMERS
	bool "Posix Clocks & timers" if EXPERT
	default y
	help
	  This includes native support for POSIX timers to the kernel.
	  Some embedded systems have no use for them and therefore they
	  can be configured out to reduce the size of the kernel image.

	  When this option is disabled, the following syscalls won't be
	  available: timer_create, timer_gettime: timer_getoverrun,
	  timer_settime, timer_delete, clock_adjtime, getitimer,
	  setitimer, alarm. Furthermore, the clock_settime, clock_gettime,
	  clock_getres and clock_nanosleep syscalls will be limited to
	  CLOCK_REALTIME, CLOCK_MONOTONIC and CLOCK_BOOTTIME only.

	  If unsure say y.

config PRINTK
	default y
	bool "Enable support for printk" if EXPERT
	select IRQ_WORK
	help
	  This option enables normal printk support. Removing it
	  eliminates most of the message strings from the kernel image
	  and makes the kernel more or less silent. As this makes it
	  very difficult to diagnose system problems, saying N here is
	  strongly discouraged.

config BUG
	bool "BUG() support" if EXPERT
	default y
	help
	  Disabling this option eliminates support for BUG and WARN, reducing
	  the size of your kernel image and potentially quietly ignoring
	  numerous fatal conditions. You should only consider disabling this
	  option for embedded systems with no facilities for reporting errors.
	  Just say Y.

config ELF_CORE
	depends on COREDUMP
	default y
	bool "Enable ELF core dumps" if EXPERT
	help
	  Enable support for generating core dumps. Disabling saves about 4k.


config PCSPKR_PLATFORM
	bool "Enable PC-Speaker support" if EXPERT
	depends on HAVE_PCSPKR_PLATFORM
	select I8253_LOCK
	default y
	help
	  This option allows to disable the internal PC-Speaker
	  support, saving some memory.

config BASE_FULL
	default y
	bool "Enable full-sized data structures for core" if EXPERT
	help
	  Disabling this option reduces the size of miscellaneous core
	  kernel data structures. This saves memory on small machines,
	  but may reduce performance.

config FUTEX
	bool "Enable futex support" if EXPERT
	depends on !(SPARC32 && SMP)
	default y
	imply RT_MUTEXES
	help
	  Disabling this option will cause the kernel to be built without
	  support for "fast userspace mutexes".  The resulting kernel may not
	  run glibc-based applications correctly.

config FUTEX_PI
	bool
	depends on FUTEX && RT_MUTEXES
	default y

config EPOLL
	bool "Enable eventpoll support" if EXPERT
	default y
	help
	  Disabling this option will cause the kernel to be built without
	  support for epoll family of system calls.

config SIGNALFD
	bool "Enable signalfd() system call" if EXPERT
	default y
	help
	  Enable the signalfd() system call that allows to receive signals
	  on a file descriptor.

	  If unsure, say Y.

config TIMERFD
	bool "Enable timerfd() system call" if EXPERT
	default y
	help
	  Enable the timerfd() system call that allows to receive timer
	  events on a file descriptor.

	  If unsure, say Y.

config EVENTFD
	bool "Enable eventfd() system call" if EXPERT
	default y
	help
	  Enable the eventfd() system call that allows to receive both
	  kernel notification (ie. KAIO) or userspace notifications.

	  If unsure, say Y.

config SHMEM
	bool "Use full shmem filesystem" if EXPERT
	default y
	depends on MMU
	help
	  The shmem is an internal filesystem used to manage shared memory.
	  It is backed by swap and manages resource limits. It is also exported
	  to userspace as tmpfs if TMPFS is enabled. Disabling this
	  option replaces shmem and tmpfs with the much simpler ramfs code,
	  which may be appropriate on small systems without swap.

config AIO
	bool "Enable AIO support" if EXPERT
	default y
	help
	  This option enables POSIX asynchronous I/O which may by used
	  by some high performance threaded applications. Disabling
	  this option saves about 7k.

config IO_URING
	bool "Enable IO uring support" if EXPERT
	select IO_WQ
	default y
	help
	  This option enables support for the io_uring interface, enabling
	  applications to submit and complete IO through submission and
	  completion rings that are shared between the kernel and application.

config ADVISE_SYSCALLS
	bool "Enable madvise/fadvise syscalls" if EXPERT
	default y
	help
	  This option enables the madvise and fadvise syscalls, used by
	  applications to advise the kernel about their future memory or file
	  usage, improving performance. If building an embedded system where no
	  applications use these syscalls, you can disable this option to save
	  space.

config MEMBARRIER
	bool "Enable membarrier() system call" if EXPERT
	default y
	help
	  Enable the membarrier() system call that allows issuing memory
	  barriers across all running threads, which can be used to distribute
	  the cost of user-space memory barriers asymmetrically by transforming
	  pairs of memory barriers into pairs consisting of membarrier() and a
	  compiler barrier.

	  If unsure, say Y.

config KALLSYMS
	bool "Load all symbols for debugging/ksymoops" if EXPERT
	default y
	help
	  Say Y here to let the kernel print out symbolic crash information and
	  symbolic stack backtraces. This increases the size of the kernel
	  somewhat, as all symbols have to be loaded into the kernel image.

config KALLSYMS_SELFTEST
	bool "Test the basic functions and performance of kallsyms"
	depends on KALLSYMS
	default n
	help
	  Test the basic functions and performance of some interfaces, such as
	  kallsyms_lookup_name. It also calculates the compression rate of the
	  kallsyms compression algorithm for the current symbol set.

	  Start self-test automatically after system startup. Suggest executing
	  "dmesg | grep kallsyms_selftest" to collect test results. "finish" is
	  displayed in the last line, indicating that the test is complete.

config KALLSYMS_ALL
	bool "Include all symbols in kallsyms"
	depends on DEBUG_KERNEL && KALLSYMS
	help
	  Normally kallsyms only contains the symbols of functions for nicer
	  OOPS messages and backtraces (i.e., symbols from the text and inittext
	  sections). This is sufficient for most cases. And only if you want to
	  enable kernel live patching, or other less common use cases (e.g.,
	  when a debugger is used) all symbols are required (i.e., names of
	  variables from the data sections, etc).

	  This option makes sure that all symbols are loaded into the kernel
	  image (i.e., symbols from all sections) in cost of increased kernel
	  size (depending on the kernel configuration, it may be 300KiB or
	  something like this).

	  Say N unless you really need all symbols, or kernel live patching.

config KALLSYMS_ABSOLUTE_PERCPU
	bool
	depends on KALLSYMS
	default X86_64 && SMP

config KALLSYMS_BASE_RELATIVE
	bool
	depends on KALLSYMS
	default !IA64
	help
	  Instead of emitting them as absolute values in the native word size,
	  emit the symbol references in the kallsyms table as 32-bit entries,
	  each containing a relative value in the range [base, base + U32_MAX]
	  or, when KALLSYMS_ABSOLUTE_PERCPU is in effect, each containing either
	  an absolute value in the range [0, S32_MAX] or a relative value in the
	  range [base, base + S32_MAX], where base is the lowest relative symbol
	  address encountered in the image.

	  On 64-bit builds, this reduces the size of the address table by 50%,
	  but more importantly, it results in entries whose values are build
	  time constants, and no relocation pass is required at runtime to fix
	  up the entries based on the runtime load address of the kernel.

# end of the "standard kernel features (expert users)" menu

# syscall, maps, verifier

config ARCH_HAS_MEMBARRIER_CALLBACKS
	bool

config ARCH_HAS_MEMBARRIER_SYNC_CORE
	bool

config KCMP
	bool "Enable kcmp() system call" if EXPERT
	help
	  Enable the kernel resource comparison system call. It provides
	  user-space with the ability to compare two processes to see if they
	  share a common resource, such as a file descriptor or even virtual
	  memory space.

	  If unsure, say N.

config RSEQ
	bool "Enable rseq() system call" if EXPERT
	default y
	depends on HAVE_RSEQ
	select MEMBARRIER
	help
	  Enable the restartable sequences system call. It provides a
	  user-space cache for the current CPU number value, which
	  speeds up getting the current CPU number from user-space,
	  as well as an ABI to speed up user-space operations on
	  per-CPU data.

	  If unsure, say Y.

config CACHESTAT_SYSCALL
	bool "Enable cachestat() system call" if EXPERT
	default y
	help
	  Enable the cachestat system call, which queries the page cache
	  statistics of a file (number of cached pages, dirty pages,
	  pages marked for writeback, (recently) evicted pages).

	  If unsure say Y here.

config DEBUG_RSEQ
	default n
	bool "Enabled debugging of rseq() system call" if EXPERT
	depends on RSEQ && DEBUG_KERNEL
	help
	  Enable extra debugging checks for the rseq system call.

	  If unsure, say N.

config EMBEDDED
	bool "Embedded system"
	select EXPERT
	help
	  This option should be enabled if compiling the kernel for
	  an embedded system so certain expert options are available
	  for configuration.

config HAVE_PERF_EVENTS
	bool
	help
	  See tools/perf/design.txt for details.

config GUEST_PERF_EVENTS
	bool
	depends on HAVE_PERF_EVENTS

config PERF_USE_VMALLOC
	bool
	help
	  See tools/perf/design.txt for details

config PC104
	bool "PC/104 support" if EXPERT
	help
	  Expose PC/104 form factor device drivers and options available for
	  selection and configuration. Enable this option if your target
	  machine has a PC/104 bus.

menu "Kernel Performance Events And Counters"

config PERF_EVENTS
	bool "Kernel performance events and counters"
	default y if PROFILING
	depends on HAVE_PERF_EVENTS
	select IRQ_WORK
	help
	  Enable kernel support for various performance events provided
	  by software and hardware.

	  Software events are supported either built-in or via the
	  use of generic tracepoints.

	  Most modern CPUs support performance events via performance
	  counter registers. These registers count the number of certain
	  types of hw events: such as instructions executed, cachemisses
	  suffered, or branches mis-predicted - without slowing down the
	  kernel or applications. These registers can also trigger interrupts
	  when a threshold number of events have passed - and can thus be
	  used to profile the code that runs on that CPU.

	  The Linux Performance Event subsystem provides an abstraction of
	  these software and hardware event capabilities, available via a
	  system call and used by the "perf" utility in tools/perf/. It
	  provides per task and per CPU counters, and it provides event
	  capabilities on top of those.

	  Say Y if unsure.

config DEBUG_PERF_USE_VMALLOC
	default n
	bool "Debug: use vmalloc to back perf mmap() buffers"
	depends on PERF_EVENTS && DEBUG_KERNEL && !PPC
	select PERF_USE_VMALLOC
	help
	  Use vmalloc memory to back perf mmap() buffers.

	  Mostly useful for debugging the vmalloc code on platforms
	  that don't require it.

	  Say N if unsure.

endmenu

config SYSTEM_DATA_VERIFICATION
	def_bool n
	select SYSTEM_TRUSTED_KEYRING
	select KEYS
	select CRYPTO
	select CRYPTO_RSA
	select ASYMMETRIC_KEY_TYPE
	select ASYMMETRIC_PUBLIC_KEY_SUBTYPE
	select ASN1
	select OID_REGISTRY
	select X509_CERTIFICATE_PARSER
	select PKCS7_MESSAGE_PARSER
	help
	  Provide PKCS#7 message verification using the contents of the system
	  trusted keyring to provide public keys.  This then can be used for
	  module verification, kexec image verification and firmware blob
	  verification.

config PROFILING
	bool "Profiling support"
	help
	  Say Y here to enable the extended profiling support mechanisms used
	  by profilers.

config RUST
	bool "Rust support"
	depends on HAVE_RUST
	depends on RUST_IS_AVAILABLE
	depends on !MODVERSIONS
	depends on !GCC_PLUGINS
	depends on !RANDSTRUCT
	depends on !DEBUG_INFO_BTF || PAHOLE_HAS_LANG_EXCLUDE
	select CONSTRUCTORS
	help
	  Enables Rust support in the kernel.

	  This allows other Rust-related options, like drivers written in Rust,
	  to be selected.

	  It is also required to be able to load external kernel modules
	  written in Rust.

	  See Documentation/rust/ for more information.

	  If unsure, say N.

config RUSTC_VERSION_TEXT
	string
	depends on RUST
	default $(shell,command -v $(RUSTC) >/dev/null 2>&1 && $(RUSTC) --version || echo n)

config BINDGEN_VERSION_TEXT
	string
	depends on RUST
	default $(shell,command -v $(BINDGEN) >/dev/null 2>&1 && $(BINDGEN) --version || echo n)

#
# Place an empty function call at each tracepoint site. Can be
# dynamically changed for a probe function.
#
config TRACEPOINTS
	bool

endmenu		# General setup

source "arch/Kconfig"

config RT_MUTEXES
	bool
	default y if PREEMPT_RT

config BASE_SMALL
	int
	default 0 if BASE_FULL
	default 1 if !BASE_FULL

config MODULE_SIG_FORMAT
	def_bool n
	select SYSTEM_DATA_VERIFICATION

source "kernel/module/Kconfig"

config INIT_ALL_POSSIBLE
	bool
	help
	  Back when each arch used to define their own cpu_online_mask and
	  cpu_possible_mask, some of them chose to initialize cpu_possible_mask
	  with all 1s, and others with all 0s.  When they were centralised,
	  it was better to provide this option than to break all the archs
	  and have several arch maintainers pursuing me down dark alleys.

source "block/Kconfig"

config PREEMPT_NOTIFIERS
	bool

config PADATA
	depends on SMP
	bool

config ASN1
	tristate
	help
	  Build a simple ASN.1 grammar compiler that produces a bytecode output
	  that can be interpreted by the ASN.1 stream decoder and used to
	  inform it as to what tags are to be expected in a stream and what
	  functions to call on what tags.

source "kernel/Kconfig.locks"

config ARCH_HAS_NON_OVERLAPPING_ADDRESS_SPACE
	bool

config ARCH_HAS_SYNC_CORE_BEFORE_USERMODE
	bool

# It may be useful for an architecture to override the definitions of the
# SYSCALL_DEFINE() and __SYSCALL_DEFINEx() macros in <linux/syscalls.h>
# and the COMPAT_ variants in <linux/compat.h>, in particular to use a
# different calling convention for syscalls. They can also override the
# macros for not-implemented syscalls in kernel/sys_ni.c and
# kernel/time/posix-stubs.c. All these overrides need to be available in
# <asm/syscall_wrapper.h>.
config ARCH_HAS_SYSCALL_WRAPPER
	def_bool n<|MERGE_RESOLUTION|>--- conflicted
+++ resolved
@@ -670,11 +670,8 @@
 
 config PSI
 	bool "Pressure stall information tracking"
-<<<<<<< HEAD
+	depends on !SCHED_ALT
 	select KERNFS
-=======
-	depends on !SCHED_ALT
->>>>>>> 52bbbaea
 	help
 	  Collect metrics that indicate how overcommitted the CPU, memory,
 	  and IO capacity are in the system.
