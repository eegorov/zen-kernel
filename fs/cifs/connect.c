--- conflicted
+++ resolved
@@ -2873,7 +2873,6 @@
 			      RFC1001_NAME_LEN_WITH_NULL);
 
 	req.trailer.session_req.calling_len = sizeof(req.trailer.session_req.calling_name);
-<<<<<<< HEAD
 
 	/* calling name ends in null (byte 16) from old smb convention */
 	if (server->workstation_RFC1001_name[0] != 0)
@@ -2894,28 +2893,6 @@
 	smb_buf->smb_buf_length = cpu_to_be32((RFC1002_SESSION_REQUEST << 24) | len);
 	rc = smb_send(server, smb_buf, len);
 	/*
-=======
-
-	/* calling name ends in null (byte 16) from old smb convention */
-	if (server->workstation_RFC1001_name[0] != 0)
-		rfc1002mangle(req.trailer.session_req.calling_name,
-			      server->workstation_RFC1001_name,
-			      RFC1001_NAME_LEN_WITH_NULL);
-	else
-		rfc1002mangle(req.trailer.session_req.calling_name,
-			      "LINUX_CIFS_CLNT",
-			      RFC1001_NAME_LEN_WITH_NULL);
-
-	/*
-	 * As per rfc1002, @len must be the number of bytes that follows the
-	 * length field of a rfc1002 session request payload.
-	 */
-	len = sizeof(req) - offsetof(struct rfc1002_session_packet, trailer.session_req);
-
-	smb_buf->smb_buf_length = cpu_to_be32((RFC1002_SESSION_REQUEST << 24) | len);
-	rc = smb_send(server, smb_buf, len);
-	/*
->>>>>>> 0c5c7c58
 	 * RFC1001 layer in at least one server requires very short break before
 	 * negprot presumably because not expecting negprot to follow so fast.
 	 * This is a simple solution that works without complicating the code
