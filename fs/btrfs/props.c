--- conflicted
+++ resolved
@@ -410,29 +410,19 @@
 
 	if (!strncmp("lzo", value, 3)) {
 		type = BTRFS_COMPRESS_LZO;
-<<<<<<< HEAD
-	else if (!strncmp("lz4", value, len))
+		btrfs_set_fs_incompat(fs_info, COMPRESS_LZO);
+	} else if (!strncmp("lz4", value, len)) {
 		type = BTRFS_COMPRESS_LZ4;
-	else if (!strncmp("lz4hc", value, len))
+		btrfs_set_fs_incompat(fs_info, COMPRESS_LZ4);
+	} else if (!strncmp("lz4hc", value, len)) {
 		type = BTRFS_COMPRESS_LZ4HC;
-	else if (!strncmp("zlib", value, len))
-=======
-		btrfs_set_fs_incompat(fs_info, COMPRESS_LZO);
+		btrfs_set_fs_incompat(fs_info, COMPRESS_LZ4);
 	} else if (!strncmp("zlib", value, 4)) {
->>>>>>> 2d7f8dc2
 		type = BTRFS_COMPRESS_ZLIB;
 	} else if (!strncmp("zstd", value, len)) {
 		type = BTRFS_COMPRESS_ZSTD;
-<<<<<<< HEAD
-	else if (!strncmp("lz4", value, len))
-		type = BTRFS_COMPRESS_LZ4;
-	else if (!strncmp("lz4hc", value, len))
-		type = BTRFS_COMPRESS_LZ4HC;
-	else
-=======
 		btrfs_set_fs_incompat(fs_info, COMPRESS_ZSTD);
 	} else {
->>>>>>> 2d7f8dc2
 		return -EINVAL;
 	}
 
