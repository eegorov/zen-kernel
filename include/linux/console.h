/*
 *  linux/include/linux/console.h
 *
 *  Copyright (C) 1993        Hamish Macdonald
 *
 * This file is subject to the terms and conditions of the GNU General Public
 * License.  See the file COPYING in the main directory of this archive
 * for more details.
 *
 * Changed:
 * 10-Mar-94: Arno Griffioen: Conversion for vt100 emulator port from PC LINUX
 */

#ifndef _LINUX_CONSOLE_H_
#define _LINUX_CONSOLE_H_ 1

#include <linux/atomic.h>
#include <linux/rculist.h>
#include <linux/types.h>
#include <linux/mutex.h>

struct vc_data;
struct console_font_op;
struct console_font;
struct module;
struct tty_struct;
struct notifier_block;

enum con_scroll {
	SM_UP,
	SM_DOWN,
};

enum vc_intensity;

/**
 * struct consw - callbacks for consoles
 *
 * @con_scroll: move lines from @top to @bottom in direction @dir by @lines.
 *		Return true if no generic handling should be done.
 *		Invoked by csi_M and printing to the console.
 * @con_set_palette: sets the palette of the console to @table (optional)
 * @con_scrolldelta: the contents of the console should be scrolled by @lines.
 *		     Invoked by user. (optional)
 */
struct consw {
	struct module *owner;
	const char *(*con_startup)(void);
	void	(*con_init)(struct vc_data *vc, int init);
	void	(*con_deinit)(struct vc_data *vc);
	void	(*con_clear)(struct vc_data *vc, int sy, int sx, int height,
			int width);
	void	(*con_putc)(struct vc_data *vc, int c, int ypos, int xpos);
	void	(*con_putcs)(struct vc_data *vc, const unsigned short *s,
			int count, int ypos, int xpos);
	void	(*con_cursor)(struct vc_data *vc, int mode);
	bool	(*con_scroll)(struct vc_data *vc, unsigned int top,
			unsigned int bottom, enum con_scroll dir,
			unsigned int lines);
	int	(*con_switch)(struct vc_data *vc);
	int	(*con_blank)(struct vc_data *vc, int blank, int mode_switch);
	int	(*con_font_set)(struct vc_data *vc, struct console_font *font,
			unsigned int flags);
	int	(*con_font_get)(struct vc_data *vc, struct console_font *font);
	int	(*con_font_default)(struct vc_data *vc,
			struct console_font *font, char *name);
	int     (*con_resize)(struct vc_data *vc, unsigned int width,
			unsigned int height, unsigned int user);
	void	(*con_set_palette)(struct vc_data *vc,
			const unsigned char *table);
	void	(*con_scrolldelta)(struct vc_data *vc, int lines);
	int	(*con_set_origin)(struct vc_data *vc);
	void	(*con_save_screen)(struct vc_data *vc);
	u8	(*con_build_attr)(struct vc_data *vc, u8 color,
			enum vc_intensity intensity,
			bool blink, bool underline, bool reverse, bool italic);
	void	(*con_invert_region)(struct vc_data *vc, u16 *p, int count);
	u16    *(*con_screen_pos)(const struct vc_data *vc, int offset);
	unsigned long (*con_getxy)(struct vc_data *vc, unsigned long position,
			int *px, int *py);
	/*
	 * Flush the video console driver's scrollback buffer
	 */
	void	(*con_flush_scrollback)(struct vc_data *vc);
	/*
	 * Prepare the console for the debugger.  This includes, but is not
	 * limited to, unblanking the console, loading an appropriate
	 * palette, and allowing debugger generated output.
	 */
	int	(*con_debug_enter)(struct vc_data *vc);
	/*
	 * Restore the console to its pre-debug state as closely as possible.
	 */
	int	(*con_debug_leave)(struct vc_data *vc);
};

extern const struct consw *conswitchp;

extern const struct consw dummy_con;	/* dummy console buffer */
extern const struct consw vga_con;	/* VGA text console */
extern const struct consw newport_con;	/* SGI Newport console  */

int con_is_bound(const struct consw *csw);
int do_unregister_con_driver(const struct consw *csw);
int do_take_over_console(const struct consw *sw, int first, int last, int deflt);
void give_up_console(const struct consw *sw);
#ifdef CONFIG_HW_CONSOLE
int con_debug_enter(struct vc_data *vc);
int con_debug_leave(void);
#else
static inline int con_debug_enter(struct vc_data *vc)
{
	return 0;
}
static inline int con_debug_leave(void)
{
	return 0;
}
#endif

/* cursor */
#define CM_DRAW     (1)
#define CM_ERASE    (2)
#define CM_MOVE     (3)

/*
 * The interface for a console, or any other device that wants to capture
 * console messages (printer driver?)
 *
 * If a console driver is marked CON_BOOT then it will be auto-unregistered
 * when the first real console is registered.  This is for early-printk drivers.
 */

#define CON_PRINTBUFFER	(1)
#define CON_CONSDEV	(2) /* Preferred console, /dev/console */
#define CON_ENABLED	(4)
#define CON_BOOT	(8)
#define CON_ANYTIME	(16) /* Safe to call when cpu is offline */
#define CON_BRL		(32) /* Used for a braille device */
#define CON_EXTENDED	(64) /* Use the extended output format a la /dev/kmsg */

#ifdef CONFIG_HAVE_ATOMIC_CONSOLE
struct console_atomic_data {
	u64	seq;
	char	*text;
	char	*ext_text;
	char	*dropped_text;
};
#endif

struct console {
	char	name[16];
<<<<<<< HEAD
	void	(*write)(struct console *, const char *, unsigned, unsigned int);
=======
	void	(*write)(struct console *, const char *, unsigned);
	void	(*write_atomic)(struct console *, const char *, unsigned);
>>>>>>> 700fde7e
	int	(*read)(struct console *, char *, unsigned);
	struct tty_driver *(*device)(struct console *, int *);
	void	(*unblank)(void);
	int	(*setup)(struct console *, char *);
	int	(*exit)(struct console *);
	int	(*match)(struct console *, char *name, int idx, char *options);
	short	flags;
	short	index;
	int	cflag;
	uint	ispeed;
	uint	ospeed;
	u64	seq;
	atomic_long_t dropped;
#ifdef CONFIG_HAVE_ATOMIC_CONSOLE
	struct console_atomic_data *atomic_data;
#endif
	struct task_struct *thread;
	bool    blocked;

	/*
	 * The per-console lock is used by printing kthreads to synchronize
	 * this console with callers of console_lock(). This is necessary in
	 * order to allow printing kthreads to run in parallel to each other,
	 * while each safely accessing the @blocked field and synchronizing
	 * against direct printing via console_lock/console_unlock.
	 *
	 * Note: For synchronizing against direct printing via
	 *       console_trylock/console_unlock, see the static global
	 *       variable @console_kthreads_active.
	 */
	struct mutex lock;

	void	*data;
	struct hlist_node node;
};

#ifdef CONFIG_LOCKDEP
extern void lockdep_assert_console_list_lock_held(void);
#else
static inline void lockdep_assert_console_list_lock_held(void)
{
}
#endif

#ifdef CONFIG_DEBUG_LOCK_ALLOC
extern bool console_srcu_read_lock_is_held(void);
#else
static inline bool console_srcu_read_lock_is_held(void)
{
	return 1;
}
#endif

extern int console_srcu_read_lock(void);
extern void console_srcu_read_unlock(int cookie);

extern void console_list_lock(void) __acquires(console_mutex);
extern void console_list_unlock(void) __releases(console_mutex);

extern struct hlist_head console_list;

/**
 * console_srcu_read_flags - Locklessly read the console flags
 * @con:	struct console pointer of console to read flags from
 *
 * This function provides the necessary READ_ONCE() and data_race()
 * notation for locklessly reading the console flags. The READ_ONCE()
 * in this function matches the WRITE_ONCE() when @flags are modified
 * for registered consoles with console_srcu_write_flags().
 *
 * Only use this function to read console flags when locklessly
 * iterating the console list via srcu.
 *
 * Context: Any context.
 */
static inline short console_srcu_read_flags(const struct console *con)
{
	WARN_ON_ONCE(!console_srcu_read_lock_is_held());

	/*
	 * Locklessly reading console->flags provides a consistent
	 * read value because there is at most one CPU modifying
	 * console->flags and that CPU is using only read-modify-write
	 * operations to do so.
	 */
	return data_race(READ_ONCE(con->flags));
}

/**
 * console_srcu_write_flags - Write flags for a registered console
 * @con:	struct console pointer of console to write flags to
 * @flags:	new flags value to write
 *
 * Only use this function to write flags for registered consoles. It
 * requires holding the console_list_lock.
 *
 * Context: Any context.
 */
static inline void console_srcu_write_flags(struct console *con, short flags)
{
	lockdep_assert_console_list_lock_held();

	/* This matches the READ_ONCE() in console_srcu_read_flags(). */
	WRITE_ONCE(con->flags, flags);
}

/* Variant of console_is_registered() when the console_list_lock is held. */
static inline bool console_is_registered_locked(const struct console *con)
{
	lockdep_assert_console_list_lock_held();
	return !hlist_unhashed(&con->node);
}

/*
 * console_is_registered - Check if the console is registered
 * @con:	struct console pointer of console to check
 *
 * Context: Process context. May sleep while acquiring console list lock.
 * Return: true if the console is in the console list, otherwise false.
 *
 * If false is returned for a console that was previously registered, it
 * can be assumed that the console's unregistration is fully completed,
 * including the exit() callback after console list removal.
 */
static inline bool console_is_registered(const struct console *con)
{
	bool ret;

	console_list_lock();
	ret = console_is_registered_locked(con);
	console_list_unlock();
	return ret;
}

/**
 * for_each_console_srcu() - Iterator over registered consoles
 * @con:	struct console pointer used as loop cursor
 *
 * Although SRCU guarantees the console list will be consistent, the
 * struct console fields may be updated by other CPUs while iterating.
 *
 * Requires console_srcu_read_lock to be held. Can be invoked from
 * any context.
 */
#define for_each_console_srcu(con)					\
	hlist_for_each_entry_srcu(con, &console_list, node,		\
				  console_srcu_read_lock_is_held())

/**
 * for_each_console() - Iterator over registered consoles
 * @con:	struct console pointer used as loop cursor
 *
 * The console list and the console->flags are immutable while iterating.
 *
 * Requires console_list_lock to be held.
 */
#define for_each_console(con)						\
	lockdep_assert_console_list_lock_held();			\
	hlist_for_each_entry(con, &console_list, node)

extern int console_set_on_cmdline;
extern struct console *early_console;

enum con_flush_mode {
	CONSOLE_ATOMIC_FLUSH_PENDING,
	CONSOLE_FLUSH_PENDING,
	CONSOLE_REPLAY_ALL,
};

extern int add_preferred_console(char *name, int idx, char *options);
extern void console_force_preferred_locked(struct console *con);
extern void register_console(struct console *);
extern int unregister_console(struct console *);
extern void console_lock(void);
extern int console_trylock(void);
extern void console_unlock(void);
extern void console_conditional_schedule(void);
extern void console_unblank(void);
extern void console_flush_on_panic(enum con_flush_mode mode);
extern struct tty_driver *console_device(int *);
extern void console_stop(struct console *);
extern void console_start(struct console *);
extern int is_console_locked(void);
extern int braille_register_console(struct console *, int index,
		char *console_options, char *braille_options);
extern int braille_unregister_console(struct console *);
#ifdef CONFIG_TTY
extern void console_sysfs_notify(void);
#else
static inline void console_sysfs_notify(void)
{ }
#endif
extern bool console_suspend_enabled;

/* Suspend and resume console messages over PM events */
extern void suspend_console(void);
extern void resume_console(void);

int mda_console_init(void);

void vcs_make_sysfs(int index);
void vcs_remove_sysfs(int index);

/* Some debug stub to catch some of the obvious races in the VT code */
#define WARN_CONSOLE_UNLOCKED()						\
	WARN_ON(!atomic_read(&ignore_console_lock_warning) &&		\
		!is_console_locked() && !oops_in_progress)
/*
 * Increment ignore_console_lock_warning if you need to quiet
 * WARN_CONSOLE_UNLOCKED() for debugging purposes.
 */
extern atomic_t ignore_console_lock_warning;

/* VESA Blanking Levels */
#define VESA_NO_BLANKING        0
#define VESA_VSYNC_SUSPEND      1
#define VESA_HSYNC_SUSPEND      2
#define VESA_POWERDOWN          3

extern void console_init(void);

/* For deferred console takeover */
void dummycon_register_output_notifier(struct notifier_block *nb);
void dummycon_unregister_output_notifier(struct notifier_block *nb);

#endif /* _LINUX_CONSOLE_H */<|MERGE_RESOLUTION|>--- conflicted
+++ resolved
@@ -150,12 +150,8 @@
 
 struct console {
 	char	name[16];
-<<<<<<< HEAD
 	void	(*write)(struct console *, const char *, unsigned, unsigned int);
-=======
-	void	(*write)(struct console *, const char *, unsigned);
 	void	(*write_atomic)(struct console *, const char *, unsigned);
->>>>>>> 700fde7e
 	int	(*read)(struct console *, char *, unsigned);
 	struct tty_driver *(*device)(struct console *, int *);
 	void	(*unblank)(void);
