/*
 *  linux/include/linux/console.h
 *
 *  Copyright (C) 1993        Hamish Macdonald
 *
 * This file is subject to the terms and conditions of the GNU General Public
 * License.  See the file COPYING in the main directory of this archive
 * for more details.
 *
 * Changed:
 * 10-Mar-94: Arno Griffioen: Conversion for vt100 emulator port from PC LINUX
 */

#ifndef _LINUX_CONSOLE_H_
#define _LINUX_CONSOLE_H_ 1

#include <linux/atomic.h>
#include <linux/types.h>
#include <linux/mutex.h>

struct vc_data;
struct console_font_op;
struct console_font;
struct module;
struct tty_struct;
struct notifier_block;

enum con_scroll {
	SM_UP,
	SM_DOWN,
};

enum vc_intensity;

/**
 * struct consw - callbacks for consoles
 *
 * @con_scroll: move lines from @top to @bottom in direction @dir by @lines.
 *		Return true if no generic handling should be done.
 *		Invoked by csi_M and printing to the console.
 * @con_set_palette: sets the palette of the console to @table (optional)
 * @con_scrolldelta: the contents of the console should be scrolled by @lines.
 *		     Invoked by user. (optional)
 */
struct consw {
	struct module *owner;
	const char *(*con_startup)(void);
	void	(*con_init)(struct vc_data *vc, int init);
	void	(*con_deinit)(struct vc_data *vc);
	void	(*con_clear)(struct vc_data *vc, int sy, int sx, int height,
			int width);
	void	(*con_putc)(struct vc_data *vc, int c, int ypos, int xpos);
	void	(*con_putcs)(struct vc_data *vc, const unsigned short *s,
			int count, int ypos, int xpos);
	void	(*con_cursor)(struct vc_data *vc, int mode);
	bool	(*con_scroll)(struct vc_data *vc, unsigned int top,
			unsigned int bottom, enum con_scroll dir,
			unsigned int lines);
	int	(*con_switch)(struct vc_data *vc);
	int	(*con_blank)(struct vc_data *vc, int blank, int mode_switch);
	int	(*con_font_set)(struct vc_data *vc, struct console_font *font,
			unsigned int flags);
	int	(*con_font_get)(struct vc_data *vc, struct console_font *font);
	int	(*con_font_default)(struct vc_data *vc,
			struct console_font *font, char *name);
	int     (*con_resize)(struct vc_data *vc, unsigned int width,
			unsigned int height, unsigned int user);
	void	(*con_set_palette)(struct vc_data *vc,
			const unsigned char *table);
	void	(*con_scrolldelta)(struct vc_data *vc, int lines);
	int	(*con_set_origin)(struct vc_data *vc);
	void	(*con_save_screen)(struct vc_data *vc);
	u8	(*con_build_attr)(struct vc_data *vc, u8 color,
			enum vc_intensity intensity,
			bool blink, bool underline, bool reverse, bool italic);
	void	(*con_invert_region)(struct vc_data *vc, u16 *p, int count);
	u16    *(*con_screen_pos)(const struct vc_data *vc, int offset);
	unsigned long (*con_getxy)(struct vc_data *vc, unsigned long position,
			int *px, int *py);
	/*
	 * Flush the video console driver's scrollback buffer
	 */
	void	(*con_flush_scrollback)(struct vc_data *vc);
	/*
	 * Prepare the console for the debugger.  This includes, but is not
	 * limited to, unblanking the console, loading an appropriate
	 * palette, and allowing debugger generated output.
	 */
	int	(*con_debug_enter)(struct vc_data *vc);
	/*
	 * Restore the console to its pre-debug state as closely as possible.
	 */
	int	(*con_debug_leave)(struct vc_data *vc);
};

extern const struct consw *conswitchp;

extern const struct consw dummy_con;	/* dummy console buffer */
extern const struct consw vga_con;	/* VGA text console */
extern const struct consw newport_con;	/* SGI Newport console  */

int con_is_bound(const struct consw *csw);
int do_unregister_con_driver(const struct consw *csw);
int do_take_over_console(const struct consw *sw, int first, int last, int deflt);
void give_up_console(const struct consw *sw);
#ifdef CONFIG_HW_CONSOLE
int con_debug_enter(struct vc_data *vc);
int con_debug_leave(void);
#else
static inline int con_debug_enter(struct vc_data *vc)
{
	return 0;
}
static inline int con_debug_leave(void)
{
	return 0;
}
#endif

/* cursor */
#define CM_DRAW     (1)
#define CM_ERASE    (2)
#define CM_MOVE     (3)

/*
 * The interface for a console, or any other device that wants to capture
 * console messages (printer driver?)
 *
 * If a console driver is marked CON_BOOT then it will be auto-unregistered
 * when the first real console is registered.  This is for early-printk drivers.
 */

#define CON_PRINTBUFFER	(1)
#define CON_CONSDEV	(2) /* Preferred console, /dev/console */
#define CON_ENABLED	(4)
#define CON_BOOT	(8)
#define CON_ANYTIME	(16) /* Safe to call when cpu is offline */
#define CON_BRL		(32) /* Used for a braille device */
#define CON_EXTENDED	(64) /* Use the extended output format a la /dev/kmsg */

#ifdef CONFIG_HAVE_ATOMIC_CONSOLE
struct console_atomic_data {
	u64	seq;
	char	*text;
	char	*ext_text;
	char	*dropped_text;
};
#endif

struct console {
	char	name[16];
<<<<<<< HEAD
	void	(*write)(struct console *, const char *, unsigned);
	void	(*write_atomic)(struct console *, const char *, unsigned);
=======
	void	(*write)(struct console *, const char *, unsigned, unsigned int);
>>>>>>> c5af552b
	int	(*read)(struct console *, char *, unsigned);
	struct tty_driver *(*device)(struct console *, int *);
	void	(*unblank)(void);
	int	(*setup)(struct console *, char *);
	int	(*exit)(struct console *);
	int	(*match)(struct console *, char *name, int idx, char *options);
	short	flags;
	short	index;
	int	cflag;
	uint	ispeed;
	uint	ospeed;
	u64	seq;
	atomic_long_t dropped;
#ifdef CONFIG_HAVE_ATOMIC_CONSOLE
	struct console_atomic_data *atomic_data;
#endif
	struct task_struct *thread;
	bool	blocked;

	/*
	 * The per-console lock is used by printing kthreads to synchronize
	 * this console with callers of console_lock(). This is necessary in
	 * order to allow printing kthreads to run in parallel to each other,
	 * while each safely accessing the @blocked field and synchronizing
	 * against direct printing via console_lock/console_unlock.
	 *
	 * Note: For synchronizing against direct printing via
	 *       console_trylock/console_unlock, see the static global
	 *       variable @console_kthreads_active.
	 */
	struct mutex lock;

	void	*data;
	struct	 console *next;
};

/*
 * for_each_console() allows you to iterate on each console
 */
#define for_each_console(con) \
	for (con = console_drivers; con != NULL; con = con->next)

extern int console_set_on_cmdline;
extern struct console *early_console;

enum con_flush_mode {
	CONSOLE_ATOMIC_FLUSH_PENDING,
	CONSOLE_FLUSH_PENDING,
	CONSOLE_REPLAY_ALL,
};

extern int add_preferred_console(char *name, int idx, char *options);
extern void register_console(struct console *);
extern int unregister_console(struct console *);
extern struct console *console_drivers;
extern void console_lock(void);
extern int console_trylock(void);
extern void console_unlock(void);
extern void console_conditional_schedule(void);
extern void console_unblank(void);
extern void console_flush_on_panic(enum con_flush_mode mode);
extern struct tty_driver *console_device(int *);
extern void console_stop(struct console *);
extern void console_start(struct console *);
extern int is_console_locked(void);
extern int braille_register_console(struct console *, int index,
		char *console_options, char *braille_options);
extern int braille_unregister_console(struct console *);
#ifdef CONFIG_TTY
extern void console_sysfs_notify(void);
#else
static inline void console_sysfs_notify(void)
{ }
#endif
extern bool console_suspend_enabled;

/* Suspend and resume console messages over PM events */
extern void suspend_console(void);
extern void resume_console(void);

int mda_console_init(void);

void vcs_make_sysfs(int index);
void vcs_remove_sysfs(int index);

/* Some debug stub to catch some of the obvious races in the VT code */
#define WARN_CONSOLE_UNLOCKED()						\
	WARN_ON(!atomic_read(&ignore_console_lock_warning) &&		\
		!is_console_locked() && !oops_in_progress)
/*
 * Increment ignore_console_lock_warning if you need to quiet
 * WARN_CONSOLE_UNLOCKED() for debugging purposes.
 */
extern atomic_t ignore_console_lock_warning;

/* VESA Blanking Levels */
#define VESA_NO_BLANKING        0
#define VESA_VSYNC_SUSPEND      1
#define VESA_HSYNC_SUSPEND      2
#define VESA_POWERDOWN          3

extern void console_init(void);

/* For deferred console takeover */
void dummycon_register_output_notifier(struct notifier_block *nb);
void dummycon_unregister_output_notifier(struct notifier_block *nb);

#endif /* _LINUX_CONSOLE_H */<|MERGE_RESOLUTION|>--- conflicted
+++ resolved
@@ -149,12 +149,8 @@
 
 struct console {
 	char	name[16];
-<<<<<<< HEAD
-	void	(*write)(struct console *, const char *, unsigned);
-	void	(*write_atomic)(struct console *, const char *, unsigned);
-=======
 	void	(*write)(struct console *, const char *, unsigned, unsigned int);
->>>>>>> c5af552b
+	void	(*write_atomic)(struct console *, const char *, unsigned, unsigned int);
 	int	(*read)(struct console *, char *, unsigned);
 	struct tty_driver *(*device)(struct console *, int *);
 	void	(*unblank)(void);
