/* SPDX-License-Identifier: GPL-2.0-or-later */
/*
 *  linux/include/linux/serial_8250.h
 *
 *  Copyright (C) 2004 Russell King
 */
#ifndef _LINUX_SERIAL_8250_H
#define _LINUX_SERIAL_8250_H

#include <linux/serial_core.h>
#include <linux/serial_reg.h>
#include <linux/platform_device.h>

/*
 * This is the platform device platform_data structure
 */
struct plat_serial8250_port {
	unsigned long	iobase;		/* io base address */
	void __iomem	*membase;	/* ioremap cookie or NULL */
	resource_size_t	mapbase;	/* resource base */
	unsigned int	irq;		/* interrupt number */
	unsigned long	irqflags;	/* request_irq flags */
	unsigned int	uartclk;	/* UART clock rate */
	void            *private_data;
	unsigned char	regshift;	/* register shift */
	unsigned char	iotype;		/* UPIO_* */
	unsigned char	hub6;
	unsigned char	has_sysrq;	/* supports magic SysRq */
	upf_t		flags;		/* UPF_* flags */
	unsigned int	type;		/* If UPF_FIXED_TYPE */
	unsigned int	(*serial_in)(struct uart_port *, int);
	void		(*serial_out)(struct uart_port *, int, int);
	void		(*set_termios)(struct uart_port *,
			               struct ktermios *new,
			               const struct ktermios *old);
	void		(*set_ldisc)(struct uart_port *,
				     struct ktermios *);
	unsigned int	(*get_mctrl)(struct uart_port *);
	int		(*handle_irq)(struct uart_port *);
	void		(*pm)(struct uart_port *, unsigned int state,
			      unsigned old);
	void		(*handle_break)(struct uart_port *);
};

/*
 * Allocate 8250 platform device IDs.  Nothing is implied by
 * the numbering here, except for the legacy entry being -1.
 */
enum {
	PLAT8250_DEV_LEGACY = -1,
	PLAT8250_DEV_PLATFORM,
	PLAT8250_DEV_PLATFORM1,
	PLAT8250_DEV_PLATFORM2,
	PLAT8250_DEV_FOURPORT,
	PLAT8250_DEV_ACCENT,
	PLAT8250_DEV_BOCA,
	PLAT8250_DEV_EXAR_ST16C554,
	PLAT8250_DEV_HUB6,
	PLAT8250_DEV_AU1X00,
	PLAT8250_DEV_SM501,
};

struct uart_8250_dma;
struct uart_8250_port;

/**
 * 8250 core driver operations
 *
 * @setup_irq()		Setup irq handling. The universal 8250 driver links this
 *			port to the irq chain. Other drivers may @request_irq().
 * @release_irq()	Undo irq handling. The universal 8250 driver unlinks
 *			the port from the irq chain.
 */
struct uart_8250_ops {
	int		(*setup_irq)(struct uart_8250_port *);
	void		(*release_irq)(struct uart_8250_port *);
	void		(*setup_timer)(struct uart_8250_port *);
};

struct uart_8250_em485 {
	struct hrtimer		start_tx_timer; /* "rs485 start tx" timer */
	struct hrtimer		stop_tx_timer;  /* "rs485 stop tx" timer */
	struct hrtimer		*active_timer;  /* pointer to active timer */
	struct uart_8250_port	*port;          /* for hrtimer callbacks */
	unsigned int		tx_stopped:1;	/* tx is currently stopped */
};

/*
 * This should be used by drivers which want to register
 * their own 8250 ports without registering their own
 * platform device.  Using these will make your driver
 * dependent on the 8250 driver.
 */

struct uart_8250_port {
	struct uart_port	port;
	struct timer_list	timer;		/* "no irq" timer */
	struct list_head	list;		/* ports on this IRQ */
	u32			capabilities;	/* port capabilities */
	unsigned short		bugs;		/* port bugs */
	bool			fifo_bug;	/* min RX trigger if enabled */
	unsigned int		tx_loadsz;	/* transmit fifo load size */
	unsigned char		acr;
	unsigned char		fcr;
	unsigned char		ier;
	unsigned char		lcr;
	unsigned char		mcr;
	unsigned char		cur_iotype;	/* Running I/O type */
	unsigned int		rpm_tx_active;
	unsigned char		canary;		/* non-zero during system sleep
						 *   if no_console_suspend
						 */
	unsigned char		probe;
	struct mctrl_gpios	*gpios;
#define UART_PROBE_RSA	(1 << 0)

	/*
	 * Some bits in registers are cleared on a read, so they must
	 * be saved whenever the register is read but the bits will not
	 * be immediately processed.
	 */
#define LSR_SAVE_FLAGS UART_LSR_BRK_ERROR_BITS
	u16			lsr_saved_flags;
	u16			lsr_save_mask;
#define MSR_SAVE_FLAGS UART_MSR_ANY_DELTA
	unsigned char		msr_saved_flags;

	bool			console_newline_needed;

	struct uart_8250_dma	*dma;
	const struct uart_8250_ops *ops;

	/* 8250 specific callbacks */
	int			(*dl_read)(struct uart_8250_port *);
	void			(*dl_write)(struct uart_8250_port *, int);

	struct uart_8250_em485 *em485;
	void			(*rs485_start_tx)(struct uart_8250_port *);
	void			(*rs485_stop_tx)(struct uart_8250_port *);

	/* Serial port overrun backoff */
	struct delayed_work overrun_backoff;
	u32 overrun_backoff_time_ms;

	struct cons_write_context wctxt;
	int cookie;
};

static inline struct uart_8250_port *up_to_u8250p(struct uart_port *up)
{
	return container_of(up, struct uart_8250_port, port);
}

int serial8250_register_8250_port(const struct uart_8250_port *);
void serial8250_unregister_port(int line);
void serial8250_suspend_port(int line);
void serial8250_resume_port(int line);

extern int early_serial_setup(struct uart_port *port);

extern int early_serial8250_setup(struct earlycon_device *device,
					 const char *options);
extern void serial8250_update_uartclk(struct uart_port *port,
				      unsigned int uartclk);
extern void serial8250_do_set_termios(struct uart_port *port,
		struct ktermios *termios, const struct ktermios *old);
extern void serial8250_do_set_ldisc(struct uart_port *port,
				    struct ktermios *termios);
extern unsigned int serial8250_do_get_mctrl(struct uart_port *port);
extern int serial8250_do_startup(struct uart_port *port);
extern void serial8250_do_shutdown(struct uart_port *port);
extern void serial8250_do_pm(struct uart_port *port, unsigned int state,
			     unsigned int oldstate);
extern void serial8250_do_set_mctrl(struct uart_port *port, unsigned int mctrl);
extern void serial8250_do_set_divisor(struct uart_port *port, unsigned int baud,
				      unsigned int quot,
				      unsigned int quot_frac);
extern int fsl8250_handle_irq(struct uart_port *port);
int serial8250_handle_irq(struct uart_port *port, unsigned int iir);
u16 serial8250_rx_chars(struct uart_8250_port *up, u16 lsr);
void serial8250_read_char(struct uart_8250_port *up, u16 lsr);
void serial8250_tx_chars(struct uart_8250_port *up);
unsigned int serial8250_modem_status(struct uart_8250_port *up);
void serial8250_init_port(struct uart_8250_port *up);
void serial8250_set_defaults(struct uart_8250_port *up);
<<<<<<< HEAD
void serial8250_console_write(struct uart_8250_port *up, const char *s,
			      unsigned int count, unsigned int loglevel);
=======
bool serial8250_console_write_atomic(struct uart_8250_port *up,
				     struct cons_write_context *wctxt);
bool serial8250_console_write_thread(struct uart_8250_port *up,
				     struct cons_write_context *wctxt);
>>>>>>> 9f7f7206
int serial8250_console_setup(struct uart_port *port, char *options, bool probe);
int serial8250_console_exit(struct uart_port *port);

extern void serial8250_set_isa_configurator(void (*v)
					(int port, struct uart_port *up,
						u32 *capabilities));

#ifdef CONFIG_SERIAL_8250_RT288X
unsigned int au_serial_in(struct uart_port *p, int offset);
void au_serial_out(struct uart_port *p, int offset, int value);
#endif

#endif<|MERGE_RESOLUTION|>--- conflicted
+++ resolved
@@ -183,15 +183,12 @@
 unsigned int serial8250_modem_status(struct uart_8250_port *up);
 void serial8250_init_port(struct uart_8250_port *up);
 void serial8250_set_defaults(struct uart_8250_port *up);
-<<<<<<< HEAD
-void serial8250_console_write(struct uart_8250_port *up, const char *s,
-			      unsigned int count, unsigned int loglevel);
-=======
 bool serial8250_console_write_atomic(struct uart_8250_port *up,
-				     struct cons_write_context *wctxt);
+				     struct cons_write_context *wctxt,
+				     unsigned int loglevel);
 bool serial8250_console_write_thread(struct uart_8250_port *up,
-				     struct cons_write_context *wctxt);
->>>>>>> 9f7f7206
+				     struct cons_write_context *wctxt,
+				     unsigned int loglevel);
 int serial8250_console_setup(struct uart_port *port, char *options, bool probe);
 int serial8250_console_exit(struct uart_port *port);
 
