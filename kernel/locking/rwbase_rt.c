// SPDX-License-Identifier: GPL-2.0-only

/*
 * RT-specific reader/writer semaphores and reader/writer locks
 *
 * down_write/write_lock()
 *  1) Lock rtmutex
 *  2) Remove the reader BIAS to force readers into the slow path
 *  3) Wait until all readers have left the critical section
 *  4) Mark it write locked
 *
 * up_write/write_unlock()
 *  1) Remove the write locked marker
 *  2) Set the reader BIAS, so readers can use the fast path again
 *  3) Unlock rtmutex, to release blocked readers
 *
 * down_read/read_lock()
 *  1) Try fast path acquisition (reader BIAS is set)
 *  2) Take tmutex::wait_lock, which protects the writelocked flag
 *  3) If !writelocked, acquire it for read
 *  4) If writelocked, block on tmutex
 *  5) unlock rtmutex, goto 1)
 *
 * up_read/read_unlock()
 *  1) Try fast path release (reader count != 1)
 *  2) Wake the writer waiting in down_write()/write_lock() #3
 *
 * down_read/read_lock()#3 has the consequence, that rw semaphores and rw
 * locks on RT are not writer fair, but writers, which should be avoided in
 * RT tasks (think mmap_sem), are subject to the rtmutex priority/DL
 * inheritance mechanism.
 *
 * It's possible to make the rw primitives writer fair by keeping a list of
 * active readers. A blocked writer would force all newly incoming readers
 * to block on the rtmutex, but the rtmutex would have to be proxy locked
 * for one reader after the other. We can't use multi-reader inheritance
 * because there is no way to support that with SCHED_DEADLINE.
 * Implementing the one by one reader boosting/handover mechanism is a
 * major surgery for a very dubious value.
 *
 * The risk of writer starvation is there, but the pathological use cases
 * which trigger it are not necessarily the typical RT workloads.
 *
 * Fast-path orderings:
 * The lock/unlock of readers can run in fast paths: lock and unlock are only
 * atomic ops, and there is no inner lock to provide ACQUIRE and RELEASE
 * semantics of rwbase_rt. Atomic ops should thus provide _acquire()
 * and _release() (or stronger).
 *
 * Common code shared between RT rw_semaphore and rwlock
 */

static __always_inline int rwbase_read_trylock(struct rwbase_rt *rwb)
{
	int r;

	/*
	 * Increment reader count, if sem->readers < 0, i.e. READER_BIAS is
	 * set.
	 */
	for (r = atomic_read(&rwb->readers); r < 0;) {
		if (likely(atomic_try_cmpxchg_acquire(&rwb->readers, &r, r + 1)))
			return 1;
	}
	return 0;
}

static int __sched __rwbase_read_lock(struct rwbase_rt *rwb,
				      unsigned int state)
{
	struct rt_mutex_base *rtm = &rwb->rtmutex;
	int ret;

	raw_spin_lock_irq(&rtm->wait_lock);

	/*
	 * Call into the slow lock path with the rtmutex->wait_lock
	 * held, so this can't result in the following race:
	 *
	 * Reader1		Reader2		Writer
	 *			down_read()
	 *					down_write()
	 *					rtmutex_lock(m)
	 *					wait()
	 * down_read()
	 * unlock(m->wait_lock)
	 *			up_read()
	 *			wake(Writer)
	 *					lock(m->wait_lock)
	 *					sem->writelocked=true
	 *					unlock(m->wait_lock)
	 *
	 *					up_write()
	 *					sem->writelocked=false
	 *					rtmutex_unlock(m)
	 *			down_read()
	 *					down_write()
	 *					rtmutex_lock(m)
	 *					wait()
	 * rtmutex_lock(m)
	 *
	 * That would put Reader1 behind the writer waiting on
	 * Reader2 to call up_read(), which might be unbound.
	 */

	trace_contention_begin(rwb, LCB_F_RT | LCB_F_READ);

	/*
	 * For rwlocks this returns 0 unconditionally, so the below
	 * !ret conditionals are optimized out.
	 */
	ret = rwbase_rtmutex_slowlock_locked(rtm, state);

	/*
	 * On success the rtmutex is held, so there can't be a writer
	 * active. Increment the reader count and immediately drop the
	 * rtmutex again.
	 *
	 * rtmutex->wait_lock has to be unlocked in any case of course.
	 */
	if (!ret)
		atomic_inc(&rwb->readers);
	raw_spin_unlock_irq(&rtm->wait_lock);
	if (!ret)
		rwbase_rtmutex_unlock(rtm);

	trace_contention_end(rwb, ret);
	return ret;
}

static __always_inline int rwbase_read_lock(struct rwbase_rt *rwb,
					    unsigned int state)
{
	int ret;

	lockdep_assert(!current->pi_blocked_on);

	if (rwbase_read_trylock(rwb))
		return 0;

<<<<<<< HEAD
	if (state != TASK_RTLOCK_WAIT) {
		/*
		 * If we are going to sleep and we have plugged IO queued,
		 * make sure to submit it to avoid deadlocks.
		 */
		blk_flush_plug(current->plug, true);
	}

	return __rwbase_read_lock(rwb, state);
=======
	/*
	 * The task is about to sleep. For rwsems this submits work as that
	 * might take locks and corrupt tsk::pi_blocked_on. Must be
	 * explicit here because __rwbase_read_lock() cannot invoke
	 * rt_mutex_slowlock(). NOP for rwlocks.
	 */
	rwbase_sched_submit_work();
	ret = __rwbase_read_lock(rwb, state);
	rwbase_sched_resume_work();
	return ret;
>>>>>>> 4d2aa386
}

static void __sched __rwbase_read_unlock(struct rwbase_rt *rwb,
					 unsigned int state)
{
	struct rt_mutex_base *rtm = &rwb->rtmutex;
	struct task_struct *owner;
	DEFINE_RT_WAKE_Q(wqh);

	raw_spin_lock_irq(&rtm->wait_lock);
	/*
	 * Wake the writer, i.e. the rtmutex owner. It might release the
	 * rtmutex concurrently in the fast path (due to a signal), but to
	 * clean up rwb->readers it needs to acquire rtm->wait_lock. The
	 * worst case which can happen is a spurious wakeup.
	 */
	owner = rt_mutex_owner(rtm);
	if (owner)
		rt_mutex_wake_q_add_task(&wqh, owner, state);

	/* Pairs with the preempt_enable in rt_mutex_wake_up_q() */
	preempt_disable();
	raw_spin_unlock_irq(&rtm->wait_lock);
	rt_mutex_wake_up_q(&wqh);
}

static __always_inline void rwbase_read_unlock(struct rwbase_rt *rwb,
					       unsigned int state)
{
	/*
	 * rwb->readers can only hit 0 when a writer is waiting for the
	 * active readers to leave the critical section.
	 *
	 * dec_and_test() is fully ordered, provides RELEASE.
	 */
	if (unlikely(atomic_dec_and_test(&rwb->readers)))
		__rwbase_read_unlock(rwb, state);
}

static inline void __rwbase_write_unlock(struct rwbase_rt *rwb, int bias,
					 unsigned long flags)
{
	struct rt_mutex_base *rtm = &rwb->rtmutex;

	/*
	 * _release() is needed in case that reader is in fast path, pairing
	 * with atomic_try_cmpxchg_acquire() in rwbase_read_trylock().
	 */
	(void)atomic_add_return_release(READER_BIAS - bias, &rwb->readers);
	raw_spin_unlock_irqrestore(&rtm->wait_lock, flags);
	rwbase_rtmutex_unlock(rtm);
}

static inline void rwbase_write_unlock(struct rwbase_rt *rwb)
{
	struct rt_mutex_base *rtm = &rwb->rtmutex;
	unsigned long flags;

	raw_spin_lock_irqsave(&rtm->wait_lock, flags);
	__rwbase_write_unlock(rwb, WRITER_BIAS, flags);
}

static inline void rwbase_write_downgrade(struct rwbase_rt *rwb)
{
	struct rt_mutex_base *rtm = &rwb->rtmutex;
	unsigned long flags;

	raw_spin_lock_irqsave(&rtm->wait_lock, flags);
	/* Release it and account current as reader */
	__rwbase_write_unlock(rwb, WRITER_BIAS - 1, flags);
}

static inline bool __rwbase_write_trylock(struct rwbase_rt *rwb)
{
	/* Can do without CAS because we're serialized by wait_lock. */
	lockdep_assert_held(&rwb->rtmutex.wait_lock);

	/*
	 * _acquire is needed in case the reader is in the fast path, pairing
	 * with rwbase_read_unlock(), provides ACQUIRE.
	 */
	if (!atomic_read_acquire(&rwb->readers)) {
		atomic_set(&rwb->readers, WRITER_BIAS);
		return 1;
	}

	return 0;
}

static int __sched rwbase_write_lock(struct rwbase_rt *rwb,
				     unsigned int state)
{
	struct rt_mutex_base *rtm = &rwb->rtmutex;
	unsigned long flags;

	/*
	 * Take the rtmutex as a first step. For rwsem this will also
	 * invoke sched_submit_work() to flush IO and workers.
	 */
	if (rwbase_rtmutex_lock_state(rtm, state))
		return -EINTR;

	/* Force readers into slow path */
	atomic_sub(READER_BIAS, &rwb->readers);

	raw_spin_lock_irqsave(&rtm->wait_lock, flags);
	if (__rwbase_write_trylock(rwb))
		goto out_unlock;

	rwbase_set_and_save_current_state(state);
	trace_contention_begin(rwb, LCB_F_RT | LCB_F_WRITE);
	for (;;) {
		/* Optimized out for rwlocks */
		if (rwbase_signal_pending_state(state, current)) {
			rwbase_restore_current_state();
			__rwbase_write_unlock(rwb, 0, flags);
			trace_contention_end(rwb, -EINTR);
			return -EINTR;
		}

		if (__rwbase_write_trylock(rwb))
			break;

		raw_spin_unlock_irqrestore(&rtm->wait_lock, flags);
		rwbase_schedule();
		raw_spin_lock_irqsave(&rtm->wait_lock, flags);

		set_current_state(state);
	}
	rwbase_restore_current_state();
	trace_contention_end(rwb, 0);

out_unlock:
	raw_spin_unlock_irqrestore(&rtm->wait_lock, flags);
	return 0;
}

static inline int rwbase_write_trylock(struct rwbase_rt *rwb)
{
	struct rt_mutex_base *rtm = &rwb->rtmutex;
	unsigned long flags;

	if (!rwbase_rtmutex_trylock(rtm))
		return 0;

	atomic_sub(READER_BIAS, &rwb->readers);

	raw_spin_lock_irqsave(&rtm->wait_lock, flags);
	if (__rwbase_write_trylock(rwb)) {
		raw_spin_unlock_irqrestore(&rtm->wait_lock, flags);
		return 1;
	}
	__rwbase_write_unlock(rwb, 0, flags);
	return 0;
}<|MERGE_RESOLUTION|>--- conflicted
+++ resolved
@@ -138,17 +138,6 @@
 	if (rwbase_read_trylock(rwb))
 		return 0;
 
-<<<<<<< HEAD
-	if (state != TASK_RTLOCK_WAIT) {
-		/*
-		 * If we are going to sleep and we have plugged IO queued,
-		 * make sure to submit it to avoid deadlocks.
-		 */
-		blk_flush_plug(current->plug, true);
-	}
-
-	return __rwbase_read_lock(rwb, state);
-=======
 	/*
 	 * The task is about to sleep. For rwsems this submits work as that
 	 * might take locks and corrupt tsk::pi_blocked_on. Must be
@@ -159,7 +148,6 @@
 	ret = __rwbase_read_lock(rwb, state);
 	rwbase_sched_resume_work();
 	return ret;
->>>>>>> 4d2aa386
 }
 
 static void __sched __rwbase_read_unlock(struct rwbase_rt *rwb,
