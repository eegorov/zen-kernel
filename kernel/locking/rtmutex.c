// SPDX-License-Identifier: GPL-2.0-only
/*
 * RT-Mutexes: simple blocking mutual exclusion locks with PI support
 *
 * started by Ingo Molnar and Thomas Gleixner.
 *
 *  Copyright (C) 2004-2006 Red Hat, Inc., Ingo Molnar <mingo@redhat.com>
 *  Copyright (C) 2005-2006 Timesys Corp., Thomas Gleixner <tglx@timesys.com>
 *  Copyright (C) 2005 Kihon Technologies Inc., Steven Rostedt
 *  Copyright (C) 2006 Esben Nielsen
 * Adaptive Spinlocks:
 *  Copyright (C) 2008 Novell, Inc., Gregory Haskins, Sven Dietrich,
 *				     and Peter Morreale,
 * Adaptive Spinlocks simplification:
 *  Copyright (C) 2008 Red Hat, Inc., Steven Rostedt <srostedt@redhat.com>
 *
 *  See Documentation/locking/rt-mutex-design.rst for details.
 */
#include <linux/sched.h>
#include <linux/sched/debug.h>
#include <linux/sched/deadline.h>
#include <linux/sched/signal.h>
#include <linux/sched/rt.h>
#include <linux/sched/wake_q.h>
#include <linux/ww_mutex.h>
#include <linux/blkdev.h>

#include <trace/events/lock.h>

#include "rtmutex_common.h"

#ifndef WW_RT
# define build_ww_mutex()	(false)
# define ww_container_of(rtm)	NULL

static inline int __ww_mutex_add_waiter(struct rt_mutex_waiter *waiter,
					struct rt_mutex *lock,
					struct ww_acquire_ctx *ww_ctx)
{
	return 0;
}

static inline void __ww_mutex_check_waiters(struct rt_mutex *lock,
					    struct ww_acquire_ctx *ww_ctx)
{
}

static inline void ww_mutex_lock_acquired(struct ww_mutex *lock,
					  struct ww_acquire_ctx *ww_ctx)
{
}

static inline int __ww_mutex_check_kill(struct rt_mutex *lock,
					struct rt_mutex_waiter *waiter,
					struct ww_acquire_ctx *ww_ctx)
{
	return 0;
}

#else
# define build_ww_mutex()	(true)
# define ww_container_of(rtm)	container_of(rtm, struct ww_mutex, base)
# include "ww_mutex.h"
#endif

/*
 * lock->owner state tracking:
 *
 * lock->owner holds the task_struct pointer of the owner. Bit 0
 * is used to keep track of the "lock has waiters" state.
 *
 * owner	bit0
 * NULL		0	lock is free (fast acquire possible)
 * NULL		1	lock is free and has waiters and the top waiter
 *				is going to take the lock*
 * taskpointer	0	lock is held (fast release possible)
 * taskpointer	1	lock is held and has waiters**
 *
 * The fast atomic compare exchange based acquire and release is only
 * possible when bit 0 of lock->owner is 0.
 *
 * (*) It also can be a transitional state when grabbing the lock
 * with ->wait_lock is held. To prevent any fast path cmpxchg to the lock,
 * we need to set the bit0 before looking at the lock, and the owner may be
 * NULL in this small time, hence this can be a transitional state.
 *
 * (**) There is a small time when bit 0 is set but there are no
 * waiters. This can happen when grabbing the lock in the slow path.
 * To prevent a cmpxchg of the owner releasing the lock, we need to
 * set this bit before looking at the lock.
 */

static __always_inline struct task_struct *
rt_mutex_owner_encode(struct rt_mutex_base *lock, struct task_struct *owner)
{
	unsigned long val = (unsigned long)owner;

	if (rt_mutex_has_waiters(lock))
		val |= RT_MUTEX_HAS_WAITERS;

	return (struct task_struct *)val;
}

static __always_inline void
rt_mutex_set_owner(struct rt_mutex_base *lock, struct task_struct *owner)
{
	/*
	 * lock->wait_lock is held but explicit acquire semantics are needed
	 * for a new lock owner so WRITE_ONCE is insufficient.
	 */
	xchg_acquire(&lock->owner, rt_mutex_owner_encode(lock, owner));
}

static __always_inline void rt_mutex_clear_owner(struct rt_mutex_base *lock)
{
	/* lock->wait_lock is held so the unlock provides release semantics. */
	WRITE_ONCE(lock->owner, rt_mutex_owner_encode(lock, NULL));
}

static __always_inline void clear_rt_mutex_waiters(struct rt_mutex_base *lock)
{
	lock->owner = (struct task_struct *)
			((unsigned long)lock->owner & ~RT_MUTEX_HAS_WAITERS);
}

static __always_inline void
fixup_rt_mutex_waiters(struct rt_mutex_base *lock, bool acquire_lock)
{
	unsigned long owner, *p = (unsigned long *) &lock->owner;

	if (rt_mutex_has_waiters(lock))
		return;

	/*
	 * The rbtree has no waiters enqueued, now make sure that the
	 * lock->owner still has the waiters bit set, otherwise the
	 * following can happen:
	 *
	 * CPU 0	CPU 1		CPU2
	 * l->owner=T1
	 *		rt_mutex_lock(l)
	 *		lock(l->lock)
	 *		l->owner = T1 | HAS_WAITERS;
	 *		enqueue(T2)
	 *		boost()
	 *		  unlock(l->lock)
	 *		block()
	 *
	 *				rt_mutex_lock(l)
	 *				lock(l->lock)
	 *				l->owner = T1 | HAS_WAITERS;
	 *				enqueue(T3)
	 *				boost()
	 *				  unlock(l->lock)
	 *				block()
	 *		signal(->T2)	signal(->T3)
	 *		lock(l->lock)
	 *		dequeue(T2)
	 *		deboost()
	 *		  unlock(l->lock)
	 *				lock(l->lock)
	 *				dequeue(T3)
	 *				 ==> wait list is empty
	 *				deboost()
	 *				 unlock(l->lock)
	 *		lock(l->lock)
	 *		fixup_rt_mutex_waiters()
	 *		  if (wait_list_empty(l) {
	 *		    l->owner = owner
	 *		    owner = l->owner & ~HAS_WAITERS;
	 *		      ==> l->owner = T1
	 *		  }
	 *				lock(l->lock)
	 * rt_mutex_unlock(l)		fixup_rt_mutex_waiters()
	 *				  if (wait_list_empty(l) {
	 *				    owner = l->owner & ~HAS_WAITERS;
	 * cmpxchg(l->owner, T1, NULL)
	 *  ===> Success (l->owner = NULL)
	 *
	 *				    l->owner = owner
	 *				      ==> l->owner = T1
	 *				  }
	 *
	 * With the check for the waiter bit in place T3 on CPU2 will not
	 * overwrite. All tasks fiddling with the waiters bit are
	 * serialized by l->lock, so nothing else can modify the waiters
	 * bit. If the bit is set then nothing can change l->owner either
	 * so the simple RMW is safe. The cmpxchg() will simply fail if it
	 * happens in the middle of the RMW because the waiters bit is
	 * still set.
	 */
	owner = READ_ONCE(*p);
	if (owner & RT_MUTEX_HAS_WAITERS) {
		/*
		 * See rt_mutex_set_owner() and rt_mutex_clear_owner() on
		 * why xchg_acquire() is used for updating owner for
		 * locking and WRITE_ONCE() for unlocking.
		 *
		 * WRITE_ONCE() would work for the acquire case too, but
		 * in case that the lock acquisition failed it might
		 * force other lockers into the slow path unnecessarily.
		 */
		if (acquire_lock)
			xchg_acquire(p, owner & ~RT_MUTEX_HAS_WAITERS);
		else
			WRITE_ONCE(*p, owner & ~RT_MUTEX_HAS_WAITERS);
	}
}

/*
 * We can speed up the acquire/release, if there's no debugging state to be
 * set up.
 */
#ifndef CONFIG_DEBUG_RT_MUTEXES
static __always_inline bool rt_mutex_cmpxchg_acquire(struct rt_mutex_base *lock,
						     struct task_struct *old,
						     struct task_struct *new)
{
	return try_cmpxchg_acquire(&lock->owner, &old, new);
}

static __always_inline bool rt_mutex_try_acquire(struct rt_mutex_base *lock)
{
	return rt_mutex_cmpxchg_acquire(lock, NULL, current);
}

static __always_inline bool rt_mutex_cmpxchg_release(struct rt_mutex_base *lock,
						     struct task_struct *old,
						     struct task_struct *new)
{
	return try_cmpxchg_release(&lock->owner, &old, new);
}

/*
 * Callers must hold the ->wait_lock -- which is the whole purpose as we force
 * all future threads that attempt to [Rmw] the lock to the slowpath. As such
 * relaxed semantics suffice.
 */
static __always_inline void mark_rt_mutex_waiters(struct rt_mutex_base *lock)
{
	unsigned long owner, *p = (unsigned long *) &lock->owner;

	do {
		owner = *p;
	} while (cmpxchg_relaxed(p, owner,
				 owner | RT_MUTEX_HAS_WAITERS) != owner);

	/*
	 * The cmpxchg loop above is relaxed to avoid back-to-back ACQUIRE
	 * operations in the event of contention. Ensure the successful
	 * cmpxchg is visible.
	 */
	smp_mb__after_atomic();
}

/*
 * Safe fastpath aware unlock:
 * 1) Clear the waiters bit
 * 2) Drop lock->wait_lock
 * 3) Try to unlock the lock with cmpxchg
 */
static __always_inline bool unlock_rt_mutex_safe(struct rt_mutex_base *lock,
						 unsigned long flags)
	__releases(lock->wait_lock)
{
	struct task_struct *owner = rt_mutex_owner(lock);

	clear_rt_mutex_waiters(lock);
	raw_spin_unlock_irqrestore(&lock->wait_lock, flags);
	/*
	 * If a new waiter comes in between the unlock and the cmpxchg
	 * we have two situations:
	 *
	 * unlock(wait_lock);
	 *					lock(wait_lock);
	 * cmpxchg(p, owner, 0) == owner
	 *					mark_rt_mutex_waiters(lock);
	 *					acquire(lock);
	 * or:
	 *
	 * unlock(wait_lock);
	 *					lock(wait_lock);
	 *					mark_rt_mutex_waiters(lock);
	 *
	 * cmpxchg(p, owner, 0) != owner
	 *					enqueue_waiter();
	 *					unlock(wait_lock);
	 * lock(wait_lock);
	 * wake waiter();
	 * unlock(wait_lock);
	 *					lock(wait_lock);
	 *					acquire(lock);
	 */
	return rt_mutex_cmpxchg_release(lock, owner, NULL);
}

#else
static __always_inline bool rt_mutex_cmpxchg_acquire(struct rt_mutex_base *lock,
						     struct task_struct *old,
						     struct task_struct *new)
{
	return false;

}

static int __sched rt_mutex_slowtrylock(struct rt_mutex_base *lock);

static __always_inline bool rt_mutex_try_acquire(struct rt_mutex_base *lock)
{
	/*
	 * With debug enabled rt_mutex_cmpxchg trylock() will always fail,
	 * which will unconditionally invoke sched_submit/resume_work() in
	 * the slow path of __rt_mutex_lock() and __ww_rt_mutex_lock() even
	 * in the non-contended case.
	 *
	 * Avoid that by using rt_mutex_slow_trylock() which is covered by
	 * the debug code and can acquire a non-contended rtmutex. On
	 * success the callsite avoids the sched_submit/resume_work()
	 * dance.
	 */
	return rt_mutex_slowtrylock(lock);
}

static __always_inline bool rt_mutex_cmpxchg_release(struct rt_mutex_base *lock,
						     struct task_struct *old,
						     struct task_struct *new)
{
	return false;
}

static __always_inline void mark_rt_mutex_waiters(struct rt_mutex_base *lock)
{
	lock->owner = (struct task_struct *)
			((unsigned long)lock->owner | RT_MUTEX_HAS_WAITERS);
}

/*
 * Simple slow path only version: lock->owner is protected by lock->wait_lock.
 */
static __always_inline bool unlock_rt_mutex_safe(struct rt_mutex_base *lock,
						 unsigned long flags)
	__releases(lock->wait_lock)
{
	lock->owner = NULL;
	raw_spin_unlock_irqrestore(&lock->wait_lock, flags);
	return true;
}
#endif

static __always_inline int __waiter_prio(struct task_struct *task)
{
	int prio = task->prio;

	if (!rt_prio(prio))
		return DEFAULT_PRIO;

	return prio;
}

static __always_inline void
waiter_update_prio(struct rt_mutex_waiter *waiter, struct task_struct *task)
{
	waiter->prio = __waiter_prio(task);
	waiter->deadline = task->dl.deadline;
}

/*
 * Only use with rt_mutex_waiter_{less,equal}()
 */
#define task_to_waiter(p)	\
	&(struct rt_mutex_waiter){ .prio = __waiter_prio(p), .deadline = (p)->dl.deadline }

static __always_inline int rt_mutex_waiter_less(struct rt_mutex_waiter *left,
						struct rt_mutex_waiter *right)
{
	if (left->prio < right->prio)
		return 1;

	/*
	 * If both waiters have dl_prio(), we check the deadlines of the
	 * associated tasks.
	 * If left waiter has a dl_prio(), and we didn't return 1 above,
	 * then right waiter has a dl_prio() too.
	 */
	if (dl_prio(left->prio))
		return dl_time_before(left->deadline, right->deadline);

	return 0;
}

static __always_inline int rt_mutex_waiter_equal(struct rt_mutex_waiter *left,
						 struct rt_mutex_waiter *right)
{
	if (left->prio != right->prio)
		return 0;

	/*
	 * If both waiters have dl_prio(), we check the deadlines of the
	 * associated tasks.
	 * If left waiter has a dl_prio(), and we didn't return 0 above,
	 * then right waiter has a dl_prio() too.
	 */
	if (dl_prio(left->prio))
		return left->deadline == right->deadline;

	return 1;
}

static inline bool rt_mutex_steal(struct rt_mutex_waiter *waiter,
				  struct rt_mutex_waiter *top_waiter)
{
	if (rt_mutex_waiter_less(waiter, top_waiter))
		return true;

#ifdef RT_MUTEX_BUILD_SPINLOCKS
	/*
	 * Note that RT tasks are excluded from same priority (lateral)
	 * steals to prevent the introduction of an unbounded latency.
	 */
	if (rt_prio(waiter->prio) || dl_prio(waiter->prio))
		return false;

	return rt_mutex_waiter_equal(waiter, top_waiter);
#else
	return false;
#endif
}

#define __node_2_waiter(node) \
	rb_entry((node), struct rt_mutex_waiter, tree_entry)

static __always_inline bool __waiter_less(struct rb_node *a, const struct rb_node *b)
{
	struct rt_mutex_waiter *aw = __node_2_waiter(a);
	struct rt_mutex_waiter *bw = __node_2_waiter(b);

	if (rt_mutex_waiter_less(aw, bw))
		return 1;

	if (!build_ww_mutex())
		return 0;

	if (rt_mutex_waiter_less(bw, aw))
		return 0;

	/* NOTE: relies on waiter->ww_ctx being set before insertion */
	if (aw->ww_ctx) {
		if (!bw->ww_ctx)
			return 1;

		return (signed long)(aw->ww_ctx->stamp -
				     bw->ww_ctx->stamp) < 0;
	}

	return 0;
}

static __always_inline void
rt_mutex_enqueue(struct rt_mutex_base *lock, struct rt_mutex_waiter *waiter)
{
	rb_add_cached(&waiter->tree_entry, &lock->waiters, __waiter_less);
}

static __always_inline void
rt_mutex_dequeue(struct rt_mutex_base *lock, struct rt_mutex_waiter *waiter)
{
	if (RB_EMPTY_NODE(&waiter->tree_entry))
		return;

	rb_erase_cached(&waiter->tree_entry, &lock->waiters);
	RB_CLEAR_NODE(&waiter->tree_entry);
}

#define __node_2_pi_waiter(node) \
	rb_entry((node), struct rt_mutex_waiter, pi_tree_entry)

static __always_inline bool
__pi_waiter_less(struct rb_node *a, const struct rb_node *b)
{
	return rt_mutex_waiter_less(__node_2_pi_waiter(a), __node_2_pi_waiter(b));
}

static __always_inline void
rt_mutex_enqueue_pi(struct task_struct *task, struct rt_mutex_waiter *waiter)
{
	rb_add_cached(&waiter->pi_tree_entry, &task->pi_waiters, __pi_waiter_less);
}

static __always_inline void
rt_mutex_dequeue_pi(struct task_struct *task, struct rt_mutex_waiter *waiter)
{
	if (RB_EMPTY_NODE(&waiter->pi_tree_entry))
		return;

	rb_erase_cached(&waiter->pi_tree_entry, &task->pi_waiters);
	RB_CLEAR_NODE(&waiter->pi_tree_entry);
}

static __always_inline void rt_mutex_adjust_prio(struct task_struct *p)
{
	struct task_struct *pi_task = NULL;

	lockdep_assert_held(&p->pi_lock);

	if (task_has_pi_waiters(p))
		pi_task = task_top_pi_waiter(p)->task;

	rt_mutex_setprio(p, pi_task);
}

/* RT mutex specific wake_q wrappers */
static __always_inline void rt_mutex_wake_q_add_task(struct rt_wake_q_head *wqh,
						     struct task_struct *task,
						     unsigned int wake_state)
{
	if (IS_ENABLED(CONFIG_PREEMPT_RT) && wake_state == TASK_RTLOCK_WAIT) {
		if (IS_ENABLED(CONFIG_PROVE_LOCKING))
			WARN_ON_ONCE(wqh->rtlock_task);
		get_task_struct(task);
		wqh->rtlock_task = task;
	} else {
		wake_q_add(&wqh->head, task);
	}
}

static __always_inline void rt_mutex_wake_q_add(struct rt_wake_q_head *wqh,
						struct rt_mutex_waiter *w)
{
	rt_mutex_wake_q_add_task(wqh, w->task, w->wake_state);
}

static __always_inline void rt_mutex_wake_up_q(struct rt_wake_q_head *wqh)
{
	if (IS_ENABLED(CONFIG_PREEMPT_RT) && wqh->rtlock_task) {
		wake_up_state(wqh->rtlock_task, TASK_RTLOCK_WAIT);
		put_task_struct(wqh->rtlock_task);
		wqh->rtlock_task = NULL;
	}

	if (!wake_q_empty(&wqh->head))
		wake_up_q(&wqh->head);

	/* Pairs with preempt_disable() in mark_wakeup_next_waiter() */
	preempt_enable();
}

/*
 * Deadlock detection is conditional:
 *
 * If CONFIG_DEBUG_RT_MUTEXES=n, deadlock detection is only conducted
 * if the detect argument is == RT_MUTEX_FULL_CHAINWALK.
 *
 * If CONFIG_DEBUG_RT_MUTEXES=y, deadlock detection is always
 * conducted independent of the detect argument.
 *
 * If the waiter argument is NULL this indicates the deboost path and
 * deadlock detection is disabled independent of the detect argument
 * and the config settings.
 */
static __always_inline bool
rt_mutex_cond_detect_deadlock(struct rt_mutex_waiter *waiter,
			      enum rtmutex_chainwalk chwalk)
{
	if (IS_ENABLED(CONFIG_DEBUG_RT_MUTEXES))
		return waiter != NULL;
	return chwalk == RT_MUTEX_FULL_CHAINWALK;
}

static __always_inline struct rt_mutex_base *task_blocked_on_lock(struct task_struct *p)
{
	return p->pi_blocked_on ? p->pi_blocked_on->lock : NULL;
}

/*
 * Adjust the priority chain. Also used for deadlock detection.
 * Decreases task's usage by one - may thus free the task.
 *
 * @task:	the task owning the mutex (owner) for which a chain walk is
 *		probably needed
 * @chwalk:	do we have to carry out deadlock detection?
 * @orig_lock:	the mutex (can be NULL if we are walking the chain to recheck
 *		things for a task that has just got its priority adjusted, and
 *		is waiting on a mutex)
 * @next_lock:	the mutex on which the owner of @orig_lock was blocked before
 *		we dropped its pi_lock. Is never dereferenced, only used for
 *		comparison to detect lock chain changes.
 * @orig_waiter: rt_mutex_waiter struct for the task that has just donated
 *		its priority to the mutex owner (can be NULL in the case
 *		depicted above or if the top waiter is gone away and we are
 *		actually deboosting the owner)
 * @top_task:	the current top waiter
 *
 * Returns 0 or -EDEADLK.
 *
 * Chain walk basics and protection scope
 *
 * [R] refcount on task
 * [P] task->pi_lock held
 * [L] rtmutex->wait_lock held
 *
 * Step	Description				Protected by
 *	function arguments:
 *	@task					[R]
 *	@orig_lock if != NULL			@top_task is blocked on it
 *	@next_lock				Unprotected. Cannot be
 *						dereferenced. Only used for
 *						comparison.
 *	@orig_waiter if != NULL			@top_task is blocked on it
 *	@top_task				current, or in case of proxy
 *						locking protected by calling
 *						code
 *	again:
 *	  loop_sanity_check();
 *	retry:
 * [1]	  lock(task->pi_lock);			[R] acquire [P]
 * [2]	  waiter = task->pi_blocked_on;		[P]
 * [3]	  check_exit_conditions_1();		[P]
 * [4]	  lock = waiter->lock;			[P]
 * [5]	  if (!try_lock(lock->wait_lock)) {	[P] try to acquire [L]
 *	    unlock(task->pi_lock);		release [P]
 *	    goto retry;
 *	  }
 * [6]	  check_exit_conditions_2();		[P] + [L]
 * [7]	  requeue_lock_waiter(lock, waiter);	[P] + [L]
 * [8]	  unlock(task->pi_lock);		release [P]
 *	  put_task_struct(task);		release [R]
 * [9]	  check_exit_conditions_3();		[L]
 * [10]	  task = owner(lock);			[L]
 *	  get_task_struct(task);		[L] acquire [R]
 *	  lock(task->pi_lock);			[L] acquire [P]
 * [11]	  requeue_pi_waiter(tsk, waiters(lock));[P] + [L]
 * [12]	  check_exit_conditions_4();		[P] + [L]
 * [13]	  unlock(task->pi_lock);		release [P]
 *	  unlock(lock->wait_lock);		release [L]
 *	  goto again;
 */
static int __sched rt_mutex_adjust_prio_chain(struct task_struct *task,
					      enum rtmutex_chainwalk chwalk,
					      struct rt_mutex_base *orig_lock,
					      struct rt_mutex_base *next_lock,
					      struct rt_mutex_waiter *orig_waiter,
					      struct task_struct *top_task)
{
	struct rt_mutex_waiter *waiter, *top_waiter = orig_waiter;
	struct rt_mutex_waiter *prerequeue_top_waiter;
	int ret = 0, depth = 0;
	struct rt_mutex_base *lock;
	bool detect_deadlock;
	bool requeue = true;

	detect_deadlock = rt_mutex_cond_detect_deadlock(orig_waiter, chwalk);

	/*
	 * The (de)boosting is a step by step approach with a lot of
	 * pitfalls. We want this to be preemptible and we want hold a
	 * maximum of two locks per step. So we have to check
	 * carefully whether things change under us.
	 */
 again:
	/*
	 * We limit the lock chain length for each invocation.
	 */
	if (++depth > max_lock_depth) {
		static int prev_max;

		/*
		 * Print this only once. If the admin changes the limit,
		 * print a new message when reaching the limit again.
		 */
		if (prev_max != max_lock_depth) {
			prev_max = max_lock_depth;
			printk(KERN_WARNING "Maximum lock depth %d reached "
			       "task: %s (%d)\n", max_lock_depth,
			       top_task->comm, task_pid_nr(top_task));
		}
		put_task_struct(task);

		return -EDEADLK;
	}

	/*
	 * We are fully preemptible here and only hold the refcount on
	 * @task. So everything can have changed under us since the
	 * caller or our own code below (goto retry/again) dropped all
	 * locks.
	 */
 retry:
	/*
	 * [1] Task cannot go away as we did a get_task() before !
	 */
	raw_spin_lock_irq(&task->pi_lock);

	/*
	 * [2] Get the waiter on which @task is blocked on.
	 */
	waiter = task->pi_blocked_on;

	/*
	 * [3] check_exit_conditions_1() protected by task->pi_lock.
	 */

	/*
	 * Check whether the end of the boosting chain has been
	 * reached or the state of the chain has changed while we
	 * dropped the locks.
	 */
	if (!waiter)
		goto out_unlock_pi;

	/*
	 * Check the orig_waiter state. After we dropped the locks,
	 * the previous owner of the lock might have released the lock.
	 */
	if (orig_waiter && !rt_mutex_owner(orig_lock))
		goto out_unlock_pi;

	/*
	 * We dropped all locks after taking a refcount on @task, so
	 * the task might have moved on in the lock chain or even left
	 * the chain completely and blocks now on an unrelated lock or
	 * on @orig_lock.
	 *
	 * We stored the lock on which @task was blocked in @next_lock,
	 * so we can detect the chain change.
	 */
	if (next_lock != waiter->lock)
		goto out_unlock_pi;

	/*
	 * There could be 'spurious' loops in the lock graph due to ww_mutex,
	 * consider:
	 *
	 *   P1: A, ww_A, ww_B
	 *   P2: ww_B, ww_A
	 *   P3: A
	 *
	 * P3 should not return -EDEADLK because it gets trapped in the cycle
	 * created by P1 and P2 (which will resolve -- and runs into
	 * max_lock_depth above). Therefore disable detect_deadlock such that
	 * the below termination condition can trigger once all relevant tasks
	 * are boosted.
	 *
	 * Even when we start with ww_mutex we can disable deadlock detection,
	 * since we would supress a ww_mutex induced deadlock at [6] anyway.
	 * Supressing it here however is not sufficient since we might still
	 * hit [6] due to adjustment driven iteration.
	 *
	 * NOTE: if someone were to create a deadlock between 2 ww_classes we'd
	 * utterly fail to report it; lockdep should.
	 */
	if (IS_ENABLED(CONFIG_PREEMPT_RT) && waiter->ww_ctx && detect_deadlock)
		detect_deadlock = false;

	/*
	 * Drop out, when the task has no waiters. Note,
	 * top_waiter can be NULL, when we are in the deboosting
	 * mode!
	 */
	if (top_waiter) {
		if (!task_has_pi_waiters(task))
			goto out_unlock_pi;
		/*
		 * If deadlock detection is off, we stop here if we
		 * are not the top pi waiter of the task. If deadlock
		 * detection is enabled we continue, but stop the
		 * requeueing in the chain walk.
		 */
		if (top_waiter != task_top_pi_waiter(task)) {
			if (!detect_deadlock)
				goto out_unlock_pi;
			else
				requeue = false;
		}
	}

	/*
	 * If the waiter priority is the same as the task priority
	 * then there is no further priority adjustment necessary.  If
	 * deadlock detection is off, we stop the chain walk. If its
	 * enabled we continue, but stop the requeueing in the chain
	 * walk.
	 */
	if (rt_mutex_waiter_equal(waiter, task_to_waiter(task))) {
		if (!detect_deadlock)
			goto out_unlock_pi;
		else
			requeue = false;
	}

	/*
	 * [4] Get the next lock
	 */
	lock = waiter->lock;
	/*
	 * [5] We need to trylock here as we are holding task->pi_lock,
	 * which is the reverse lock order versus the other rtmutex
	 * operations.
	 */
	if (!raw_spin_trylock(&lock->wait_lock)) {
		raw_spin_unlock_irq(&task->pi_lock);
		cpu_relax();
		goto retry;
	}

	/*
	 * [6] check_exit_conditions_2() protected by task->pi_lock and
	 * lock->wait_lock.
	 *
	 * Deadlock detection. If the lock is the same as the original
	 * lock which caused us to walk the lock chain or if the
	 * current lock is owned by the task which initiated the chain
	 * walk, we detected a deadlock.
	 */
	if (lock == orig_lock || rt_mutex_owner(lock) == top_task) {
		ret = -EDEADLK;

		/*
		 * When the deadlock is due to ww_mutex; also see above. Don't
		 * report the deadlock and instead let the ww_mutex wound/die
		 * logic pick which of the contending threads gets -EDEADLK.
		 *
		 * NOTE: assumes the cycle only contains a single ww_class; any
		 * other configuration and we fail to report; also, see
		 * lockdep.
		 */
		if (IS_ENABLED(CONFIG_PREEMPT_RT) && orig_waiter && orig_waiter->ww_ctx)
			ret = 0;

		raw_spin_unlock(&lock->wait_lock);
		goto out_unlock_pi;
	}

	/*
	 * If we just follow the lock chain for deadlock detection, no
	 * need to do all the requeue operations. To avoid a truckload
	 * of conditionals around the various places below, just do the
	 * minimum chain walk checks.
	 */
	if (!requeue) {
		/*
		 * No requeue[7] here. Just release @task [8]
		 */
		raw_spin_unlock(&task->pi_lock);
		put_task_struct(task);

		/*
		 * [9] check_exit_conditions_3 protected by lock->wait_lock.
		 * If there is no owner of the lock, end of chain.
		 */
		if (!rt_mutex_owner(lock)) {
			raw_spin_unlock_irq(&lock->wait_lock);
			return 0;
		}

		/* [10] Grab the next task, i.e. owner of @lock */
		task = get_task_struct(rt_mutex_owner(lock));
		raw_spin_lock(&task->pi_lock);

		/*
		 * No requeue [11] here. We just do deadlock detection.
		 *
		 * [12] Store whether owner is blocked
		 * itself. Decision is made after dropping the locks
		 */
		next_lock = task_blocked_on_lock(task);
		/*
		 * Get the top waiter for the next iteration
		 */
		top_waiter = rt_mutex_top_waiter(lock);

		/* [13] Drop locks */
		raw_spin_unlock(&task->pi_lock);
		raw_spin_unlock_irq(&lock->wait_lock);

		/* If owner is not blocked, end of chain. */
		if (!next_lock)
			goto out_put_task;
		goto again;
	}

	/*
	 * Store the current top waiter before doing the requeue
	 * operation on @lock. We need it for the boost/deboost
	 * decision below.
	 */
	prerequeue_top_waiter = rt_mutex_top_waiter(lock);

	/* [7] Requeue the waiter in the lock waiter tree. */
	rt_mutex_dequeue(lock, waiter);

	/*
	 * Update the waiter prio fields now that we're dequeued.
	 *
	 * These values can have changed through either:
	 *
	 *   sys_sched_set_scheduler() / sys_sched_setattr()
	 *
	 * or
	 *
	 *   DL CBS enforcement advancing the effective deadline.
	 *
	 * Even though pi_waiters also uses these fields, and that tree is only
	 * updated in [11], we can do this here, since we hold [L], which
	 * serializes all pi_waiters access and rb_erase() does not care about
	 * the values of the node being removed.
	 */
	waiter_update_prio(waiter, task);

	rt_mutex_enqueue(lock, waiter);

	/* [8] Release the task */
	raw_spin_unlock(&task->pi_lock);
	put_task_struct(task);

	/*
	 * [9] check_exit_conditions_3 protected by lock->wait_lock.
	 *
	 * We must abort the chain walk if there is no lock owner even
	 * in the dead lock detection case, as we have nothing to
	 * follow here. This is the end of the chain we are walking.
	 */
	if (!rt_mutex_owner(lock)) {
		/*
		 * If the requeue [7] above changed the top waiter,
		 * then we need to wake the new top waiter up to try
		 * to get the lock.
		 */
		top_waiter = rt_mutex_top_waiter(lock);
		if (prerequeue_top_waiter != top_waiter)
			wake_up_state(top_waiter->task, top_waiter->wake_state);
		raw_spin_unlock_irq(&lock->wait_lock);
		return 0;
	}

	/* [10] Grab the next task, i.e. the owner of @lock */
	task = get_task_struct(rt_mutex_owner(lock));
	raw_spin_lock(&task->pi_lock);

	/* [11] requeue the pi waiters if necessary */
	if (waiter == rt_mutex_top_waiter(lock)) {
		/*
		 * The waiter became the new top (highest priority)
		 * waiter on the lock. Replace the previous top waiter
		 * in the owner tasks pi waiters tree with this waiter
		 * and adjust the priority of the owner.
		 */
		rt_mutex_dequeue_pi(task, prerequeue_top_waiter);
		rt_mutex_enqueue_pi(task, waiter);
		rt_mutex_adjust_prio(task);

	} else if (prerequeue_top_waiter == waiter) {
		/*
		 * The waiter was the top waiter on the lock, but is
		 * no longer the top priority waiter. Replace waiter in
		 * the owner tasks pi waiters tree with the new top
		 * (highest priority) waiter and adjust the priority
		 * of the owner.
		 * The new top waiter is stored in @waiter so that
		 * @waiter == @top_waiter evaluates to true below and
		 * we continue to deboost the rest of the chain.
		 */
		rt_mutex_dequeue_pi(task, waiter);
		waiter = rt_mutex_top_waiter(lock);
		rt_mutex_enqueue_pi(task, waiter);
		rt_mutex_adjust_prio(task);
	} else {
		/*
		 * Nothing changed. No need to do any priority
		 * adjustment.
		 */
	}

	/*
	 * [12] check_exit_conditions_4() protected by task->pi_lock
	 * and lock->wait_lock. The actual decisions are made after we
	 * dropped the locks.
	 *
	 * Check whether the task which owns the current lock is pi
	 * blocked itself. If yes we store a pointer to the lock for
	 * the lock chain change detection above. After we dropped
	 * task->pi_lock next_lock cannot be dereferenced anymore.
	 */
	next_lock = task_blocked_on_lock(task);
	/*
	 * Store the top waiter of @lock for the end of chain walk
	 * decision below.
	 */
	top_waiter = rt_mutex_top_waiter(lock);

	/* [13] Drop the locks */
	raw_spin_unlock(&task->pi_lock);
	raw_spin_unlock_irq(&lock->wait_lock);

	/*
	 * Make the actual exit decisions [12], based on the stored
	 * values.
	 *
	 * We reached the end of the lock chain. Stop right here. No
	 * point to go back just to figure that out.
	 */
	if (!next_lock)
		goto out_put_task;

	/*
	 * If the current waiter is not the top waiter on the lock,
	 * then we can stop the chain walk here if we are not in full
	 * deadlock detection mode.
	 */
	if (!detect_deadlock && waiter != top_waiter)
		goto out_put_task;

	goto again;

 out_unlock_pi:
	raw_spin_unlock_irq(&task->pi_lock);
 out_put_task:
	put_task_struct(task);

	return ret;
}

/*
 * Try to take an rt-mutex
 *
 * Must be called with lock->wait_lock held and interrupts disabled
 *
 * @lock:   The lock to be acquired.
 * @task:   The task which wants to acquire the lock
 * @waiter: The waiter that is queued to the lock's wait tree if the
 *	    callsite called task_blocked_on_lock(), otherwise NULL
 */
static int __sched
try_to_take_rt_mutex(struct rt_mutex_base *lock, struct task_struct *task,
		     struct rt_mutex_waiter *waiter)
{
	lockdep_assert_held(&lock->wait_lock);

	/*
	 * Before testing whether we can acquire @lock, we set the
	 * RT_MUTEX_HAS_WAITERS bit in @lock->owner. This forces all
	 * other tasks which try to modify @lock into the slow path
	 * and they serialize on @lock->wait_lock.
	 *
	 * The RT_MUTEX_HAS_WAITERS bit can have a transitional state
	 * as explained at the top of this file if and only if:
	 *
	 * - There is a lock owner. The caller must fixup the
	 *   transient state if it does a trylock or leaves the lock
	 *   function due to a signal or timeout.
	 *
	 * - @task acquires the lock and there are no other
	 *   waiters. This is undone in rt_mutex_set_owner(@task) at
	 *   the end of this function.
	 */
	mark_rt_mutex_waiters(lock);

	/*
	 * If @lock has an owner, give up.
	 */
	if (rt_mutex_owner(lock))
		return 0;

	/*
	 * If @waiter != NULL, @task has already enqueued the waiter
	 * into @lock waiter tree. If @waiter == NULL then this is a
	 * trylock attempt.
	 */
	if (waiter) {
		struct rt_mutex_waiter *top_waiter = rt_mutex_top_waiter(lock);

		/*
		 * If waiter is the highest priority waiter of @lock,
		 * or allowed to steal it, take it over.
		 */
		if (waiter == top_waiter || rt_mutex_steal(waiter, top_waiter)) {
			/*
			 * We can acquire the lock. Remove the waiter from the
			 * lock waiters tree.
			 */
			rt_mutex_dequeue(lock, waiter);
		} else {
			return 0;
		}
	} else {
		/*
		 * If the lock has waiters already we check whether @task is
		 * eligible to take over the lock.
		 *
		 * If there are no other waiters, @task can acquire
		 * the lock.  @task->pi_blocked_on is NULL, so it does
		 * not need to be dequeued.
		 */
		if (rt_mutex_has_waiters(lock)) {
			/* Check whether the trylock can steal it. */
			if (!rt_mutex_steal(task_to_waiter(task),
					    rt_mutex_top_waiter(lock)))
				return 0;

			/*
			 * The current top waiter stays enqueued. We
			 * don't have to change anything in the lock
			 * waiters order.
			 */
		} else {
			/*
			 * No waiters. Take the lock without the
			 * pi_lock dance.@task->pi_blocked_on is NULL
			 * and we have no waiters to enqueue in @task
			 * pi waiters tree.
			 */
			goto takeit;
		}
	}

	/*
	 * Clear @task->pi_blocked_on. Requires protection by
	 * @task->pi_lock. Redundant operation for the @waiter == NULL
	 * case, but conditionals are more expensive than a redundant
	 * store.
	 */
	raw_spin_lock(&task->pi_lock);
	task->pi_blocked_on = NULL;
	/*
	 * Finish the lock acquisition. @task is the new owner. If
	 * other waiters exist we have to insert the highest priority
	 * waiter into @task->pi_waiters tree.
	 */
	if (rt_mutex_has_waiters(lock))
		rt_mutex_enqueue_pi(task, rt_mutex_top_waiter(lock));
	raw_spin_unlock(&task->pi_lock);

takeit:
	/*
	 * This either preserves the RT_MUTEX_HAS_WAITERS bit if there
	 * are still waiters or clears it.
	 */
	rt_mutex_set_owner(lock, task);

	return 1;
}

/*
 * Task blocks on lock.
 *
 * Prepare waiter and propagate pi chain
 *
 * This must be called with lock->wait_lock held and interrupts disabled
 */
static int __sched task_blocks_on_rt_mutex(struct rt_mutex_base *lock,
					   struct rt_mutex_waiter *waiter,
					   struct task_struct *task,
					   struct ww_acquire_ctx *ww_ctx,
					   enum rtmutex_chainwalk chwalk)
{
	struct task_struct *owner = rt_mutex_owner(lock);
	struct rt_mutex_waiter *top_waiter = waiter;
	struct rt_mutex_base *next_lock;
	int chain_walk = 0, res;

	lockdep_assert_held(&lock->wait_lock);

	/*
	 * Early deadlock detection. We really don't want the task to
	 * enqueue on itself just to untangle the mess later. It's not
	 * only an optimization. We drop the locks, so another waiter
	 * can come in before the chain walk detects the deadlock. So
	 * the other will detect the deadlock and return -EDEADLOCK,
	 * which is wrong, as the other waiter is not in a deadlock
	 * situation.
	 *
	 * Except for ww_mutex, in that case the chain walk must already deal
	 * with spurious cycles, see the comments at [3] and [6].
	 */
	if (owner == task && !(build_ww_mutex() && ww_ctx))
		return -EDEADLK;

	raw_spin_lock(&task->pi_lock);
	waiter->task = task;
	waiter->lock = lock;
	waiter_update_prio(waiter, task);

	/* Get the top priority waiter on the lock */
	if (rt_mutex_has_waiters(lock))
		top_waiter = rt_mutex_top_waiter(lock);
	rt_mutex_enqueue(lock, waiter);

	task->pi_blocked_on = waiter;

	raw_spin_unlock(&task->pi_lock);

	if (build_ww_mutex() && ww_ctx) {
		struct rt_mutex *rtm;

		/* Check whether the waiter should back out immediately */
		rtm = container_of(lock, struct rt_mutex, rtmutex);
		res = __ww_mutex_add_waiter(waiter, rtm, ww_ctx);
		if (res) {
			raw_spin_lock(&task->pi_lock);
			rt_mutex_dequeue(lock, waiter);
			task->pi_blocked_on = NULL;
			raw_spin_unlock(&task->pi_lock);
			return res;
		}
	}

	if (!owner)
		return 0;

	raw_spin_lock(&owner->pi_lock);
	if (waiter == rt_mutex_top_waiter(lock)) {
		rt_mutex_dequeue_pi(owner, top_waiter);
		rt_mutex_enqueue_pi(owner, waiter);

		rt_mutex_adjust_prio(owner);
		if (owner->pi_blocked_on)
			chain_walk = 1;
	} else if (rt_mutex_cond_detect_deadlock(waiter, chwalk)) {
		chain_walk = 1;
	}

	/* Store the lock on which owner is blocked or NULL */
	next_lock = task_blocked_on_lock(owner);

	raw_spin_unlock(&owner->pi_lock);
	/*
	 * Even if full deadlock detection is on, if the owner is not
	 * blocked itself, we can avoid finding this out in the chain
	 * walk.
	 */
	if (!chain_walk || !next_lock)
		return 0;

	/*
	 * The owner can't disappear while holding a lock,
	 * so the owner struct is protected by wait_lock.
	 * Gets dropped in rt_mutex_adjust_prio_chain()!
	 */
	get_task_struct(owner);

	raw_spin_unlock_irq(&lock->wait_lock);

	res = rt_mutex_adjust_prio_chain(owner, chwalk, lock,
					 next_lock, waiter, task);

	raw_spin_lock_irq(&lock->wait_lock);

	return res;
}

/*
 * Remove the top waiter from the current tasks pi waiter tree and
 * queue it up.
 *
 * Called with lock->wait_lock held and interrupts disabled.
 */
static void __sched mark_wakeup_next_waiter(struct rt_wake_q_head *wqh,
					    struct rt_mutex_base *lock)
{
	struct rt_mutex_waiter *waiter;

	raw_spin_lock(&current->pi_lock);

	waiter = rt_mutex_top_waiter(lock);

	/*
	 * Remove it from current->pi_waiters and deboost.
	 *
	 * We must in fact deboost here in order to ensure we call
	 * rt_mutex_setprio() to update p->pi_top_task before the
	 * task unblocks.
	 */
	rt_mutex_dequeue_pi(current, waiter);
	rt_mutex_adjust_prio(current);

	/*
	 * As we are waking up the top waiter, and the waiter stays
	 * queued on the lock until it gets the lock, this lock
	 * obviously has waiters. Just set the bit here and this has
	 * the added benefit of forcing all new tasks into the
	 * slow path making sure no task of lower priority than
	 * the top waiter can steal this lock.
	 */
	lock->owner = (void *) RT_MUTEX_HAS_WAITERS;

	/*
	 * We deboosted before waking the top waiter task such that we don't
	 * run two tasks with the 'same' priority (and ensure the
	 * p->pi_top_task pointer points to a blocked task). This however can
	 * lead to priority inversion if we would get preempted after the
	 * deboost but before waking our donor task, hence the preempt_disable()
	 * before unlock.
	 *
	 * Pairs with preempt_enable() in rt_mutex_wake_up_q();
	 */
	preempt_disable();
	rt_mutex_wake_q_add(wqh, waiter);
	raw_spin_unlock(&current->pi_lock);
}

static int __sched __rt_mutex_slowtrylock(struct rt_mutex_base *lock)
{
	int ret = try_to_take_rt_mutex(lock, current, NULL);

	/*
	 * try_to_take_rt_mutex() sets the lock waiters bit
	 * unconditionally. Clean this up.
	 */
	fixup_rt_mutex_waiters(lock, true);

	return ret;
}

/*
 * Slow path try-lock function:
 */
static int __sched rt_mutex_slowtrylock(struct rt_mutex_base *lock)
{
	unsigned long flags;
	int ret;

	/*
	 * If the lock already has an owner we fail to get the lock.
	 * This can be done without taking the @lock->wait_lock as
	 * it is only being read, and this is a trylock anyway.
	 */
	if (rt_mutex_owner(lock))
		return 0;

	/*
	 * The mutex has currently no owner. Lock the wait lock and try to
	 * acquire the lock. We use irqsave here to support early boot calls.
	 */
	raw_spin_lock_irqsave(&lock->wait_lock, flags);

	ret = __rt_mutex_slowtrylock(lock);

	raw_spin_unlock_irqrestore(&lock->wait_lock, flags);

	return ret;
}

static __always_inline int __rt_mutex_trylock(struct rt_mutex_base *lock)
{
	if (likely(rt_mutex_cmpxchg_acquire(lock, NULL, current)))
		return 1;

	return rt_mutex_slowtrylock(lock);
}

/*
 * Slow path to release a rt-mutex.
 */
static void __sched rt_mutex_slowunlock(struct rt_mutex_base *lock)
{
	DEFINE_RT_WAKE_Q(wqh);
	unsigned long flags;

	/* irqsave required to support early boot calls */
	raw_spin_lock_irqsave(&lock->wait_lock, flags);

	debug_rt_mutex_unlock(lock);

	/*
	 * We must be careful here if the fast path is enabled. If we
	 * have no waiters queued we cannot set owner to NULL here
	 * because of:
	 *
	 * foo->lock->owner = NULL;
	 *			rtmutex_lock(foo->lock);   <- fast path
	 *			free = atomic_dec_and_test(foo->refcnt);
	 *			rtmutex_unlock(foo->lock); <- fast path
	 *			if (free)
	 *				kfree(foo);
	 * raw_spin_unlock(foo->lock->wait_lock);
	 *
	 * So for the fastpath enabled kernel:
	 *
	 * Nothing can set the waiters bit as long as we hold
	 * lock->wait_lock. So we do the following sequence:
	 *
	 *	owner = rt_mutex_owner(lock);
	 *	clear_rt_mutex_waiters(lock);
	 *	raw_spin_unlock(&lock->wait_lock);
	 *	if (cmpxchg(&lock->owner, owner, 0) == owner)
	 *		return;
	 *	goto retry;
	 *
	 * The fastpath disabled variant is simple as all access to
	 * lock->owner is serialized by lock->wait_lock:
	 *
	 *	lock->owner = NULL;
	 *	raw_spin_unlock(&lock->wait_lock);
	 */
	while (!rt_mutex_has_waiters(lock)) {
		/* Drops lock->wait_lock ! */
		if (unlock_rt_mutex_safe(lock, flags) == true)
			return;
		/* Relock the rtmutex and try again */
		raw_spin_lock_irqsave(&lock->wait_lock, flags);
	}

	/*
	 * The wakeup next waiter path does not suffer from the above
	 * race. See the comments there.
	 *
	 * Queue the next waiter for wakeup once we release the wait_lock.
	 */
	mark_wakeup_next_waiter(&wqh, lock);
	raw_spin_unlock_irqrestore(&lock->wait_lock, flags);

	rt_mutex_wake_up_q(&wqh);
}

static __always_inline void __rt_mutex_unlock(struct rt_mutex_base *lock)
{
	if (likely(rt_mutex_cmpxchg_release(lock, current, NULL)))
		return;

	rt_mutex_slowunlock(lock);
}

#ifdef CONFIG_SMP
static bool rtmutex_spin_on_owner(struct rt_mutex_base *lock,
				  struct rt_mutex_waiter *waiter,
				  struct task_struct *owner)
{
	bool res = true;

	rcu_read_lock();
	for (;;) {
		/* If owner changed, trylock again. */
		if (owner != rt_mutex_owner(lock))
			break;
		/*
		 * Ensure that @owner is dereferenced after checking that
		 * the lock owner still matches @owner. If that fails,
		 * @owner might point to freed memory. If it still matches,
		 * the rcu_read_lock() ensures the memory stays valid.
		 */
		barrier();
		/*
		 * Stop spinning when:
		 *  - the lock owner has been scheduled out
		 *  - current is not longer the top waiter
		 *  - current is requested to reschedule (redundant
		 *    for CONFIG_PREEMPT_RCU=y)
		 *  - the VCPU on which owner runs is preempted
		 */
		if (!owner_on_cpu(owner) || need_resched() ||
		    !rt_mutex_waiter_is_top_waiter(lock, waiter)) {
			res = false;
			break;
		}
		cpu_relax();
	}
	rcu_read_unlock();
	return res;
}
#else
static bool rtmutex_spin_on_owner(struct rt_mutex_base *lock,
				  struct rt_mutex_waiter *waiter,
				  struct task_struct *owner)
{
	return false;
}
#endif

#ifdef RT_MUTEX_BUILD_MUTEX
/*
 * Functions required for:
 *	- rtmutex, futex on all kernels
 *	- mutex and rwsem substitutions on RT kernels
 */

/*
 * Remove a waiter from a lock and give up
 *
 * Must be called with lock->wait_lock held and interrupts disabled. It must
 * have just failed to try_to_take_rt_mutex().
 */
static void __sched remove_waiter(struct rt_mutex_base *lock,
				  struct rt_mutex_waiter *waiter)
{
	bool is_top_waiter = (waiter == rt_mutex_top_waiter(lock));
	struct task_struct *owner = rt_mutex_owner(lock);
	struct rt_mutex_base *next_lock;

	lockdep_assert_held(&lock->wait_lock);

	raw_spin_lock(&current->pi_lock);
	rt_mutex_dequeue(lock, waiter);
	current->pi_blocked_on = NULL;
	raw_spin_unlock(&current->pi_lock);

	/*
	 * Only update priority if the waiter was the highest priority
	 * waiter of the lock and there is an owner to update.
	 */
	if (!owner || !is_top_waiter)
		return;

	raw_spin_lock(&owner->pi_lock);

	rt_mutex_dequeue_pi(owner, waiter);

	if (rt_mutex_has_waiters(lock))
		rt_mutex_enqueue_pi(owner, rt_mutex_top_waiter(lock));

	rt_mutex_adjust_prio(owner);

	/* Store the lock on which owner is blocked or NULL */
	next_lock = task_blocked_on_lock(owner);

	raw_spin_unlock(&owner->pi_lock);

	/*
	 * Don't walk the chain, if the owner task is not blocked
	 * itself.
	 */
	if (!next_lock)
		return;

	/* gets dropped in rt_mutex_adjust_prio_chain()! */
	get_task_struct(owner);

	raw_spin_unlock_irq(&lock->wait_lock);

	rt_mutex_adjust_prio_chain(owner, RT_MUTEX_MIN_CHAINWALK, lock,
				   next_lock, NULL, current);

	raw_spin_lock_irq(&lock->wait_lock);
}

/**
 * rt_mutex_slowlock_block() - Perform the wait-wake-try-to-take loop
 * @lock:		 the rt_mutex to take
 * @ww_ctx:		 WW mutex context pointer
 * @state:		 the state the task should block in (TASK_INTERRUPTIBLE
 *			 or TASK_UNINTERRUPTIBLE)
 * @timeout:		 the pre-initialized and started timer, or NULL for none
 * @waiter:		 the pre-initialized rt_mutex_waiter
 *
 * Must be called with lock->wait_lock held and interrupts disabled
 */
static int __sched rt_mutex_slowlock_block(struct rt_mutex_base *lock,
					   struct ww_acquire_ctx *ww_ctx,
					   unsigned int state,
					   struct hrtimer_sleeper *timeout,
					   struct rt_mutex_waiter *waiter)
{
	struct rt_mutex *rtm = container_of(lock, struct rt_mutex, rtmutex);
	struct task_struct *owner;
	int ret = 0;

	for (;;) {
		/* Try to acquire the lock: */
		if (try_to_take_rt_mutex(lock, current, waiter))
			break;

		if (timeout && !timeout->task) {
			ret = -ETIMEDOUT;
			break;
		}
		if (signal_pending_state(state, current)) {
			ret = -EINTR;
			break;
		}

		if (build_ww_mutex() && ww_ctx) {
			ret = __ww_mutex_check_kill(rtm, waiter, ww_ctx);
			if (ret)
				break;
		}

		if (waiter == rt_mutex_top_waiter(lock))
			owner = rt_mutex_owner(lock);
		else
			owner = NULL;
		raw_spin_unlock_irq(&lock->wait_lock);

		if (!owner || !rtmutex_spin_on_owner(lock, waiter, owner))
			schedule_rtmutex();

		raw_spin_lock_irq(&lock->wait_lock);
		set_current_state(state);
	}

	__set_current_state(TASK_RUNNING);
	return ret;
}

static void __sched rt_mutex_handle_deadlock(int res, int detect_deadlock,
					     struct rt_mutex_waiter *w)
{
	/*
	 * If the result is not -EDEADLOCK or the caller requested
	 * deadlock detection, nothing to do here.
	 */
	if (res != -EDEADLOCK || detect_deadlock)
		return;

	if (build_ww_mutex() && w->ww_ctx)
		return;

	/*
	 * Yell loudly and stop the task right here.
	 */
	WARN(1, "rtmutex deadlock detected\n");
	while (1) {
		set_current_state(TASK_INTERRUPTIBLE);
		schedule_rtmutex();
	}
}

/**
 * __rt_mutex_slowlock - Locking slowpath invoked with lock::wait_lock held
 * @lock:	The rtmutex to block lock
 * @ww_ctx:	WW mutex context pointer
 * @state:	The task state for sleeping
 * @chwalk:	Indicator whether full or partial chainwalk is requested
 * @waiter:	Initializer waiter for blocking
 */
static int __sched __rt_mutex_slowlock(struct rt_mutex_base *lock,
				       struct ww_acquire_ctx *ww_ctx,
				       unsigned int state,
				       enum rtmutex_chainwalk chwalk,
				       struct rt_mutex_waiter *waiter)
{
	struct rt_mutex *rtm = container_of(lock, struct rt_mutex, rtmutex);
	struct ww_mutex *ww = ww_container_of(rtm);
	int ret;

	lockdep_assert_held(&lock->wait_lock);

	/* Try to acquire the lock again: */
	if (try_to_take_rt_mutex(lock, current, NULL)) {
		if (build_ww_mutex() && ww_ctx) {
			__ww_mutex_check_waiters(rtm, ww_ctx);
			ww_mutex_lock_acquired(ww, ww_ctx);
		}
		return 0;
	}

	set_current_state(state);

	trace_contention_begin(lock, LCB_F_RT);

	ret = task_blocks_on_rt_mutex(lock, waiter, current, ww_ctx, chwalk);
	if (likely(!ret))
		ret = rt_mutex_slowlock_block(lock, ww_ctx, state, NULL, waiter);

	if (likely(!ret)) {
		/* acquired the lock */
		if (build_ww_mutex() && ww_ctx) {
			if (!ww_ctx->is_wait_die)
				__ww_mutex_check_waiters(rtm, ww_ctx);
			ww_mutex_lock_acquired(ww, ww_ctx);
		}
	} else {
		__set_current_state(TASK_RUNNING);
		remove_waiter(lock, waiter);
		rt_mutex_handle_deadlock(ret, chwalk, waiter);
	}

	/*
	 * try_to_take_rt_mutex() sets the waiter bit
	 * unconditionally. We might have to fix that up.
	 */
	fixup_rt_mutex_waiters(lock, true);

	trace_contention_end(lock, ret);

	return ret;
}

static inline int __rt_mutex_slowlock_locked(struct rt_mutex_base *lock,
					     struct ww_acquire_ctx *ww_ctx,
					     unsigned int state)
{
	struct rt_mutex_waiter waiter;
	int ret;

	rt_mutex_init_waiter(&waiter);
	waiter.ww_ctx = ww_ctx;

	ret = __rt_mutex_slowlock(lock, ww_ctx, state, RT_MUTEX_MIN_CHAINWALK,
				  &waiter);

	debug_rt_mutex_free_waiter(&waiter);
	return ret;
}

/*
 * rt_mutex_slowlock - Locking slowpath invoked when fast path fails
 * @lock:	The rtmutex to block lock
 * @ww_ctx:	WW mutex context pointer
 * @state:	The task state for sleeping
 */
static int __sched rt_mutex_slowlock(struct rt_mutex_base *lock,
				     struct ww_acquire_ctx *ww_ctx,
				     unsigned int state)
{
	unsigned long flags;
	int ret;

	/*
	 * The task is about to sleep. Invoke sched_submit_work() before
	 * blocking as that might take locks and corrupt tsk::pi_blocked_on.
	 */
	sched_submit_work();

	/*
	 * Technically we could use raw_spin_[un]lock_irq() here, but this can
	 * be called in early boot if the cmpxchg() fast path is disabled
	 * (debug, no architecture support). In this case we will acquire the
	 * rtmutex with lock->wait_lock held. But we cannot unconditionally
	 * enable interrupts in that early boot case. So we need to use the
	 * irqsave/restore variants.
	 */
	raw_spin_lock_irqsave(&lock->wait_lock, flags);
	ret = __rt_mutex_slowlock_locked(lock, ww_ctx, state);
	raw_spin_unlock_irqrestore(&lock->wait_lock, flags);

	sched_resume_work();
	return ret;
}

static __always_inline int __rt_mutex_lock(struct rt_mutex_base *lock,
					   unsigned int state)
{
<<<<<<< HEAD
	/*
	 * With DEBUG enabled cmpxchg trylock will always fail. Instead of
	 * invoking blk_flush_plug() try the trylock-slowpath first which will
	 * succeed if the lock is not contended.
	 */
#ifdef CONFIG_DEBUG_RT_MUTEXES
	if (likely(rt_mutex_slowtrylock(lock)))
		return 0;
#else
	if (likely(rt_mutex_cmpxchg_acquire(lock, NULL, current)))
=======
	lockdep_assert(!current->pi_blocked_on);

	if (likely(rt_mutex_try_acquire(lock)))
>>>>>>> 4d2aa386
		return 0;
#endif
	/*
	 * If we are going to sleep and we have plugged IO queued, make sure to
	 * submit it to avoid deadlocks.
	 */
	blk_flush_plug(current->plug, true);

	return rt_mutex_slowlock(lock, NULL, state);
}
#endif /* RT_MUTEX_BUILD_MUTEX */

#ifdef RT_MUTEX_BUILD_SPINLOCKS
/*
 * Functions required for spin/rw_lock substitution on RT kernels
 */

/**
 * rtlock_slowlock_locked - Slow path lock acquisition for RT locks
 * @lock:	The underlying RT mutex
 */
static void __sched rtlock_slowlock_locked(struct rt_mutex_base *lock)
{
	struct rt_mutex_waiter waiter;
	struct task_struct *owner;

	lockdep_assert_held(&lock->wait_lock);

	if (try_to_take_rt_mutex(lock, current, NULL))
		return;

	rt_mutex_init_rtlock_waiter(&waiter);

	/* Save current state and set state to TASK_RTLOCK_WAIT */
	current_save_and_set_rtlock_wait_state();

	trace_contention_begin(lock, LCB_F_RT);

	task_blocks_on_rt_mutex(lock, &waiter, current, NULL, RT_MUTEX_MIN_CHAINWALK);

	for (;;) {
		/* Try to acquire the lock again */
		if (try_to_take_rt_mutex(lock, current, &waiter))
			break;

		if (&waiter == rt_mutex_top_waiter(lock))
			owner = rt_mutex_owner(lock);
		else
			owner = NULL;
		raw_spin_unlock_irq(&lock->wait_lock);

		if (!owner || !rtmutex_spin_on_owner(lock, &waiter, owner))
			schedule_rtlock();

		raw_spin_lock_irq(&lock->wait_lock);
		set_current_state(TASK_RTLOCK_WAIT);
	}

	/* Restore the task state */
	current_restore_rtlock_saved_state();

	/*
	 * try_to_take_rt_mutex() sets the waiter bit unconditionally.
	 * We might have to fix that up:
	 */
	fixup_rt_mutex_waiters(lock, true);
	debug_rt_mutex_free_waiter(&waiter);

	trace_contention_end(lock, 0);
}

static __always_inline void __sched rtlock_slowlock(struct rt_mutex_base *lock)
{
	unsigned long flags;

	raw_spin_lock_irqsave(&lock->wait_lock, flags);
	rtlock_slowlock_locked(lock);
	raw_spin_unlock_irqrestore(&lock->wait_lock, flags);
}

#endif /* RT_MUTEX_BUILD_SPINLOCKS */<|MERGE_RESOLUTION|>--- conflicted
+++ resolved
@@ -23,7 +23,6 @@
 #include <linux/sched/rt.h>
 #include <linux/sched/wake_q.h>
 #include <linux/ww_mutex.h>
-#include <linux/blkdev.h>
 
 #include <trace/events/lock.h>
 
@@ -1728,29 +1727,10 @@
 static __always_inline int __rt_mutex_lock(struct rt_mutex_base *lock,
 					   unsigned int state)
 {
-<<<<<<< HEAD
-	/*
-	 * With DEBUG enabled cmpxchg trylock will always fail. Instead of
-	 * invoking blk_flush_plug() try the trylock-slowpath first which will
-	 * succeed if the lock is not contended.
-	 */
-#ifdef CONFIG_DEBUG_RT_MUTEXES
-	if (likely(rt_mutex_slowtrylock(lock)))
+	lockdep_assert(!current->pi_blocked_on);
+
+	if (likely(rt_mutex_try_acquire(lock)))
 		return 0;
-#else
-	if (likely(rt_mutex_cmpxchg_acquire(lock, NULL, current)))
-=======
-	lockdep_assert(!current->pi_blocked_on);
-
-	if (likely(rt_mutex_try_acquire(lock)))
->>>>>>> 4d2aa386
-		return 0;
-#endif
-	/*
-	 * If we are going to sleep and we have plugged IO queued, make sure to
-	 * submit it to avoid deadlocks.
-	 */
-	blk_flush_plug(current->plug, true);
 
 	return rt_mutex_slowlock(lock, NULL, state);
 }
