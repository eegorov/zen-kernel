--- conflicted
+++ resolved
@@ -366,11 +366,7 @@
 	lockdep_assert(RB_EMPTY_NODE(&waiter->tree.entry));
 
 	waiter->tree.prio = __waiter_prio(task);
-<<<<<<< HEAD
-	waiter->tree.deadline = task->dl.deadline;
-=======
 	waiter->tree.deadline = __tsk_deadline(task);
->>>>>>> dca0869e
 }
 
 /*
@@ -391,11 +387,7 @@
  * Only use with rt_waiter_node_{less,equal}()
  */
 #define task_to_waiter_node(p)	\
-<<<<<<< HEAD
-	&(struct rt_waiter_node){ .prio = __waiter_prio(p), .deadline = (p)->dl.deadline }
-=======
 	&(struct rt_waiter_node){ .prio = __waiter_prio(p), .deadline = __tsk_deadline(p) }
->>>>>>> dca0869e
 #define task_to_waiter(p)	\
 	&(struct rt_mutex_waiter){ .tree = *task_to_waiter_node(p) }
 
