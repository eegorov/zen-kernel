--- conflicted
+++ resolved
@@ -98,14 +98,8 @@
 unsigned int sysctl_sched_base_slice __read_mostly	= (2 << 20);
 #else
 unsigned int sysctl_sched_base_slice __read_mostly	= (4 << 20);
-
-<<<<<<< HEAD
-#endif
-
-static inline void requeue_task(struct task_struct *p, struct rq *rq, int idx);
-
-=======
->>>>>>> 199e24ec
+#endif
+
 #ifdef CONFIG_SCHED_BMQ
 #include "bmq.h"
 #endif
