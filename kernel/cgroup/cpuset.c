/*
 *  kernel/cpuset.c
 *
 *  Processor and Memory placement constraints for sets of tasks.
 *
 *  Copyright (C) 2003 BULL SA.
 *  Copyright (C) 2004-2007 Silicon Graphics, Inc.
 *  Copyright (C) 2006 Google, Inc
 *
 *  Portions derived from Patrick Mochel's sysfs code.
 *  sysfs is Copyright (c) 2001-3 Patrick Mochel
 *
 *  2003-10-10 Written by Simon Derr.
 *  2003-10-22 Updates by Stephen Hemminger.
 *  2004 May-July Rework by Paul Jackson.
 *  2006 Rework by Paul Menage to use generic cgroups
 *  2008 Rework of the scheduler domains and CPU hotplug handling
 *       by Max Krasnyansky
 *
 *  This file is subject to the terms and conditions of the GNU General Public
 *  License.  See the file COPYING in the main directory of the Linux
 *  distribution for more details.
 */

#include <linux/cpu.h>
#include <linux/cpumask.h>
#include <linux/cpuset.h>
#include <linux/err.h>
#include <linux/errno.h>
#include <linux/file.h>
#include <linux/fs.h>
#include <linux/init.h>
#include <linux/interrupt.h>
#include <linux/kernel.h>
#include <linux/kmod.h>
#include <linux/kthread.h>
#include <linux/list.h>
#include <linux/mempolicy.h>
#include <linux/mm.h>
#include <linux/memory.h>
#include <linux/export.h>
#include <linux/mount.h>
#include <linux/fs_context.h>
#include <linux/namei.h>
#include <linux/pagemap.h>
#include <linux/proc_fs.h>
#include <linux/rcupdate.h>
#include <linux/sched.h>
#include <linux/sched/deadline.h>
#include <linux/sched/mm.h>
#include <linux/sched/task.h>
#include <linux/seq_file.h>
#include <linux/security.h>
#include <linux/slab.h>
#include <linux/spinlock.h>
#include <linux/stat.h>
#include <linux/string.h>
#include <linux/time.h>
#include <linux/time64.h>
#include <linux/backing-dev.h>
#include <linux/sort.h>
#include <linux/oom.h>
#include <linux/sched/isolation.h>
#include <linux/uaccess.h>
#include <linux/atomic.h>
#include <linux/mutex.h>
#include <linux/cgroup.h>
#include <linux/wait.h>

DEFINE_STATIC_KEY_FALSE(cpusets_pre_enable_key);
DEFINE_STATIC_KEY_FALSE(cpusets_enabled_key);

/*
 * There could be abnormal cpuset configurations for cpu or memory
 * node binding, add this key to provide a quick low-cost judgment
 * of the situation.
 */
DEFINE_STATIC_KEY_FALSE(cpusets_insane_config_key);

/* See "Frequency meter" comments, below. */

struct fmeter {
	int cnt;		/* unprocessed events count */
	int val;		/* most recent output value */
	time64_t time;		/* clock (secs) when val computed */
	spinlock_t lock;	/* guards read or write of above */
};

/*
 * Invalid partition error code
 */
enum prs_errcode {
	PERR_NONE = 0,
	PERR_INVCPUS,
	PERR_INVPARENT,
	PERR_NOTPART,
	PERR_NOTEXCL,
	PERR_NOCPUS,
	PERR_HOTPLUG,
	PERR_CPUSEMPTY,
};

static const char * const perr_strings[] = {
	[PERR_INVCPUS]   = "Invalid cpu list in cpuset.cpus",
	[PERR_INVPARENT] = "Parent is an invalid partition root",
	[PERR_NOTPART]   = "Parent is not a partition root",
	[PERR_NOTEXCL]   = "Cpu list in cpuset.cpus not exclusive",
	[PERR_NOCPUS]    = "Parent unable to distribute cpu downstream",
	[PERR_HOTPLUG]   = "No cpu available due to hotplug",
	[PERR_CPUSEMPTY] = "cpuset.cpus is empty",
};

struct cpuset {
	struct cgroup_subsys_state css;

	unsigned long flags;		/* "unsigned long" so bitops work */

	/*
	 * On default hierarchy:
	 *
	 * The user-configured masks can only be changed by writing to
	 * cpuset.cpus and cpuset.mems, and won't be limited by the
	 * parent masks.
	 *
	 * The effective masks is the real masks that apply to the tasks
	 * in the cpuset. They may be changed if the configured masks are
	 * changed or hotplug happens.
	 *
	 * effective_mask == configured_mask & parent's effective_mask,
	 * and if it ends up empty, it will inherit the parent's mask.
	 *
	 *
	 * On legacy hierarchy:
	 *
	 * The user-configured masks are always the same with effective masks.
	 */

	/* user-configured CPUs and Memory Nodes allow to tasks */
	cpumask_var_t cpus_allowed;
	nodemask_t mems_allowed;

	/* effective CPUs and Memory Nodes allow to tasks */
	cpumask_var_t effective_cpus;
	nodemask_t effective_mems;

	/*
	 * CPUs allocated to child sub-partitions (default hierarchy only)
	 * - CPUs granted by the parent = effective_cpus U subparts_cpus
	 * - effective_cpus and subparts_cpus are mutually exclusive.
	 *
	 * effective_cpus contains only onlined CPUs, but subparts_cpus
	 * may have offlined ones.
	 */
	cpumask_var_t subparts_cpus;

	/*
	 * This is old Memory Nodes tasks took on.
	 *
	 * - top_cpuset.old_mems_allowed is initialized to mems_allowed.
	 * - A new cpuset's old_mems_allowed is initialized when some
	 *   task is moved into it.
	 * - old_mems_allowed is used in cpuset_migrate_mm() when we change
	 *   cpuset.mems_allowed and have tasks' nodemask updated, and
	 *   then old_mems_allowed is updated to mems_allowed.
	 */
	nodemask_t old_mems_allowed;

	struct fmeter fmeter;		/* memory_pressure filter */

	/*
	 * Tasks are being attached to this cpuset.  Used to prevent
	 * zeroing cpus/mems_allowed between ->can_attach() and ->attach().
	 */
	int attach_in_progress;

	/* partition number for rebuild_sched_domains() */
	int pn;

	/* for custom sched domain */
	int relax_domain_level;

	/* number of CPUs in subparts_cpus */
	int nr_subparts_cpus;

	/* partition root state */
	int partition_root_state;

	/*
	 * Default hierarchy only:
	 * use_parent_ecpus - set if using parent's effective_cpus
	 * child_ecpus_count - # of children with use_parent_ecpus set
	 */
	int use_parent_ecpus;
	int child_ecpus_count;

	/*
	 * number of SCHED_DEADLINE tasks attached to this cpuset, so that we
	 * know when to rebuild associated root domain bandwidth information.
	 */
	int nr_deadline_tasks;
	int nr_migrate_dl_tasks;
	u64 sum_migrate_dl_bw;

	/* Invalid partition error code, not lock protected */
	enum prs_errcode prs_err;

	/* Handle for cpuset.cpus.partition */
	struct cgroup_file partition_file;
};

/*
 * Partition root states:
 *
 *   0 - member (not a partition root)
 *   1 - partition root
 *   2 - partition root without load balancing (isolated)
 *  -1 - invalid partition root
 *  -2 - invalid isolated partition root
 */
#define PRS_MEMBER		0
#define PRS_ROOT		1
#define PRS_ISOLATED		2
#define PRS_INVALID_ROOT	-1
#define PRS_INVALID_ISOLATED	-2

static inline bool is_prs_invalid(int prs_state)
{
	return prs_state < 0;
}

/*
 * Temporary cpumasks for working with partitions that are passed among
 * functions to avoid memory allocation in inner functions.
 */
struct tmpmasks {
	cpumask_var_t addmask, delmask;	/* For partition root */
	cpumask_var_t new_cpus;		/* For update_cpumasks_hier() */
};

static inline struct cpuset *css_cs(struct cgroup_subsys_state *css)
{
	return css ? container_of(css, struct cpuset, css) : NULL;
}

/* Retrieve the cpuset for a task */
static inline struct cpuset *task_cs(struct task_struct *task)
{
	return css_cs(task_css(task, cpuset_cgrp_id));
}

static inline struct cpuset *parent_cs(struct cpuset *cs)
{
	return css_cs(cs->css.parent);
}

void inc_dl_tasks_cs(struct task_struct *p)
{
	struct cpuset *cs = task_cs(p);

	cs->nr_deadline_tasks++;
}

void dec_dl_tasks_cs(struct task_struct *p)
{
	struct cpuset *cs = task_cs(p);

	cs->nr_deadline_tasks--;
}

/* bits in struct cpuset flags field */
typedef enum {
	CS_ONLINE,
	CS_CPU_EXCLUSIVE,
	CS_MEM_EXCLUSIVE,
	CS_MEM_HARDWALL,
	CS_MEMORY_MIGRATE,
	CS_SCHED_LOAD_BALANCE,
	CS_SPREAD_PAGE,
	CS_SPREAD_SLAB,
} cpuset_flagbits_t;

/* convenient tests for these bits */
static inline bool is_cpuset_online(struct cpuset *cs)
{
	return test_bit(CS_ONLINE, &cs->flags) && !css_is_dying(&cs->css);
}

static inline int is_cpu_exclusive(const struct cpuset *cs)
{
	return test_bit(CS_CPU_EXCLUSIVE, &cs->flags);
}

static inline int is_mem_exclusive(const struct cpuset *cs)
{
	return test_bit(CS_MEM_EXCLUSIVE, &cs->flags);
}

static inline int is_mem_hardwall(const struct cpuset *cs)
{
	return test_bit(CS_MEM_HARDWALL, &cs->flags);
}

static inline int is_sched_load_balance(const struct cpuset *cs)
{
	return test_bit(CS_SCHED_LOAD_BALANCE, &cs->flags);
}

static inline int is_memory_migrate(const struct cpuset *cs)
{
	return test_bit(CS_MEMORY_MIGRATE, &cs->flags);
}

static inline int is_spread_page(const struct cpuset *cs)
{
	return test_bit(CS_SPREAD_PAGE, &cs->flags);
}

static inline int is_spread_slab(const struct cpuset *cs)
{
	return test_bit(CS_SPREAD_SLAB, &cs->flags);
}

static inline int is_partition_valid(const struct cpuset *cs)
{
	return cs->partition_root_state > 0;
}

static inline int is_partition_invalid(const struct cpuset *cs)
{
	return cs->partition_root_state < 0;
}

/*
 * Callers should hold callback_lock to modify partition_root_state.
 */
static inline void make_partition_invalid(struct cpuset *cs)
{
	if (is_partition_valid(cs))
		cs->partition_root_state = -cs->partition_root_state;
}

/*
 * Send notification event of whenever partition_root_state changes.
 */
static inline void notify_partition_change(struct cpuset *cs, int old_prs)
{
	if (old_prs == cs->partition_root_state)
		return;
	cgroup_file_notify(&cs->partition_file);

	/* Reset prs_err if not invalid */
	if (is_partition_valid(cs))
		WRITE_ONCE(cs->prs_err, PERR_NONE);
}

static struct cpuset top_cpuset = {
	.flags = ((1 << CS_ONLINE) | (1 << CS_CPU_EXCLUSIVE) |
		  (1 << CS_MEM_EXCLUSIVE)),
	.partition_root_state = PRS_ROOT,
};

/**
 * cpuset_for_each_child - traverse online children of a cpuset
 * @child_cs: loop cursor pointing to the current child
 * @pos_css: used for iteration
 * @parent_cs: target cpuset to walk children of
 *
 * Walk @child_cs through the online children of @parent_cs.  Must be used
 * with RCU read locked.
 */
#define cpuset_for_each_child(child_cs, pos_css, parent_cs)		\
	css_for_each_child((pos_css), &(parent_cs)->css)		\
		if (is_cpuset_online(((child_cs) = css_cs((pos_css)))))

/**
 * cpuset_for_each_descendant_pre - pre-order walk of a cpuset's descendants
 * @des_cs: loop cursor pointing to the current descendant
 * @pos_css: used for iteration
 * @root_cs: target cpuset to walk ancestor of
 *
 * Walk @des_cs through the online descendants of @root_cs.  Must be used
 * with RCU read locked.  The caller may modify @pos_css by calling
 * css_rightmost_descendant() to skip subtree.  @root_cs is included in the
 * iteration and the first node to be visited.
 */
#define cpuset_for_each_descendant_pre(des_cs, pos_css, root_cs)	\
	css_for_each_descendant_pre((pos_css), &(root_cs)->css)		\
		if (is_cpuset_online(((des_cs) = css_cs((pos_css)))))

/*
 * There are two global locks guarding cpuset structures - cpuset_mutex and
 * callback_lock. We also require taking task_lock() when dereferencing a
 * task's cpuset pointer. See "The task_lock() exception", at the end of this
 * comment.  The cpuset code uses only cpuset_mutex. Other kernel subsystems
 * can use cpuset_lock()/cpuset_unlock() to prevent change to cpuset
 * structures. Note that cpuset_mutex needs to be a mutex as it is used in
 * paths that rely on priority inheritance (e.g. scheduler - on RT) for
 * correctness.
 *
 * A task must hold both locks to modify cpusets.  If a task holds
 * cpuset_mutex, it blocks others, ensuring that it is the only task able to
 * also acquire callback_lock and be able to modify cpusets.  It can perform
 * various checks on the cpuset structure first, knowing nothing will change.
 * It can also allocate memory while just holding cpuset_mutex.  While it is
 * performing these checks, various callback routines can briefly acquire
 * callback_lock to query cpusets.  Once it is ready to make the changes, it
 * takes callback_lock, blocking everyone else.
 *
 * Calls to the kernel memory allocator can not be made while holding
 * callback_lock, as that would risk double tripping on callback_lock
 * from one of the callbacks into the cpuset code from within
 * __alloc_pages().
 *
 * If a task is only holding callback_lock, then it has read-only
 * access to cpusets.
 *
 * Now, the task_struct fields mems_allowed and mempolicy may be changed
 * by other task, we use alloc_lock in the task_struct fields to protect
 * them.
 *
 * The cpuset_common_file_read() handlers only hold callback_lock across
 * small pieces of code, such as when reading out possibly multi-word
 * cpumasks and nodemasks.
 *
 * Accessing a task's cpuset should be done in accordance with the
 * guidelines for accessing subsystem state in kernel/cgroup.c
 */

static DEFINE_MUTEX(cpuset_mutex);

void cpuset_lock(void)
{
	mutex_lock(&cpuset_mutex);
}

void cpuset_unlock(void)
{
	mutex_unlock(&cpuset_mutex);
}

static DEFINE_SPINLOCK(callback_lock);

static struct workqueue_struct *cpuset_migrate_mm_wq;

/*
 * CPU / memory hotplug is handled asynchronously.
 */
static void cpuset_hotplug_workfn(struct work_struct *work);
static DECLARE_WORK(cpuset_hotplug_work, cpuset_hotplug_workfn);

static DECLARE_WAIT_QUEUE_HEAD(cpuset_attach_wq);

static inline void check_insane_mems_config(nodemask_t *nodes)
{
	if (!cpusets_insane_config() &&
		movable_only_nodes(nodes)) {
		static_branch_enable(&cpusets_insane_config_key);
		pr_info("Unsupported (movable nodes only) cpuset configuration detected (nmask=%*pbl)!\n"
			"Cpuset allocations might fail even with a lot of memory available.\n",
			nodemask_pr_args(nodes));
	}
}

/*
 * Cgroup v2 behavior is used on the "cpus" and "mems" control files when
 * on default hierarchy or when the cpuset_v2_mode flag is set by mounting
 * the v1 cpuset cgroup filesystem with the "cpuset_v2_mode" mount option.
 * With v2 behavior, "cpus" and "mems" are always what the users have
 * requested and won't be changed by hotplug events. Only the effective
 * cpus or mems will be affected.
 */
static inline bool is_in_v2_mode(void)
{
	return cgroup_subsys_on_dfl(cpuset_cgrp_subsys) ||
	      (cpuset_cgrp_subsys.root->flags & CGRP_ROOT_CPUSET_V2_MODE);
}

/**
 * partition_is_populated - check if partition has tasks
 * @cs: partition root to be checked
 * @excluded_child: a child cpuset to be excluded in task checking
 * Return: true if there are tasks, false otherwise
 *
 * It is assumed that @cs is a valid partition root. @excluded_child should
 * be non-NULL when this cpuset is going to become a partition itself.
 */
static inline bool partition_is_populated(struct cpuset *cs,
					  struct cpuset *excluded_child)
{
	struct cgroup_subsys_state *css;
	struct cpuset *child;

	if (cs->css.cgroup->nr_populated_csets)
		return true;
	if (!excluded_child && !cs->nr_subparts_cpus)
		return cgroup_is_populated(cs->css.cgroup);

	rcu_read_lock();
	cpuset_for_each_child(child, css, cs) {
		if (child == excluded_child)
			continue;
		if (is_partition_valid(child))
			continue;
		if (cgroup_is_populated(child->css.cgroup)) {
			rcu_read_unlock();
			return true;
		}
	}
	rcu_read_unlock();
	return false;
}

/*
 * Return in pmask the portion of a task's cpusets's cpus_allowed that
 * are online and are capable of running the task.  If none are found,
 * walk up the cpuset hierarchy until we find one that does have some
 * appropriate cpus.
 *
 * One way or another, we guarantee to return some non-empty subset
 * of cpu_online_mask.
 *
 * Call with callback_lock or cpuset_mutex held.
 */
static void guarantee_online_cpus(struct task_struct *tsk,
				  struct cpumask *pmask)
{
	const struct cpumask *possible_mask = task_cpu_possible_mask(tsk);
	struct cpuset *cs;

	if (WARN_ON(!cpumask_and(pmask, possible_mask, cpu_online_mask)))
		cpumask_copy(pmask, cpu_online_mask);

	rcu_read_lock();
	cs = task_cs(tsk);

	while (!cpumask_intersects(cs->effective_cpus, pmask)) {
		cs = parent_cs(cs);
		if (unlikely(!cs)) {
			/*
			 * The top cpuset doesn't have any online cpu as a
			 * consequence of a race between cpuset_hotplug_work
			 * and cpu hotplug notifier.  But we know the top
			 * cpuset's effective_cpus is on its way to be
			 * identical to cpu_online_mask.
			 */
			goto out_unlock;
		}
	}
	cpumask_and(pmask, pmask, cs->effective_cpus);

out_unlock:
	rcu_read_unlock();
}

/*
 * Return in *pmask the portion of a cpusets's mems_allowed that
 * are online, with memory.  If none are online with memory, walk
 * up the cpuset hierarchy until we find one that does have some
 * online mems.  The top cpuset always has some mems online.
 *
 * One way or another, we guarantee to return some non-empty subset
 * of node_states[N_MEMORY].
 *
 * Call with callback_lock or cpuset_mutex held.
 */
static void guarantee_online_mems(struct cpuset *cs, nodemask_t *pmask)
{
	while (!nodes_intersects(cs->effective_mems, node_states[N_MEMORY]))
		cs = parent_cs(cs);
	nodes_and(*pmask, cs->effective_mems, node_states[N_MEMORY]);
}

/*
 * update task's spread flag if cpuset's page/slab spread flag is set
 *
 * Call with callback_lock or cpuset_mutex held. The check can be skipped
 * if on default hierarchy.
 */
static void cpuset_update_task_spread_flags(struct cpuset *cs,
					struct task_struct *tsk)
{
	if (cgroup_subsys_on_dfl(cpuset_cgrp_subsys))
		return;

	if (is_spread_page(cs))
		task_set_spread_page(tsk);
	else
		task_clear_spread_page(tsk);

	if (is_spread_slab(cs))
		task_set_spread_slab(tsk);
	else
		task_clear_spread_slab(tsk);
}

/*
 * is_cpuset_subset(p, q) - Is cpuset p a subset of cpuset q?
 *
 * One cpuset is a subset of another if all its allowed CPUs and
 * Memory Nodes are a subset of the other, and its exclusive flags
 * are only set if the other's are set.  Call holding cpuset_mutex.
 */

static int is_cpuset_subset(const struct cpuset *p, const struct cpuset *q)
{
	return	cpumask_subset(p->cpus_allowed, q->cpus_allowed) &&
		nodes_subset(p->mems_allowed, q->mems_allowed) &&
		is_cpu_exclusive(p) <= is_cpu_exclusive(q) &&
		is_mem_exclusive(p) <= is_mem_exclusive(q);
}

/**
 * alloc_cpumasks - allocate three cpumasks for cpuset
 * @cs:  the cpuset that have cpumasks to be allocated.
 * @tmp: the tmpmasks structure pointer
 * Return: 0 if successful, -ENOMEM otherwise.
 *
 * Only one of the two input arguments should be non-NULL.
 */
static inline int alloc_cpumasks(struct cpuset *cs, struct tmpmasks *tmp)
{
	cpumask_var_t *pmask1, *pmask2, *pmask3;

	if (cs) {
		pmask1 = &cs->cpus_allowed;
		pmask2 = &cs->effective_cpus;
		pmask3 = &cs->subparts_cpus;
	} else {
		pmask1 = &tmp->new_cpus;
		pmask2 = &tmp->addmask;
		pmask3 = &tmp->delmask;
	}

	if (!zalloc_cpumask_var(pmask1, GFP_KERNEL))
		return -ENOMEM;

	if (!zalloc_cpumask_var(pmask2, GFP_KERNEL))
		goto free_one;

	if (!zalloc_cpumask_var(pmask3, GFP_KERNEL))
		goto free_two;

	return 0;

free_two:
	free_cpumask_var(*pmask2);
free_one:
	free_cpumask_var(*pmask1);
	return -ENOMEM;
}

/**
 * free_cpumasks - free cpumasks in a tmpmasks structure
 * @cs:  the cpuset that have cpumasks to be free.
 * @tmp: the tmpmasks structure pointer
 */
static inline void free_cpumasks(struct cpuset *cs, struct tmpmasks *tmp)
{
	if (cs) {
		free_cpumask_var(cs->cpus_allowed);
		free_cpumask_var(cs->effective_cpus);
		free_cpumask_var(cs->subparts_cpus);
	}
	if (tmp) {
		free_cpumask_var(tmp->new_cpus);
		free_cpumask_var(tmp->addmask);
		free_cpumask_var(tmp->delmask);
	}
}

/**
 * alloc_trial_cpuset - allocate a trial cpuset
 * @cs: the cpuset that the trial cpuset duplicates
 */
static struct cpuset *alloc_trial_cpuset(struct cpuset *cs)
{
	struct cpuset *trial;

	trial = kmemdup(cs, sizeof(*cs), GFP_KERNEL);
	if (!trial)
		return NULL;

	if (alloc_cpumasks(trial, NULL)) {
		kfree(trial);
		return NULL;
	}

	cpumask_copy(trial->cpus_allowed, cs->cpus_allowed);
	cpumask_copy(trial->effective_cpus, cs->effective_cpus);
	return trial;
}

/**
 * free_cpuset - free the cpuset
 * @cs: the cpuset to be freed
 */
static inline void free_cpuset(struct cpuset *cs)
{
	free_cpumasks(cs, NULL);
	kfree(cs);
}

/*
 * validate_change_legacy() - Validate conditions specific to legacy (v1)
 *                            behavior.
 */
static int validate_change_legacy(struct cpuset *cur, struct cpuset *trial)
{
	struct cgroup_subsys_state *css;
	struct cpuset *c, *par;
	int ret;

	WARN_ON_ONCE(!rcu_read_lock_held());

	/* Each of our child cpusets must be a subset of us */
	ret = -EBUSY;
	cpuset_for_each_child(c, css, cur)
		if (!is_cpuset_subset(c, trial))
			goto out;

	/* On legacy hierarchy, we must be a subset of our parent cpuset. */
	ret = -EACCES;
	par = parent_cs(cur);
	if (par && !is_cpuset_subset(trial, par))
		goto out;

	ret = 0;
out:
	return ret;
}

/*
 * validate_change() - Used to validate that any proposed cpuset change
 *		       follows the structural rules for cpusets.
 *
 * If we replaced the flag and mask values of the current cpuset
 * (cur) with those values in the trial cpuset (trial), would
 * our various subset and exclusive rules still be valid?  Presumes
 * cpuset_mutex held.
 *
 * 'cur' is the address of an actual, in-use cpuset.  Operations
 * such as list traversal that depend on the actual address of the
 * cpuset in the list must use cur below, not trial.
 *
 * 'trial' is the address of bulk structure copy of cur, with
 * perhaps one or more of the fields cpus_allowed, mems_allowed,
 * or flags changed to new, trial values.
 *
 * Return 0 if valid, -errno if not.
 */

static int validate_change(struct cpuset *cur, struct cpuset *trial)
{
	struct cgroup_subsys_state *css;
	struct cpuset *c, *par;
	int ret = 0;

	rcu_read_lock();

	if (!is_in_v2_mode())
		ret = validate_change_legacy(cur, trial);
	if (ret)
		goto out;

	/* Remaining checks don't apply to root cpuset */
	if (cur == &top_cpuset)
		goto out;

	par = parent_cs(cur);

	/*
	 * Cpusets with tasks - existing or newly being attached - can't
	 * be changed to have empty cpus_allowed or mems_allowed.
	 */
	ret = -ENOSPC;
	if ((cgroup_is_populated(cur->css.cgroup) || cur->attach_in_progress)) {
		if (!cpumask_empty(cur->cpus_allowed) &&
		    cpumask_empty(trial->cpus_allowed))
			goto out;
		if (!nodes_empty(cur->mems_allowed) &&
		    nodes_empty(trial->mems_allowed))
			goto out;
	}

	/*
	 * We can't shrink if we won't have enough room for SCHED_DEADLINE
	 * tasks.
	 */
	ret = -EBUSY;
	if (is_cpu_exclusive(cur) &&
	    !cpuset_cpumask_can_shrink(cur->cpus_allowed,
				       trial->cpus_allowed))
		goto out;

	/*
	 * If either I or some sibling (!= me) is exclusive, we can't
	 * overlap
	 */
	ret = -EINVAL;
	cpuset_for_each_child(c, css, par) {
		if ((is_cpu_exclusive(trial) || is_cpu_exclusive(c)) &&
		    c != cur &&
		    cpumask_intersects(trial->cpus_allowed, c->cpus_allowed))
			goto out;
		if ((is_mem_exclusive(trial) || is_mem_exclusive(c)) &&
		    c != cur &&
		    nodes_intersects(trial->mems_allowed, c->mems_allowed))
			goto out;
	}

	ret = 0;
out:
	rcu_read_unlock();
	return ret;
}

#if defined(CONFIG_SMP) && !defined(CONFIG_SCHED_ALT)
/*
 * Helper routine for generate_sched_domains().
 * Do cpusets a, b have overlapping effective cpus_allowed masks?
 */
static int cpusets_overlap(struct cpuset *a, struct cpuset *b)
{
	return cpumask_intersects(a->effective_cpus, b->effective_cpus);
}

static void
update_domain_attr(struct sched_domain_attr *dattr, struct cpuset *c)
{
	if (dattr->relax_domain_level < c->relax_domain_level)
		dattr->relax_domain_level = c->relax_domain_level;
	return;
}

static void update_domain_attr_tree(struct sched_domain_attr *dattr,
				    struct cpuset *root_cs)
{
	struct cpuset *cp;
	struct cgroup_subsys_state *pos_css;

	rcu_read_lock();
	cpuset_for_each_descendant_pre(cp, pos_css, root_cs) {
		/* skip the whole subtree if @cp doesn't have any CPU */
		if (cpumask_empty(cp->cpus_allowed)) {
			pos_css = css_rightmost_descendant(pos_css);
			continue;
		}

		if (is_sched_load_balance(cp))
			update_domain_attr(dattr, cp);
	}
	rcu_read_unlock();
}

/* Must be called with cpuset_mutex held.  */
static inline int nr_cpusets(void)
{
	/* jump label reference count + the top-level cpuset */
	return static_key_count(&cpusets_enabled_key.key) + 1;
}

/*
 * generate_sched_domains()
 *
 * This function builds a partial partition of the systems CPUs
 * A 'partial partition' is a set of non-overlapping subsets whose
 * union is a subset of that set.
 * The output of this function needs to be passed to kernel/sched/core.c
 * partition_sched_domains() routine, which will rebuild the scheduler's
 * load balancing domains (sched domains) as specified by that partial
 * partition.
 *
 * See "What is sched_load_balance" in Documentation/admin-guide/cgroup-v1/cpusets.rst
 * for a background explanation of this.
 *
 * Does not return errors, on the theory that the callers of this
 * routine would rather not worry about failures to rebuild sched
 * domains when operating in the severe memory shortage situations
 * that could cause allocation failures below.
 *
 * Must be called with cpuset_mutex held.
 *
 * The three key local variables below are:
 *    cp - cpuset pointer, used (together with pos_css) to perform a
 *	   top-down scan of all cpusets. For our purposes, rebuilding
 *	   the schedulers sched domains, we can ignore !is_sched_load_
 *	   balance cpusets.
 *  csa  - (for CpuSet Array) Array of pointers to all the cpusets
 *	   that need to be load balanced, for convenient iterative
 *	   access by the subsequent code that finds the best partition,
 *	   i.e the set of domains (subsets) of CPUs such that the
 *	   cpus_allowed of every cpuset marked is_sched_load_balance
 *	   is a subset of one of these domains, while there are as
 *	   many such domains as possible, each as small as possible.
 * doms  - Conversion of 'csa' to an array of cpumasks, for passing to
 *	   the kernel/sched/core.c routine partition_sched_domains() in a
 *	   convenient format, that can be easily compared to the prior
 *	   value to determine what partition elements (sched domains)
 *	   were changed (added or removed.)
 *
 * Finding the best partition (set of domains):
 *	The triple nested loops below over i, j, k scan over the
 *	load balanced cpusets (using the array of cpuset pointers in
 *	csa[]) looking for pairs of cpusets that have overlapping
 *	cpus_allowed, but which don't have the same 'pn' partition
 *	number and gives them in the same partition number.  It keeps
 *	looping on the 'restart' label until it can no longer find
 *	any such pairs.
 *
 *	The union of the cpus_allowed masks from the set of
 *	all cpusets having the same 'pn' value then form the one
 *	element of the partition (one sched domain) to be passed to
 *	partition_sched_domains().
 */
static int generate_sched_domains(cpumask_var_t **domains,
			struct sched_domain_attr **attributes)
{
	struct cpuset *cp;	/* top-down scan of cpusets */
	struct cpuset **csa;	/* array of all cpuset ptrs */
	int csn;		/* how many cpuset ptrs in csa so far */
	int i, j, k;		/* indices for partition finding loops */
	cpumask_var_t *doms;	/* resulting partition; i.e. sched domains */
	struct sched_domain_attr *dattr;  /* attributes for custom domains */
	int ndoms = 0;		/* number of sched domains in result */
	int nslot;		/* next empty doms[] struct cpumask slot */
	struct cgroup_subsys_state *pos_css;
	bool root_load_balance = is_sched_load_balance(&top_cpuset);

	doms = NULL;
	dattr = NULL;
	csa = NULL;

	/* Special case for the 99% of systems with one, full, sched domain */
	if (root_load_balance && !top_cpuset.nr_subparts_cpus) {
		ndoms = 1;
		doms = alloc_sched_domains(ndoms);
		if (!doms)
			goto done;

		dattr = kmalloc(sizeof(struct sched_domain_attr), GFP_KERNEL);
		if (dattr) {
			*dattr = SD_ATTR_INIT;
			update_domain_attr_tree(dattr, &top_cpuset);
		}
		cpumask_and(doms[0], top_cpuset.effective_cpus,
			    housekeeping_cpumask(HK_TYPE_DOMAIN));

		goto done;
	}

	csa = kmalloc_array(nr_cpusets(), sizeof(cp), GFP_KERNEL);
	if (!csa)
		goto done;
	csn = 0;

	rcu_read_lock();
	if (root_load_balance)
		csa[csn++] = &top_cpuset;
	cpuset_for_each_descendant_pre(cp, pos_css, &top_cpuset) {
		if (cp == &top_cpuset)
			continue;
		/*
		 * Continue traversing beyond @cp iff @cp has some CPUs and
		 * isn't load balancing.  The former is obvious.  The
		 * latter: All child cpusets contain a subset of the
		 * parent's cpus, so just skip them, and then we call
		 * update_domain_attr_tree() to calc relax_domain_level of
		 * the corresponding sched domain.
		 *
		 * If root is load-balancing, we can skip @cp if it
		 * is a subset of the root's effective_cpus.
		 */
		if (!cpumask_empty(cp->cpus_allowed) &&
		    !(is_sched_load_balance(cp) &&
		      cpumask_intersects(cp->cpus_allowed,
					 housekeeping_cpumask(HK_TYPE_DOMAIN))))
			continue;

		if (root_load_balance &&
		    cpumask_subset(cp->cpus_allowed, top_cpuset.effective_cpus))
			continue;

		if (is_sched_load_balance(cp) &&
		    !cpumask_empty(cp->effective_cpus))
			csa[csn++] = cp;

		/* skip @cp's subtree if not a partition root */
		if (!is_partition_valid(cp))
			pos_css = css_rightmost_descendant(pos_css);
	}
	rcu_read_unlock();

	for (i = 0; i < csn; i++)
		csa[i]->pn = i;
	ndoms = csn;

restart:
	/* Find the best partition (set of sched domains) */
	for (i = 0; i < csn; i++) {
		struct cpuset *a = csa[i];
		int apn = a->pn;

		for (j = 0; j < csn; j++) {
			struct cpuset *b = csa[j];
			int bpn = b->pn;

			if (apn != bpn && cpusets_overlap(a, b)) {
				for (k = 0; k < csn; k++) {
					struct cpuset *c = csa[k];

					if (c->pn == bpn)
						c->pn = apn;
				}
				ndoms--;	/* one less element */
				goto restart;
			}
		}
	}

	/*
	 * Now we know how many domains to create.
	 * Convert <csn, csa> to <ndoms, doms> and populate cpu masks.
	 */
	doms = alloc_sched_domains(ndoms);
	if (!doms)
		goto done;

	/*
	 * The rest of the code, including the scheduler, can deal with
	 * dattr==NULL case. No need to abort if alloc fails.
	 */
	dattr = kmalloc_array(ndoms, sizeof(struct sched_domain_attr),
			      GFP_KERNEL);

	for (nslot = 0, i = 0; i < csn; i++) {
		struct cpuset *a = csa[i];
		struct cpumask *dp;
		int apn = a->pn;

		if (apn < 0) {
			/* Skip completed partitions */
			continue;
		}

		dp = doms[nslot];

		if (nslot == ndoms) {
			static int warnings = 10;
			if (warnings) {
				pr_warn("rebuild_sched_domains confused: nslot %d, ndoms %d, csn %d, i %d, apn %d\n",
					nslot, ndoms, csn, i, apn);
				warnings--;
			}
			continue;
		}

		cpumask_clear(dp);
		if (dattr)
			*(dattr + nslot) = SD_ATTR_INIT;
		for (j = i; j < csn; j++) {
			struct cpuset *b = csa[j];

			if (apn == b->pn) {
				cpumask_or(dp, dp, b->effective_cpus);
				cpumask_and(dp, dp, housekeeping_cpumask(HK_TYPE_DOMAIN));
				if (dattr)
					update_domain_attr_tree(dattr + nslot, b);

				/* Done with this partition */
				b->pn = -1;
			}
		}
		nslot++;
	}
	BUG_ON(nslot != ndoms);

done:
	kfree(csa);

	/*
	 * Fallback to the default domain if kmalloc() failed.
	 * See comments in partition_sched_domains().
	 */
	if (doms == NULL)
		ndoms = 1;

	*domains    = doms;
	*attributes = dattr;
	return ndoms;
}

static void dl_update_tasks_root_domain(struct cpuset *cs)
{
	struct css_task_iter it;
	struct task_struct *task;

	if (cs->nr_deadline_tasks == 0)
		return;

	css_task_iter_start(&cs->css, 0, &it);

	while ((task = css_task_iter_next(&it)))
		dl_add_task_root_domain(task);

	css_task_iter_end(&it);
}

static void dl_rebuild_rd_accounting(void)
{
	struct cpuset *cs = NULL;
	struct cgroup_subsys_state *pos_css;

	lockdep_assert_held(&cpuset_mutex);
	lockdep_assert_cpus_held();
	lockdep_assert_held(&sched_domains_mutex);

	rcu_read_lock();

	/*
	 * Clear default root domain DL accounting, it will be computed again
	 * if a task belongs to it.
	 */
	dl_clear_root_domain(&def_root_domain);

	cpuset_for_each_descendant_pre(cs, pos_css, &top_cpuset) {

		if (cpumask_empty(cs->effective_cpus)) {
			pos_css = css_rightmost_descendant(pos_css);
			continue;
		}

		css_get(&cs->css);

		rcu_read_unlock();

		dl_update_tasks_root_domain(cs);

		rcu_read_lock();
		css_put(&cs->css);
	}
	rcu_read_unlock();
}

static void
partition_and_rebuild_sched_domains(int ndoms_new, cpumask_var_t doms_new[],
				    struct sched_domain_attr *dattr_new)
{
	mutex_lock(&sched_domains_mutex);
	partition_sched_domains_locked(ndoms_new, doms_new, dattr_new);
	dl_rebuild_rd_accounting();
	mutex_unlock(&sched_domains_mutex);
}

/*
 * Rebuild scheduler domains.
 *
 * If the flag 'sched_load_balance' of any cpuset with non-empty
 * 'cpus' changes, or if the 'cpus' allowed changes in any cpuset
 * which has that flag enabled, or if any cpuset with a non-empty
 * 'cpus' is removed, then call this routine to rebuild the
 * scheduler's dynamic sched domains.
 *
 * Call with cpuset_mutex held.  Takes cpus_read_lock().
 */
static void rebuild_sched_domains_locked(void)
{
	struct cgroup_subsys_state *pos_css;
	struct sched_domain_attr *attr;
	cpumask_var_t *doms;
	struct cpuset *cs;
	int ndoms;

	lockdep_assert_cpus_held();
	lockdep_assert_held(&cpuset_mutex);

	/*
	 * If we have raced with CPU hotplug, return early to avoid
	 * passing doms with offlined cpu to partition_sched_domains().
	 * Anyways, cpuset_hotplug_workfn() will rebuild sched domains.
	 *
	 * With no CPUs in any subpartitions, top_cpuset's effective CPUs
	 * should be the same as the active CPUs, so checking only top_cpuset
	 * is enough to detect racing CPU offlines.
	 */
	if (!top_cpuset.nr_subparts_cpus &&
	    !cpumask_equal(top_cpuset.effective_cpus, cpu_active_mask))
		return;

	/*
	 * With subpartition CPUs, however, the effective CPUs of a partition
	 * root should be only a subset of the active CPUs.  Since a CPU in any
	 * partition root could be offlined, all must be checked.
	 */
	if (top_cpuset.nr_subparts_cpus) {
		rcu_read_lock();
		cpuset_for_each_descendant_pre(cs, pos_css, &top_cpuset) {
			if (!is_partition_valid(cs)) {
				pos_css = css_rightmost_descendant(pos_css);
				continue;
			}
			if (!cpumask_subset(cs->effective_cpus,
					    cpu_active_mask)) {
				rcu_read_unlock();
				return;
			}
		}
		rcu_read_unlock();
	}

	/* Generate domain masks and attrs */
	ndoms = generate_sched_domains(&doms, &attr);

	/* Have scheduler rebuild the domains */
	partition_and_rebuild_sched_domains(ndoms, doms, attr);
}
#else /* !CONFIG_SMP || CONFIG_SCHED_ALT */
static void rebuild_sched_domains_locked(void)
{
}
#endif /* CONFIG_SMP */

void rebuild_sched_domains(void)
{
	cpus_read_lock();
	mutex_lock(&cpuset_mutex);
	rebuild_sched_domains_locked();
	mutex_unlock(&cpuset_mutex);
	cpus_read_unlock();
}

/**
 * update_tasks_cpumask - Update the cpumasks of tasks in the cpuset.
 * @cs: the cpuset in which each task's cpus_allowed mask needs to be changed
 * @new_cpus: the temp variable for the new effective_cpus mask
 *
 * Iterate through each task of @cs updating its cpus_allowed to the
 * effective cpuset's.  As this function is called with cpuset_mutex held,
 * cpuset membership stays stable. For top_cpuset, task_cpu_possible_mask()
 * is used instead of effective_cpus to make sure all offline CPUs are also
 * included as hotplug code won't update cpumasks for tasks in top_cpuset.
 */
static void update_tasks_cpumask(struct cpuset *cs, struct cpumask *new_cpus)
{
	struct css_task_iter it;
	struct task_struct *task;
	bool top_cs = cs == &top_cpuset;

	css_task_iter_start(&cs->css, 0, &it);
	while ((task = css_task_iter_next(&it))) {
		const struct cpumask *possible_mask = task_cpu_possible_mask(task);

		if (top_cs) {
			/*
			 * Percpu kthreads in top_cpuset are ignored
			 */
			if ((task->flags & PF_KTHREAD) && kthread_is_per_cpu(task))
				continue;
			cpumask_andnot(new_cpus, possible_mask, cs->subparts_cpus);
		} else {
			cpumask_and(new_cpus, possible_mask, cs->effective_cpus);
		}
		set_cpus_allowed_ptr(task, new_cpus);
	}
	css_task_iter_end(&it);
}

/**
 * compute_effective_cpumask - Compute the effective cpumask of the cpuset
 * @new_cpus: the temp variable for the new effective_cpus mask
 * @cs: the cpuset the need to recompute the new effective_cpus mask
 * @parent: the parent cpuset
 *
 * If the parent has subpartition CPUs, include them in the list of
 * allowable CPUs in computing the new effective_cpus mask. Since offlined
 * CPUs are not removed from subparts_cpus, we have to use cpu_active_mask
 * to mask those out.
 */
static void compute_effective_cpumask(struct cpumask *new_cpus,
				      struct cpuset *cs, struct cpuset *parent)
{
	if (parent->nr_subparts_cpus) {
		cpumask_or(new_cpus, parent->effective_cpus,
			   parent->subparts_cpus);
		cpumask_and(new_cpus, new_cpus, cs->cpus_allowed);
		cpumask_and(new_cpus, new_cpus, cpu_active_mask);
	} else {
		cpumask_and(new_cpus, cs->cpus_allowed, parent->effective_cpus);
	}
}

/*
 * Commands for update_parent_subparts_cpumask
 */
enum subparts_cmd {
	partcmd_enable,		/* Enable partition root	 */
	partcmd_disable,	/* Disable partition root	 */
	partcmd_update,		/* Update parent's subparts_cpus */
	partcmd_invalidate,	/* Make partition invalid	 */
};

static int update_flag(cpuset_flagbits_t bit, struct cpuset *cs,
		       int turning_on);
/**
 * update_parent_subparts_cpumask - update subparts_cpus mask of parent cpuset
 * @cs:      The cpuset that requests change in partition root state
 * @cmd:     Partition root state change command
 * @newmask: Optional new cpumask for partcmd_update
 * @tmp:     Temporary addmask and delmask
 * Return:   0 or a partition root state error code
 *
 * For partcmd_enable, the cpuset is being transformed from a non-partition
 * root to a partition root. The cpus_allowed mask of the given cpuset will
 * be put into parent's subparts_cpus and taken away from parent's
 * effective_cpus. The function will return 0 if all the CPUs listed in
 * cpus_allowed can be granted or an error code will be returned.
 *
 * For partcmd_disable, the cpuset is being transformed from a partition
 * root back to a non-partition root. Any CPUs in cpus_allowed that are in
 * parent's subparts_cpus will be taken away from that cpumask and put back
 * into parent's effective_cpus. 0 will always be returned.
 *
 * For partcmd_update, if the optional newmask is specified, the cpu list is
 * to be changed from cpus_allowed to newmask. Otherwise, cpus_allowed is
 * assumed to remain the same. The cpuset should either be a valid or invalid
 * partition root. The partition root state may change from valid to invalid
 * or vice versa. An error code will only be returned if transitioning from
 * invalid to valid violates the exclusivity rule.
 *
 * For partcmd_invalidate, the current partition will be made invalid.
 *
 * The partcmd_enable and partcmd_disable commands are used by
 * update_prstate(). An error code may be returned and the caller will check
 * for error.
 *
 * The partcmd_update command is used by update_cpumasks_hier() with newmask
 * NULL and update_cpumask() with newmask set. The partcmd_invalidate is used
 * by update_cpumask() with NULL newmask. In both cases, the callers won't
 * check for error and so partition_root_state and prs_error will be updated
 * directly.
 */
static int update_parent_subparts_cpumask(struct cpuset *cs, int cmd,
					  struct cpumask *newmask,
					  struct tmpmasks *tmp)
{
	struct cpuset *parent = parent_cs(cs);
	int adding;	/* Moving cpus from effective_cpus to subparts_cpus */
	int deleting;	/* Moving cpus from subparts_cpus to effective_cpus */
	int old_prs, new_prs;
	int part_error = PERR_NONE;	/* Partition error? */

	lockdep_assert_held(&cpuset_mutex);

	/*
	 * The parent must be a partition root.
	 * The new cpumask, if present, or the current cpus_allowed must
	 * not be empty.
	 */
	if (!is_partition_valid(parent)) {
		return is_partition_invalid(parent)
		       ? PERR_INVPARENT : PERR_NOTPART;
	}
	if ((newmask && cpumask_empty(newmask)) ||
	   (!newmask && cpumask_empty(cs->cpus_allowed)))
		return PERR_CPUSEMPTY;

	/*
	 * new_prs will only be changed for the partcmd_update and
	 * partcmd_invalidate commands.
	 */
	adding = deleting = false;
	old_prs = new_prs = cs->partition_root_state;
	if (cmd == partcmd_enable) {
		/*
		 * Enabling partition root is not allowed if cpus_allowed
		 * doesn't overlap parent's cpus_allowed.
		 */
		if (!cpumask_intersects(cs->cpus_allowed, parent->cpus_allowed))
			return PERR_INVCPUS;

		/*
		 * A parent can be left with no CPU as long as there is no
		 * task directly associated with the parent partition.
		 */
		if (cpumask_subset(parent->effective_cpus, cs->cpus_allowed) &&
		    partition_is_populated(parent, cs))
			return PERR_NOCPUS;

		cpumask_copy(tmp->addmask, cs->cpus_allowed);
		adding = true;
	} else if (cmd == partcmd_disable) {
		/*
		 * Need to remove cpus from parent's subparts_cpus for valid
		 * partition root.
		 */
		deleting = !is_prs_invalid(old_prs) &&
			   cpumask_and(tmp->delmask, cs->cpus_allowed,
				       parent->subparts_cpus);
	} else if (cmd == partcmd_invalidate) {
		if (is_prs_invalid(old_prs))
			return 0;

		/*
		 * Make the current partition invalid. It is assumed that
		 * invalidation is caused by violating cpu exclusivity rule.
		 */
		deleting = cpumask_and(tmp->delmask, cs->cpus_allowed,
				       parent->subparts_cpus);
		if (old_prs > 0) {
			new_prs = -old_prs;
			part_error = PERR_NOTEXCL;
		}
	} else if (newmask) {
		/*
		 * partcmd_update with newmask:
		 *
		 * Compute add/delete mask to/from subparts_cpus
		 *
		 * delmask = cpus_allowed & ~newmask & parent->subparts_cpus
		 * addmask = newmask & parent->cpus_allowed
		 *		     & ~parent->subparts_cpus
		 */
		cpumask_andnot(tmp->delmask, cs->cpus_allowed, newmask);
		deleting = cpumask_and(tmp->delmask, tmp->delmask,
				       parent->subparts_cpus);

		cpumask_and(tmp->addmask, newmask, parent->cpus_allowed);
		adding = cpumask_andnot(tmp->addmask, tmp->addmask,
					parent->subparts_cpus);
		/*
		 * Make partition invalid if parent's effective_cpus could
		 * become empty and there are tasks in the parent.
		 */
		if (adding &&
		    cpumask_subset(parent->effective_cpus, tmp->addmask) &&
		    !cpumask_intersects(tmp->delmask, cpu_active_mask) &&
		    partition_is_populated(parent, cs)) {
			part_error = PERR_NOCPUS;
			adding = false;
			deleting = cpumask_and(tmp->delmask, cs->cpus_allowed,
					       parent->subparts_cpus);
		}
	} else {
		/*
		 * partcmd_update w/o newmask:
		 *
		 * delmask = cpus_allowed & parent->subparts_cpus
		 * addmask = cpus_allowed & parent->cpus_allowed
		 *			  & ~parent->subparts_cpus
		 *
		 * This gets invoked either due to a hotplug event or from
		 * update_cpumasks_hier(). This can cause the state of a
		 * partition root to transition from valid to invalid or vice
		 * versa. So we still need to compute the addmask and delmask.

		 * A partition error happens when:
		 * 1) Cpuset is valid partition, but parent does not distribute
		 *    out any CPUs.
		 * 2) Parent has tasks and all its effective CPUs will have
		 *    to be distributed out.
		 */
		cpumask_and(tmp->addmask, cs->cpus_allowed,
					  parent->cpus_allowed);
		adding = cpumask_andnot(tmp->addmask, tmp->addmask,
					parent->subparts_cpus);

		if ((is_partition_valid(cs) && !parent->nr_subparts_cpus) ||
		    (adding &&
		     cpumask_subset(parent->effective_cpus, tmp->addmask) &&
		     partition_is_populated(parent, cs))) {
			part_error = PERR_NOCPUS;
			adding = false;
		}

		if (part_error && is_partition_valid(cs) &&
		    parent->nr_subparts_cpus)
			deleting = cpumask_and(tmp->delmask, cs->cpus_allowed,
					       parent->subparts_cpus);
	}
	if (part_error)
		WRITE_ONCE(cs->prs_err, part_error);

	if (cmd == partcmd_update) {
		/*
		 * Check for possible transition between valid and invalid
		 * partition root.
		 */
		switch (cs->partition_root_state) {
		case PRS_ROOT:
		case PRS_ISOLATED:
			if (part_error)
				new_prs = -old_prs;
			break;
		case PRS_INVALID_ROOT:
		case PRS_INVALID_ISOLATED:
			if (!part_error)
				new_prs = -old_prs;
			break;
		}
	}

	if (!adding && !deleting && (new_prs == old_prs))
		return 0;

	/*
	 * Transitioning between invalid to valid or vice versa may require
	 * changing CS_CPU_EXCLUSIVE and CS_SCHED_LOAD_BALANCE.
	 */
	if (old_prs != new_prs) {
		if (is_prs_invalid(old_prs) && !is_cpu_exclusive(cs) &&
		    (update_flag(CS_CPU_EXCLUSIVE, cs, 1) < 0))
			return PERR_NOTEXCL;
		if (is_prs_invalid(new_prs) && is_cpu_exclusive(cs))
			update_flag(CS_CPU_EXCLUSIVE, cs, 0);
	}

	/*
	 * Change the parent's subparts_cpus.
	 * Newly added CPUs will be removed from effective_cpus and
	 * newly deleted ones will be added back to effective_cpus.
	 */
	spin_lock_irq(&callback_lock);
	if (adding) {
		cpumask_or(parent->subparts_cpus,
			   parent->subparts_cpus, tmp->addmask);
		cpumask_andnot(parent->effective_cpus,
			       parent->effective_cpus, tmp->addmask);
	}
	if (deleting) {
		cpumask_andnot(parent->subparts_cpus,
			       parent->subparts_cpus, tmp->delmask);
		/*
		 * Some of the CPUs in subparts_cpus might have been offlined.
		 */
		cpumask_and(tmp->delmask, tmp->delmask, cpu_active_mask);
		cpumask_or(parent->effective_cpus,
			   parent->effective_cpus, tmp->delmask);
	}

	parent->nr_subparts_cpus = cpumask_weight(parent->subparts_cpus);

	if (old_prs != new_prs)
		cs->partition_root_state = new_prs;

	spin_unlock_irq(&callback_lock);

	if (adding || deleting)
		update_tasks_cpumask(parent, tmp->addmask);

	/*
	 * Set or clear CS_SCHED_LOAD_BALANCE when partcmd_update, if necessary.
	 * rebuild_sched_domains_locked() may be called.
	 */
	if (old_prs != new_prs) {
		if (old_prs == PRS_ISOLATED)
			update_flag(CS_SCHED_LOAD_BALANCE, cs, 1);
		else if (new_prs == PRS_ISOLATED)
			update_flag(CS_SCHED_LOAD_BALANCE, cs, 0);
	}
	notify_partition_change(cs, old_prs);
	return 0;
}

/*
 * update_cpumasks_hier - Update effective cpumasks and tasks in the subtree
 * @cs:  the cpuset to consider
 * @tmp: temp variables for calculating effective_cpus & partition setup
 * @force: don't skip any descendant cpusets if set
 *
 * When configured cpumask is changed, the effective cpumasks of this cpuset
 * and all its descendants need to be updated.
 *
 * On legacy hierarchy, effective_cpus will be the same with cpu_allowed.
 *
 * Called with cpuset_mutex held
 */
static void update_cpumasks_hier(struct cpuset *cs, struct tmpmasks *tmp,
				 bool force)
{
	struct cpuset *cp;
	struct cgroup_subsys_state *pos_css;
	bool need_rebuild_sched_domains = false;
	int old_prs, new_prs;

	rcu_read_lock();
	cpuset_for_each_descendant_pre(cp, pos_css, cs) {
		struct cpuset *parent = parent_cs(cp);
		bool update_parent = false;

		compute_effective_cpumask(tmp->new_cpus, cp, parent);

		/*
		 * If it becomes empty, inherit the effective mask of the
		 * parent, which is guaranteed to have some CPUs unless
		 * it is a partition root that has explicitly distributed
		 * out all its CPUs.
		 */
		if (is_in_v2_mode() && cpumask_empty(tmp->new_cpus)) {
			if (is_partition_valid(cp) &&
			    cpumask_equal(cp->cpus_allowed, cp->subparts_cpus))
				goto update_parent_subparts;

			cpumask_copy(tmp->new_cpus, parent->effective_cpus);
			if (!cp->use_parent_ecpus) {
				cp->use_parent_ecpus = true;
				parent->child_ecpus_count++;
			}
		} else if (cp->use_parent_ecpus) {
			cp->use_parent_ecpus = false;
			WARN_ON_ONCE(!parent->child_ecpus_count);
			parent->child_ecpus_count--;
		}

		/*
		 * Skip the whole subtree if the cpumask remains the same
		 * and has no partition root state and force flag not set.
		 */
		if (!cp->partition_root_state && !force &&
		    cpumask_equal(tmp->new_cpus, cp->effective_cpus)) {
			pos_css = css_rightmost_descendant(pos_css);
			continue;
		}

update_parent_subparts:
		/*
		 * update_parent_subparts_cpumask() should have been called
		 * for cs already in update_cpumask(). We should also call
		 * update_tasks_cpumask() again for tasks in the parent
		 * cpuset if the parent's subparts_cpus changes.
		 */
		old_prs = new_prs = cp->partition_root_state;
		if ((cp != cs) && old_prs) {
			switch (parent->partition_root_state) {
			case PRS_ROOT:
			case PRS_ISOLATED:
				update_parent = true;
				break;

			default:
				/*
				 * When parent is not a partition root or is
				 * invalid, child partition roots become
				 * invalid too.
				 */
				if (is_partition_valid(cp))
					new_prs = -cp->partition_root_state;
				WRITE_ONCE(cp->prs_err,
					   is_partition_invalid(parent)
					   ? PERR_INVPARENT : PERR_NOTPART);
				break;
			}
		}

		if (!css_tryget_online(&cp->css))
			continue;
		rcu_read_unlock();

		if (update_parent) {
			update_parent_subparts_cpumask(cp, partcmd_update, NULL,
						       tmp);
			/*
			 * The cpuset partition_root_state may become
			 * invalid. Capture it.
			 */
			new_prs = cp->partition_root_state;
		}

		spin_lock_irq(&callback_lock);

		if (cp->nr_subparts_cpus && !is_partition_valid(cp)) {
			/*
			 * Put all active subparts_cpus back to effective_cpus.
			 */
			cpumask_or(tmp->new_cpus, tmp->new_cpus,
				   cp->subparts_cpus);
			cpumask_and(tmp->new_cpus, tmp->new_cpus,
				   cpu_active_mask);
			cp->nr_subparts_cpus = 0;
			cpumask_clear(cp->subparts_cpus);
		}

		cpumask_copy(cp->effective_cpus, tmp->new_cpus);
		if (cp->nr_subparts_cpus) {
			/*
			 * Make sure that effective_cpus & subparts_cpus
			 * are mutually exclusive.
			 */
			cpumask_andnot(cp->effective_cpus, cp->effective_cpus,
				       cp->subparts_cpus);
		}

		cp->partition_root_state = new_prs;
		spin_unlock_irq(&callback_lock);

		notify_partition_change(cp, old_prs);

		WARN_ON(!is_in_v2_mode() &&
			!cpumask_equal(cp->cpus_allowed, cp->effective_cpus));

		update_tasks_cpumask(cp, tmp->new_cpus);

		/*
		 * On legacy hierarchy, if the effective cpumask of any non-
		 * empty cpuset is changed, we need to rebuild sched domains.
		 * On default hierarchy, the cpuset needs to be a partition
		 * root as well.
		 */
		if (!cpumask_empty(cp->cpus_allowed) &&
		    is_sched_load_balance(cp) &&
		   (!cgroup_subsys_on_dfl(cpuset_cgrp_subsys) ||
		    is_partition_valid(cp)))
			need_rebuild_sched_domains = true;

		rcu_read_lock();
		css_put(&cp->css);
	}
	rcu_read_unlock();

	if (need_rebuild_sched_domains)
		rebuild_sched_domains_locked();
}

/**
 * update_sibling_cpumasks - Update siblings cpumasks
 * @parent:  Parent cpuset
 * @cs:      Current cpuset
 * @tmp:     Temp variables
 */
static void update_sibling_cpumasks(struct cpuset *parent, struct cpuset *cs,
				    struct tmpmasks *tmp)
{
	struct cpuset *sibling;
	struct cgroup_subsys_state *pos_css;

	lockdep_assert_held(&cpuset_mutex);

	/*
	 * Check all its siblings and call update_cpumasks_hier()
	 * if their use_parent_ecpus flag is set in order for them
	 * to use the right effective_cpus value.
	 *
	 * The update_cpumasks_hier() function may sleep. So we have to
	 * release the RCU read lock before calling it.
	 */
	rcu_read_lock();
	cpuset_for_each_child(sibling, pos_css, parent) {
		if (sibling == cs)
			continue;
		if (!sibling->use_parent_ecpus)
			continue;
		if (!css_tryget_online(&sibling->css))
			continue;

		rcu_read_unlock();
		update_cpumasks_hier(sibling, tmp, false);
		rcu_read_lock();
		css_put(&sibling->css);
	}
	rcu_read_unlock();
}

/**
 * update_cpumask - update the cpus_allowed mask of a cpuset and all tasks in it
 * @cs: the cpuset to consider
 * @trialcs: trial cpuset
 * @buf: buffer of cpu numbers written to this cpuset
 */
static int update_cpumask(struct cpuset *cs, struct cpuset *trialcs,
			  const char *buf)
{
	int retval;
	struct tmpmasks tmp;
	bool invalidate = false;

	/* top_cpuset.cpus_allowed tracks cpu_online_mask; it's read-only */
	if (cs == &top_cpuset)
		return -EACCES;

	/*
	 * An empty cpus_allowed is ok only if the cpuset has no tasks.
	 * Since cpulist_parse() fails on an empty mask, we special case
	 * that parsing.  The validate_change() call ensures that cpusets
	 * with tasks have cpus.
	 */
	if (!*buf) {
		cpumask_clear(trialcs->cpus_allowed);
	} else {
		retval = cpulist_parse(buf, trialcs->cpus_allowed);
		if (retval < 0)
			return retval;

		if (!cpumask_subset(trialcs->cpus_allowed,
				    top_cpuset.cpus_allowed))
			return -EINVAL;
	}

	/* Nothing to do if the cpus didn't change */
	if (cpumask_equal(cs->cpus_allowed, trialcs->cpus_allowed))
		return 0;

#ifdef CONFIG_CPUMASK_OFFSTACK
	/*
	 * Use the cpumasks in trialcs for tmpmasks when they are pointers
	 * to allocated cpumasks.
	 *
	 * Note that update_parent_subparts_cpumask() uses only addmask &
	 * delmask, but not new_cpus.
	 */
	tmp.addmask  = trialcs->subparts_cpus;
	tmp.delmask  = trialcs->effective_cpus;
	tmp.new_cpus = NULL;
#endif

	retval = validate_change(cs, trialcs);

	if ((retval == -EINVAL) && cgroup_subsys_on_dfl(cpuset_cgrp_subsys)) {
		struct cpuset *cp, *parent;
		struct cgroup_subsys_state *css;

		/*
		 * The -EINVAL error code indicates that partition sibling
		 * CPU exclusivity rule has been violated. We still allow
		 * the cpumask change to proceed while invalidating the
		 * partition. However, any conflicting sibling partitions
		 * have to be marked as invalid too.
		 */
		invalidate = true;
		rcu_read_lock();
		parent = parent_cs(cs);
		cpuset_for_each_child(cp, css, parent)
			if (is_partition_valid(cp) &&
			    cpumask_intersects(trialcs->cpus_allowed, cp->cpus_allowed)) {
				rcu_read_unlock();
				update_parent_subparts_cpumask(cp, partcmd_invalidate, NULL, &tmp);
				rcu_read_lock();
			}
		rcu_read_unlock();
		retval = 0;
	}
	if (retval < 0)
		return retval;

	if (cs->partition_root_state) {
		if (invalidate)
			update_parent_subparts_cpumask(cs, partcmd_invalidate,
						       NULL, &tmp);
		else
			update_parent_subparts_cpumask(cs, partcmd_update,
						trialcs->cpus_allowed, &tmp);
	}

	compute_effective_cpumask(trialcs->effective_cpus, trialcs,
				  parent_cs(cs));
	spin_lock_irq(&callback_lock);
	cpumask_copy(cs->cpus_allowed, trialcs->cpus_allowed);

	/*
	 * Make sure that subparts_cpus, if not empty, is a subset of
	 * cpus_allowed. Clear subparts_cpus if partition not valid or
	 * empty effective cpus with tasks.
	 */
	if (cs->nr_subparts_cpus) {
		if (!is_partition_valid(cs) ||
		   (cpumask_subset(trialcs->effective_cpus, cs->subparts_cpus) &&
		    partition_is_populated(cs, NULL))) {
			cs->nr_subparts_cpus = 0;
			cpumask_clear(cs->subparts_cpus);
		} else {
			cpumask_and(cs->subparts_cpus, cs->subparts_cpus,
				    cs->cpus_allowed);
			cs->nr_subparts_cpus = cpumask_weight(cs->subparts_cpus);
		}
	}
	spin_unlock_irq(&callback_lock);

#ifdef CONFIG_CPUMASK_OFFSTACK
	/* Now trialcs->cpus_allowed is available */
	tmp.new_cpus = trialcs->cpus_allowed;
#endif

	/* effective_cpus will be updated here */
	update_cpumasks_hier(cs, &tmp, false);

	if (cs->partition_root_state) {
		struct cpuset *parent = parent_cs(cs);

		/*
		 * For partition root, update the cpumasks of sibling
		 * cpusets if they use parent's effective_cpus.
		 */
		if (parent->child_ecpus_count)
			update_sibling_cpumasks(parent, cs, &tmp);
	}
	return 0;
}

/*
 * Migrate memory region from one set of nodes to another.  This is
 * performed asynchronously as it can be called from process migration path
 * holding locks involved in process management.  All mm migrations are
 * performed in the queued order and can be waited for by flushing
 * cpuset_migrate_mm_wq.
 */

struct cpuset_migrate_mm_work {
	struct work_struct	work;
	struct mm_struct	*mm;
	nodemask_t		from;
	nodemask_t		to;
};

static void cpuset_migrate_mm_workfn(struct work_struct *work)
{
	struct cpuset_migrate_mm_work *mwork =
		container_of(work, struct cpuset_migrate_mm_work, work);

	/* on a wq worker, no need to worry about %current's mems_allowed */
	do_migrate_pages(mwork->mm, &mwork->from, &mwork->to, MPOL_MF_MOVE_ALL);
	mmput(mwork->mm);
	kfree(mwork);
}

static void cpuset_migrate_mm(struct mm_struct *mm, const nodemask_t *from,
							const nodemask_t *to)
{
	struct cpuset_migrate_mm_work *mwork;

	if (nodes_equal(*from, *to)) {
		mmput(mm);
		return;
	}

	mwork = kzalloc(sizeof(*mwork), GFP_KERNEL);
	if (mwork) {
		mwork->mm = mm;
		mwork->from = *from;
		mwork->to = *to;
		INIT_WORK(&mwork->work, cpuset_migrate_mm_workfn);
		queue_work(cpuset_migrate_mm_wq, &mwork->work);
	} else {
		mmput(mm);
	}
}

static void cpuset_post_attach(void)
{
	flush_workqueue(cpuset_migrate_mm_wq);
}

/*
 * cpuset_change_task_nodemask - change task's mems_allowed and mempolicy
 * @tsk: the task to change
 * @newmems: new nodes that the task will be set
 *
 * We use the mems_allowed_seq seqlock to safely update both tsk->mems_allowed
 * and rebind an eventual tasks' mempolicy. If the task is allocating in
 * parallel, it might temporarily see an empty intersection, which results in
 * a seqlock check and retry before OOM or allocation failure.
 */
static void cpuset_change_task_nodemask(struct task_struct *tsk,
					nodemask_t *newmems)
{
	task_lock(tsk);

	local_irq_disable();
	write_seqcount_begin(&tsk->mems_allowed_seq);

	nodes_or(tsk->mems_allowed, tsk->mems_allowed, *newmems);
	mpol_rebind_task(tsk, newmems);
	tsk->mems_allowed = *newmems;

	write_seqcount_end(&tsk->mems_allowed_seq);
	local_irq_enable();

	task_unlock(tsk);
}

static void *cpuset_being_rebound;

/**
 * update_tasks_nodemask - Update the nodemasks of tasks in the cpuset.
 * @cs: the cpuset in which each task's mems_allowed mask needs to be changed
 *
 * Iterate through each task of @cs updating its mems_allowed to the
 * effective cpuset's.  As this function is called with cpuset_mutex held,
 * cpuset membership stays stable.
 */
static void update_tasks_nodemask(struct cpuset *cs)
{
	static nodemask_t newmems;	/* protected by cpuset_mutex */
	struct css_task_iter it;
	struct task_struct *task;

	cpuset_being_rebound = cs;		/* causes mpol_dup() rebind */

	guarantee_online_mems(cs, &newmems);

	/*
	 * The mpol_rebind_mm() call takes mmap_lock, which we couldn't
	 * take while holding tasklist_lock.  Forks can happen - the
	 * mpol_dup() cpuset_being_rebound check will catch such forks,
	 * and rebind their vma mempolicies too.  Because we still hold
	 * the global cpuset_mutex, we know that no other rebind effort
	 * will be contending for the global variable cpuset_being_rebound.
	 * It's ok if we rebind the same mm twice; mpol_rebind_mm()
	 * is idempotent.  Also migrate pages in each mm to new nodes.
	 */
	css_task_iter_start(&cs->css, 0, &it);
	while ((task = css_task_iter_next(&it))) {
		struct mm_struct *mm;
		bool migrate;

		cpuset_change_task_nodemask(task, &newmems);

		mm = get_task_mm(task);
		if (!mm)
			continue;

		migrate = is_memory_migrate(cs);

		mpol_rebind_mm(mm, &cs->mems_allowed);
		if (migrate)
			cpuset_migrate_mm(mm, &cs->old_mems_allowed, &newmems);
		else
			mmput(mm);
	}
	css_task_iter_end(&it);

	/*
	 * All the tasks' nodemasks have been updated, update
	 * cs->old_mems_allowed.
	 */
	cs->old_mems_allowed = newmems;

	/* We're done rebinding vmas to this cpuset's new mems_allowed. */
	cpuset_being_rebound = NULL;
}

/*
 * update_nodemasks_hier - Update effective nodemasks and tasks in the subtree
 * @cs: the cpuset to consider
 * @new_mems: a temp variable for calculating new effective_mems
 *
 * When configured nodemask is changed, the effective nodemasks of this cpuset
 * and all its descendants need to be updated.
 *
 * On legacy hierarchy, effective_mems will be the same with mems_allowed.
 *
 * Called with cpuset_mutex held
 */
static void update_nodemasks_hier(struct cpuset *cs, nodemask_t *new_mems)
{
	struct cpuset *cp;
	struct cgroup_subsys_state *pos_css;

	rcu_read_lock();
	cpuset_for_each_descendant_pre(cp, pos_css, cs) {
		struct cpuset *parent = parent_cs(cp);

		nodes_and(*new_mems, cp->mems_allowed, parent->effective_mems);

		/*
		 * If it becomes empty, inherit the effective mask of the
		 * parent, which is guaranteed to have some MEMs.
		 */
		if (is_in_v2_mode() && nodes_empty(*new_mems))
			*new_mems = parent->effective_mems;

		/* Skip the whole subtree if the nodemask remains the same. */
		if (nodes_equal(*new_mems, cp->effective_mems)) {
			pos_css = css_rightmost_descendant(pos_css);
			continue;
		}

		if (!css_tryget_online(&cp->css))
			continue;
		rcu_read_unlock();

		spin_lock_irq(&callback_lock);
		cp->effective_mems = *new_mems;
		spin_unlock_irq(&callback_lock);

		WARN_ON(!is_in_v2_mode() &&
			!nodes_equal(cp->mems_allowed, cp->effective_mems));

		update_tasks_nodemask(cp);

		rcu_read_lock();
		css_put(&cp->css);
	}
	rcu_read_unlock();
}

/*
 * Handle user request to change the 'mems' memory placement
 * of a cpuset.  Needs to validate the request, update the
 * cpusets mems_allowed, and for each task in the cpuset,
 * update mems_allowed and rebind task's mempolicy and any vma
 * mempolicies and if the cpuset is marked 'memory_migrate',
 * migrate the tasks pages to the new memory.
 *
 * Call with cpuset_mutex held. May take callback_lock during call.
 * Will take tasklist_lock, scan tasklist for tasks in cpuset cs,
 * lock each such tasks mm->mmap_lock, scan its vma's and rebind
 * their mempolicies to the cpusets new mems_allowed.
 */
static int update_nodemask(struct cpuset *cs, struct cpuset *trialcs,
			   const char *buf)
{
	int retval;

	/*
	 * top_cpuset.mems_allowed tracks node_stats[N_MEMORY];
	 * it's read-only
	 */
	if (cs == &top_cpuset) {
		retval = -EACCES;
		goto done;
	}

	/*
	 * An empty mems_allowed is ok iff there are no tasks in the cpuset.
	 * Since nodelist_parse() fails on an empty mask, we special case
	 * that parsing.  The validate_change() call ensures that cpusets
	 * with tasks have memory.
	 */
	if (!*buf) {
		nodes_clear(trialcs->mems_allowed);
	} else {
		retval = nodelist_parse(buf, trialcs->mems_allowed);
		if (retval < 0)
			goto done;

		if (!nodes_subset(trialcs->mems_allowed,
				  top_cpuset.mems_allowed)) {
			retval = -EINVAL;
			goto done;
		}
	}

	if (nodes_equal(cs->mems_allowed, trialcs->mems_allowed)) {
		retval = 0;		/* Too easy - nothing to do */
		goto done;
	}
	retval = validate_change(cs, trialcs);
	if (retval < 0)
		goto done;

	check_insane_mems_config(&trialcs->mems_allowed);

	spin_lock_irq(&callback_lock);
	cs->mems_allowed = trialcs->mems_allowed;
	spin_unlock_irq(&callback_lock);

	/* use trialcs->mems_allowed as a temp variable */
	update_nodemasks_hier(cs, &trialcs->mems_allowed);
done:
	return retval;
}

bool current_cpuset_is_being_rebound(void)
{
	bool ret;

	rcu_read_lock();
	ret = task_cs(current) == cpuset_being_rebound;
	rcu_read_unlock();

	return ret;
}

static int update_relax_domain_level(struct cpuset *cs, s64 val)
{
#ifdef CONFIG_SMP
	if (val < -1 || val >= sched_domain_level_max)
		return -EINVAL;
#endif

	if (val != cs->relax_domain_level) {
		cs->relax_domain_level = val;
		if (!cpumask_empty(cs->cpus_allowed) &&
		    is_sched_load_balance(cs))
			rebuild_sched_domains_locked();
	}

	return 0;
}

/**
 * update_tasks_flags - update the spread flags of tasks in the cpuset.
 * @cs: the cpuset in which each task's spread flags needs to be changed
 *
 * Iterate through each task of @cs updating its spread flags.  As this
 * function is called with cpuset_mutex held, cpuset membership stays
 * stable.
 */
static void update_tasks_flags(struct cpuset *cs)
{
	struct css_task_iter it;
	struct task_struct *task;

	css_task_iter_start(&cs->css, 0, &it);
	while ((task = css_task_iter_next(&it)))
		cpuset_update_task_spread_flags(cs, task);
	css_task_iter_end(&it);
}

/*
 * update_flag - read a 0 or a 1 in a file and update associated flag
 * bit:		the bit to update (see cpuset_flagbits_t)
 * cs:		the cpuset to update
 * turning_on: 	whether the flag is being set or cleared
 *
 * Call with cpuset_mutex held.
 */

static int update_flag(cpuset_flagbits_t bit, struct cpuset *cs,
		       int turning_on)
{
	struct cpuset *trialcs;
	int balance_flag_changed;
	int spread_flag_changed;
	int err;

	trialcs = alloc_trial_cpuset(cs);
	if (!trialcs)
		return -ENOMEM;

	if (turning_on)
		set_bit(bit, &trialcs->flags);
	else
		clear_bit(bit, &trialcs->flags);

	err = validate_change(cs, trialcs);
	if (err < 0)
		goto out;

	balance_flag_changed = (is_sched_load_balance(cs) !=
				is_sched_load_balance(trialcs));

	spread_flag_changed = ((is_spread_slab(cs) != is_spread_slab(trialcs))
			|| (is_spread_page(cs) != is_spread_page(trialcs)));

	spin_lock_irq(&callback_lock);
	cs->flags = trialcs->flags;
	spin_unlock_irq(&callback_lock);

	if (!cpumask_empty(trialcs->cpus_allowed) && balance_flag_changed)
		rebuild_sched_domains_locked();

	if (spread_flag_changed)
		update_tasks_flags(cs);
out:
	free_cpuset(trialcs);
	return err;
}

/**
 * update_prstate - update partition_root_state
 * @cs: the cpuset to update
 * @new_prs: new partition root state
 * Return: 0 if successful, != 0 if error
 *
 * Call with cpuset_mutex held.
 */
static int update_prstate(struct cpuset *cs, int new_prs)
{
	int err = PERR_NONE, old_prs = cs->partition_root_state;
	bool sched_domain_rebuilt = false;
	struct cpuset *parent = parent_cs(cs);
	struct tmpmasks tmpmask;

	if (old_prs == new_prs)
		return 0;

	/*
	 * For a previously invalid partition root, leave it at being
	 * invalid if new_prs is not "member".
	 */
	if (new_prs && is_prs_invalid(old_prs)) {
		cs->partition_root_state = -new_prs;
		return 0;
	}

	if (alloc_cpumasks(NULL, &tmpmask))
		return -ENOMEM;

	if (!old_prs) {
		/*
		 * Turning on partition root requires setting the
		 * CS_CPU_EXCLUSIVE bit implicitly as well and cpus_allowed
		 * cannot be empty.
		 */
		if (cpumask_empty(cs->cpus_allowed)) {
			err = PERR_CPUSEMPTY;
			goto out;
		}

		err = update_flag(CS_CPU_EXCLUSIVE, cs, 1);
		if (err) {
			err = PERR_NOTEXCL;
			goto out;
		}

		err = update_parent_subparts_cpumask(cs, partcmd_enable,
						     NULL, &tmpmask);
		if (err) {
			update_flag(CS_CPU_EXCLUSIVE, cs, 0);
			goto out;
		}

		if (new_prs == PRS_ISOLATED) {
			/*
			 * Disable the load balance flag should not return an
			 * error unless the system is running out of memory.
			 */
			update_flag(CS_SCHED_LOAD_BALANCE, cs, 0);
			sched_domain_rebuilt = true;
		}
	} else if (old_prs && new_prs) {
		/*
		 * A change in load balance state only, no change in cpumasks.
		 */
		update_flag(CS_SCHED_LOAD_BALANCE, cs, (new_prs != PRS_ISOLATED));
		sched_domain_rebuilt = true;
		goto out;	/* Sched domain is rebuilt in update_flag() */
	} else {
		/*
		 * Switching back to member is always allowed even if it
		 * disables child partitions.
		 */
		update_parent_subparts_cpumask(cs, partcmd_disable, NULL,
					       &tmpmask);

		/*
		 * If there are child partitions, they will all become invalid.
		 */
		if (unlikely(cs->nr_subparts_cpus)) {
			spin_lock_irq(&callback_lock);
			cs->nr_subparts_cpus = 0;
			cpumask_clear(cs->subparts_cpus);
			compute_effective_cpumask(cs->effective_cpus, cs, parent);
			spin_unlock_irq(&callback_lock);
		}

		/* Turning off CS_CPU_EXCLUSIVE will not return error */
		update_flag(CS_CPU_EXCLUSIVE, cs, 0);

		if (!is_sched_load_balance(cs)) {
			/* Make sure load balance is on */
			update_flag(CS_SCHED_LOAD_BALANCE, cs, 1);
			sched_domain_rebuilt = true;
		}
	}

	update_tasks_cpumask(parent, tmpmask.new_cpus);

	if (parent->child_ecpus_count)
		update_sibling_cpumasks(parent, cs, &tmpmask);

	if (!sched_domain_rebuilt)
		rebuild_sched_domains_locked();
out:
	/*
	 * Make partition invalid if an error happen
	 */
	if (err)
		new_prs = -new_prs;
	spin_lock_irq(&callback_lock);
	cs->partition_root_state = new_prs;
	WRITE_ONCE(cs->prs_err, err);
	spin_unlock_irq(&callback_lock);
	/*
	 * Update child cpusets, if present.
	 * Force update if switching back to member.
	 */
	if (!list_empty(&cs->css.children))
		update_cpumasks_hier(cs, &tmpmask, !new_prs);

	notify_partition_change(cs, old_prs);
	free_cpumasks(NULL, &tmpmask);
	return 0;
}

/*
 * Frequency meter - How fast is some event occurring?
 *
 * These routines manage a digitally filtered, constant time based,
 * event frequency meter.  There are four routines:
 *   fmeter_init() - initialize a frequency meter.
 *   fmeter_markevent() - called each time the event happens.
 *   fmeter_getrate() - returns the recent rate of such events.
 *   fmeter_update() - internal routine used to update fmeter.
 *
 * A common data structure is passed to each of these routines,
 * which is used to keep track of the state required to manage the
 * frequency meter and its digital filter.
 *
 * The filter works on the number of events marked per unit time.
 * The filter is single-pole low-pass recursive (IIR).  The time unit
 * is 1 second.  Arithmetic is done using 32-bit integers scaled to
 * simulate 3 decimal digits of precision (multiplied by 1000).
 *
 * With an FM_COEF of 933, and a time base of 1 second, the filter
 * has a half-life of 10 seconds, meaning that if the events quit
 * happening, then the rate returned from the fmeter_getrate()
 * will be cut in half each 10 seconds, until it converges to zero.
 *
 * It is not worth doing a real infinitely recursive filter.  If more
 * than FM_MAXTICKS ticks have elapsed since the last filter event,
 * just compute FM_MAXTICKS ticks worth, by which point the level
 * will be stable.
 *
 * Limit the count of unprocessed events to FM_MAXCNT, so as to avoid
 * arithmetic overflow in the fmeter_update() routine.
 *
 * Given the simple 32 bit integer arithmetic used, this meter works
 * best for reporting rates between one per millisecond (msec) and
 * one per 32 (approx) seconds.  At constant rates faster than one
 * per msec it maxes out at values just under 1,000,000.  At constant
 * rates between one per msec, and one per second it will stabilize
 * to a value N*1000, where N is the rate of events per second.
 * At constant rates between one per second and one per 32 seconds,
 * it will be choppy, moving up on the seconds that have an event,
 * and then decaying until the next event.  At rates slower than
 * about one in 32 seconds, it decays all the way back to zero between
 * each event.
 */

#define FM_COEF 933		/* coefficient for half-life of 10 secs */
#define FM_MAXTICKS ((u32)99)   /* useless computing more ticks than this */
#define FM_MAXCNT 1000000	/* limit cnt to avoid overflow */
#define FM_SCALE 1000		/* faux fixed point scale */

/* Initialize a frequency meter */
static void fmeter_init(struct fmeter *fmp)
{
	fmp->cnt = 0;
	fmp->val = 0;
	fmp->time = 0;
	spin_lock_init(&fmp->lock);
}

/* Internal meter update - process cnt events and update value */
static void fmeter_update(struct fmeter *fmp)
{
	time64_t now;
	u32 ticks;

	now = ktime_get_seconds();
	ticks = now - fmp->time;

	if (ticks == 0)
		return;

	ticks = min(FM_MAXTICKS, ticks);
	while (ticks-- > 0)
		fmp->val = (FM_COEF * fmp->val) / FM_SCALE;
	fmp->time = now;

	fmp->val += ((FM_SCALE - FM_COEF) * fmp->cnt) / FM_SCALE;
	fmp->cnt = 0;
}

/* Process any previous ticks, then bump cnt by one (times scale). */
static void fmeter_markevent(struct fmeter *fmp)
{
	spin_lock(&fmp->lock);
	fmeter_update(fmp);
	fmp->cnt = min(FM_MAXCNT, fmp->cnt + FM_SCALE);
	spin_unlock(&fmp->lock);
}

/* Process any previous ticks, then return current value. */
static int fmeter_getrate(struct fmeter *fmp)
{
	int val;

	spin_lock(&fmp->lock);
	fmeter_update(fmp);
	val = fmp->val;
	spin_unlock(&fmp->lock);
	return val;
}

static struct cpuset *cpuset_attach_old_cs;

/*
 * Check to see if a cpuset can accept a new task
 * For v1, cpus_allowed and mems_allowed can't be empty.
 * For v2, effective_cpus can't be empty.
 * Note that in v1, effective_cpus = cpus_allowed.
 */
static int cpuset_can_attach_check(struct cpuset *cs)
{
	if (cpumask_empty(cs->effective_cpus) ||
	   (!is_in_v2_mode() && nodes_empty(cs->mems_allowed)))
		return -ENOSPC;
	return 0;
}

<<<<<<< HEAD
=======
#ifndef CONFIG_SCHED_ALT
>>>>>>> 8ef965bc
static void reset_migrate_dl_data(struct cpuset *cs)
{
	cs->nr_migrate_dl_tasks = 0;
	cs->sum_migrate_dl_bw = 0;
}
<<<<<<< HEAD
=======
#endif
>>>>>>> 8ef965bc

/* Called by cgroups to determine if a cpuset is usable; cpuset_mutex held */
static int cpuset_can_attach(struct cgroup_taskset *tset)
{
	struct cgroup_subsys_state *css;
	struct cpuset *cs, *oldcs;
	struct task_struct *task;
	int ret;

	/* used later by cpuset_attach() */
	cpuset_attach_old_cs = task_cs(cgroup_taskset_first(tset, &css));
	oldcs = cpuset_attach_old_cs;
	cs = css_cs(css);

	mutex_lock(&cpuset_mutex);

	/* Check to see if task is allowed in the cpuset */
	ret = cpuset_can_attach_check(cs);
	if (ret)
		goto out_unlock;

	cgroup_taskset_for_each(task, css, tset) {
		ret = task_can_attach(task);
		if (ret)
			goto out_unlock;
		ret = security_task_setscheduler(task);
		if (ret)
			goto out_unlock;

<<<<<<< HEAD
=======
#ifndef CONFIG_SCHED_ALT
>>>>>>> 8ef965bc
		if (dl_task(task)) {
			cs->nr_migrate_dl_tasks++;
			cs->sum_migrate_dl_bw += task->dl.dl_bw;
		}
<<<<<<< HEAD
	}

	if (!cs->nr_migrate_dl_tasks)
		goto out_success;

	if (!cpumask_intersects(oldcs->effective_cpus, cs->effective_cpus)) {
		int cpu = cpumask_any_and(cpu_active_mask, cs->effective_cpus);

		if (unlikely(cpu >= nr_cpu_ids)) {
			reset_migrate_dl_data(cs);
			ret = -EINVAL;
			goto out_unlock;
		}

		ret = dl_bw_alloc(cpu, cs->sum_migrate_dl_bw);
		if (ret) {
			reset_migrate_dl_data(cs);
			goto out_unlock;
		}
	}

out_success:
=======
#endif
	}

#ifndef CONFIG_SCHED_ALT
	if (!cs->nr_migrate_dl_tasks)
		goto out_success;

	if (!cpumask_intersects(oldcs->effective_cpus, cs->effective_cpus)) {
		int cpu = cpumask_any_and(cpu_active_mask, cs->effective_cpus);

		if (unlikely(cpu >= nr_cpu_ids)) {
			reset_migrate_dl_data(cs);
			ret = -EINVAL;
			goto out_unlock;
		}

		ret = dl_bw_alloc(cpu, cs->sum_migrate_dl_bw);
		if (ret) {
			reset_migrate_dl_data(cs);
			goto out_unlock;
		}
	}

out_success:
#endif
>>>>>>> 8ef965bc
	/*
	 * Mark attach is in progress.  This makes validate_change() fail
	 * changes which zero cpus/mems_allowed.
	 */
	cs->attach_in_progress++;
out_unlock:
	mutex_unlock(&cpuset_mutex);
	return ret;
}

static void cpuset_cancel_attach(struct cgroup_taskset *tset)
{
	struct cgroup_subsys_state *css;
	struct cpuset *cs;

	cgroup_taskset_first(tset, &css);
	cs = css_cs(css);

	mutex_lock(&cpuset_mutex);
	cs->attach_in_progress--;
	if (!cs->attach_in_progress)
		wake_up(&cpuset_attach_wq);
<<<<<<< HEAD

=======
#ifndef CONFIG_SCHED_ALT
>>>>>>> 8ef965bc
	if (cs->nr_migrate_dl_tasks) {
		int cpu = cpumask_any(cs->effective_cpus);

		dl_bw_free(cpu, cs->sum_migrate_dl_bw);
		reset_migrate_dl_data(cs);
	}
<<<<<<< HEAD
=======
#endif
>>>>>>> 8ef965bc

	mutex_unlock(&cpuset_mutex);
}

/*
 * Protected by cpuset_mutex. cpus_attach is used only by cpuset_attach_task()
 * but we can't allocate it dynamically there.  Define it global and
 * allocate from cpuset_init().
 */
static cpumask_var_t cpus_attach;
static nodemask_t cpuset_attach_nodemask_to;

static void cpuset_attach_task(struct cpuset *cs, struct task_struct *task)
{
	lockdep_assert_held(&cpuset_mutex);

	if (cs != &top_cpuset)
		guarantee_online_cpus(task, cpus_attach);
	else
		cpumask_andnot(cpus_attach, task_cpu_possible_mask(task),
			       cs->subparts_cpus);
	/*
	 * can_attach beforehand should guarantee that this doesn't
	 * fail.  TODO: have a better way to handle failure here
	 */
	WARN_ON_ONCE(set_cpus_allowed_ptr(task, cpus_attach));

	cpuset_change_task_nodemask(task, &cpuset_attach_nodemask_to);
	cpuset_update_task_spread_flags(cs, task);
}

static void cpuset_attach(struct cgroup_taskset *tset)
{
	struct task_struct *task;
	struct task_struct *leader;
	struct cgroup_subsys_state *css;
	struct cpuset *cs;
	struct cpuset *oldcs = cpuset_attach_old_cs;
	bool cpus_updated, mems_updated;

	cgroup_taskset_first(tset, &css);
	cs = css_cs(css);

	lockdep_assert_cpus_held();	/* see cgroup_attach_lock() */
	mutex_lock(&cpuset_mutex);
	cpus_updated = !cpumask_equal(cs->effective_cpus,
				      oldcs->effective_cpus);
	mems_updated = !nodes_equal(cs->effective_mems, oldcs->effective_mems);

	/*
	 * In the default hierarchy, enabling cpuset in the child cgroups
	 * will trigger a number of cpuset_attach() calls with no change
	 * in effective cpus and mems. In that case, we can optimize out
	 * by skipping the task iteration and update.
	 */
	if (cgroup_subsys_on_dfl(cpuset_cgrp_subsys) &&
	    !cpus_updated && !mems_updated) {
		cpuset_attach_nodemask_to = cs->effective_mems;
		goto out;
	}

	guarantee_online_mems(cs, &cpuset_attach_nodemask_to);

	cgroup_taskset_for_each(task, css, tset)
		cpuset_attach_task(cs, task);

	/*
	 * Change mm for all threadgroup leaders. This is expensive and may
	 * sleep and should be moved outside migration path proper. Skip it
	 * if there is no change in effective_mems and CS_MEMORY_MIGRATE is
	 * not set.
	 */
	cpuset_attach_nodemask_to = cs->effective_mems;
	if (!is_memory_migrate(cs) && !mems_updated)
		goto out;

	cgroup_taskset_for_each_leader(leader, css, tset) {
		struct mm_struct *mm = get_task_mm(leader);

		if (mm) {
			mpol_rebind_mm(mm, &cpuset_attach_nodemask_to);

			/*
			 * old_mems_allowed is the same with mems_allowed
			 * here, except if this task is being moved
			 * automatically due to hotplug.  In that case
			 * @mems_allowed has been updated and is empty, so
			 * @old_mems_allowed is the right nodesets that we
			 * migrate mm from.
			 */
			if (is_memory_migrate(cs))
				cpuset_migrate_mm(mm, &oldcs->old_mems_allowed,
						  &cpuset_attach_nodemask_to);
			else
				mmput(mm);
		}
	}

out:
	cs->old_mems_allowed = cpuset_attach_nodemask_to;

<<<<<<< HEAD
=======
#ifndef CONFIG_SCHED_ALT
>>>>>>> 8ef965bc
	if (cs->nr_migrate_dl_tasks) {
		cs->nr_deadline_tasks += cs->nr_migrate_dl_tasks;
		oldcs->nr_deadline_tasks -= cs->nr_migrate_dl_tasks;
		reset_migrate_dl_data(cs);
	}
<<<<<<< HEAD
=======
#endif
>>>>>>> 8ef965bc

	cs->attach_in_progress--;
	if (!cs->attach_in_progress)
		wake_up(&cpuset_attach_wq);

	mutex_unlock(&cpuset_mutex);
}

/* The various types of files and directories in a cpuset file system */

typedef enum {
	FILE_MEMORY_MIGRATE,
	FILE_CPULIST,
	FILE_MEMLIST,
	FILE_EFFECTIVE_CPULIST,
	FILE_EFFECTIVE_MEMLIST,
	FILE_SUBPARTS_CPULIST,
	FILE_CPU_EXCLUSIVE,
	FILE_MEM_EXCLUSIVE,
	FILE_MEM_HARDWALL,
	FILE_SCHED_LOAD_BALANCE,
	FILE_PARTITION_ROOT,
	FILE_SCHED_RELAX_DOMAIN_LEVEL,
	FILE_MEMORY_PRESSURE_ENABLED,
	FILE_MEMORY_PRESSURE,
	FILE_SPREAD_PAGE,
	FILE_SPREAD_SLAB,
} cpuset_filetype_t;

static int cpuset_write_u64(struct cgroup_subsys_state *css, struct cftype *cft,
			    u64 val)
{
	struct cpuset *cs = css_cs(css);
	cpuset_filetype_t type = cft->private;
	int retval = 0;

	cpus_read_lock();
	mutex_lock(&cpuset_mutex);
	if (!is_cpuset_online(cs)) {
		retval = -ENODEV;
		goto out_unlock;
	}

	switch (type) {
	case FILE_CPU_EXCLUSIVE:
		retval = update_flag(CS_CPU_EXCLUSIVE, cs, val);
		break;
	case FILE_MEM_EXCLUSIVE:
		retval = update_flag(CS_MEM_EXCLUSIVE, cs, val);
		break;
	case FILE_MEM_HARDWALL:
		retval = update_flag(CS_MEM_HARDWALL, cs, val);
		break;
	case FILE_SCHED_LOAD_BALANCE:
		retval = update_flag(CS_SCHED_LOAD_BALANCE, cs, val);
		break;
	case FILE_MEMORY_MIGRATE:
		retval = update_flag(CS_MEMORY_MIGRATE, cs, val);
		break;
	case FILE_MEMORY_PRESSURE_ENABLED:
		cpuset_memory_pressure_enabled = !!val;
		break;
	case FILE_SPREAD_PAGE:
		retval = update_flag(CS_SPREAD_PAGE, cs, val);
		break;
	case FILE_SPREAD_SLAB:
		retval = update_flag(CS_SPREAD_SLAB, cs, val);
		break;
	default:
		retval = -EINVAL;
		break;
	}
out_unlock:
	mutex_unlock(&cpuset_mutex);
	cpus_read_unlock();
	return retval;
}

static int cpuset_write_s64(struct cgroup_subsys_state *css, struct cftype *cft,
			    s64 val)
{
	struct cpuset *cs = css_cs(css);
	cpuset_filetype_t type = cft->private;
	int retval = -ENODEV;

	cpus_read_lock();
	mutex_lock(&cpuset_mutex);
	if (!is_cpuset_online(cs))
		goto out_unlock;

	switch (type) {
	case FILE_SCHED_RELAX_DOMAIN_LEVEL:
		retval = update_relax_domain_level(cs, val);
		break;
	default:
		retval = -EINVAL;
		break;
	}
out_unlock:
	mutex_unlock(&cpuset_mutex);
	cpus_read_unlock();
	return retval;
}

/*
 * Common handling for a write to a "cpus" or "mems" file.
 */
static ssize_t cpuset_write_resmask(struct kernfs_open_file *of,
				    char *buf, size_t nbytes, loff_t off)
{
	struct cpuset *cs = css_cs(of_css(of));
	struct cpuset *trialcs;
	int retval = -ENODEV;

	buf = strstrip(buf);

	/*
	 * CPU or memory hotunplug may leave @cs w/o any execution
	 * resources, in which case the hotplug code asynchronously updates
	 * configuration and transfers all tasks to the nearest ancestor
	 * which can execute.
	 *
	 * As writes to "cpus" or "mems" may restore @cs's execution
	 * resources, wait for the previously scheduled operations before
	 * proceeding, so that we don't end up keep removing tasks added
	 * after execution capability is restored.
	 *
	 * cpuset_hotplug_work calls back into cgroup core via
	 * cgroup_transfer_tasks() and waiting for it from a cgroupfs
	 * operation like this one can lead to a deadlock through kernfs
	 * active_ref protection.  Let's break the protection.  Losing the
	 * protection is okay as we check whether @cs is online after
	 * grabbing cpuset_mutex anyway.  This only happens on the legacy
	 * hierarchies.
	 */
	css_get(&cs->css);
	kernfs_break_active_protection(of->kn);
	flush_work(&cpuset_hotplug_work);

	cpus_read_lock();
	mutex_lock(&cpuset_mutex);
	if (!is_cpuset_online(cs))
		goto out_unlock;

	trialcs = alloc_trial_cpuset(cs);
	if (!trialcs) {
		retval = -ENOMEM;
		goto out_unlock;
	}

	switch (of_cft(of)->private) {
	case FILE_CPULIST:
		retval = update_cpumask(cs, trialcs, buf);
		break;
	case FILE_MEMLIST:
		retval = update_nodemask(cs, trialcs, buf);
		break;
	default:
		retval = -EINVAL;
		break;
	}

	free_cpuset(trialcs);
out_unlock:
	mutex_unlock(&cpuset_mutex);
	cpus_read_unlock();
	kernfs_unbreak_active_protection(of->kn);
	css_put(&cs->css);
	flush_workqueue(cpuset_migrate_mm_wq);
	return retval ?: nbytes;
}

/*
 * These ascii lists should be read in a single call, by using a user
 * buffer large enough to hold the entire map.  If read in smaller
 * chunks, there is no guarantee of atomicity.  Since the display format
 * used, list of ranges of sequential numbers, is variable length,
 * and since these maps can change value dynamically, one could read
 * gibberish by doing partial reads while a list was changing.
 */
static int cpuset_common_seq_show(struct seq_file *sf, void *v)
{
	struct cpuset *cs = css_cs(seq_css(sf));
	cpuset_filetype_t type = seq_cft(sf)->private;
	int ret = 0;

	spin_lock_irq(&callback_lock);

	switch (type) {
	case FILE_CPULIST:
		seq_printf(sf, "%*pbl\n", cpumask_pr_args(cs->cpus_allowed));
		break;
	case FILE_MEMLIST:
		seq_printf(sf, "%*pbl\n", nodemask_pr_args(&cs->mems_allowed));
		break;
	case FILE_EFFECTIVE_CPULIST:
		seq_printf(sf, "%*pbl\n", cpumask_pr_args(cs->effective_cpus));
		break;
	case FILE_EFFECTIVE_MEMLIST:
		seq_printf(sf, "%*pbl\n", nodemask_pr_args(&cs->effective_mems));
		break;
	case FILE_SUBPARTS_CPULIST:
		seq_printf(sf, "%*pbl\n", cpumask_pr_args(cs->subparts_cpus));
		break;
	default:
		ret = -EINVAL;
	}

	spin_unlock_irq(&callback_lock);
	return ret;
}

static u64 cpuset_read_u64(struct cgroup_subsys_state *css, struct cftype *cft)
{
	struct cpuset *cs = css_cs(css);
	cpuset_filetype_t type = cft->private;
	switch (type) {
	case FILE_CPU_EXCLUSIVE:
		return is_cpu_exclusive(cs);
	case FILE_MEM_EXCLUSIVE:
		return is_mem_exclusive(cs);
	case FILE_MEM_HARDWALL:
		return is_mem_hardwall(cs);
	case FILE_SCHED_LOAD_BALANCE:
		return is_sched_load_balance(cs);
	case FILE_MEMORY_MIGRATE:
		return is_memory_migrate(cs);
	case FILE_MEMORY_PRESSURE_ENABLED:
		return cpuset_memory_pressure_enabled;
	case FILE_MEMORY_PRESSURE:
		return fmeter_getrate(&cs->fmeter);
	case FILE_SPREAD_PAGE:
		return is_spread_page(cs);
	case FILE_SPREAD_SLAB:
		return is_spread_slab(cs);
	default:
		BUG();
	}

	/* Unreachable but makes gcc happy */
	return 0;
}

static s64 cpuset_read_s64(struct cgroup_subsys_state *css, struct cftype *cft)
{
	struct cpuset *cs = css_cs(css);
	cpuset_filetype_t type = cft->private;
	switch (type) {
	case FILE_SCHED_RELAX_DOMAIN_LEVEL:
		return cs->relax_domain_level;
	default:
		BUG();
	}

	/* Unreachable but makes gcc happy */
	return 0;
}

static int sched_partition_show(struct seq_file *seq, void *v)
{
	struct cpuset *cs = css_cs(seq_css(seq));
	const char *err, *type = NULL;

	switch (cs->partition_root_state) {
	case PRS_ROOT:
		seq_puts(seq, "root\n");
		break;
	case PRS_ISOLATED:
		seq_puts(seq, "isolated\n");
		break;
	case PRS_MEMBER:
		seq_puts(seq, "member\n");
		break;
	case PRS_INVALID_ROOT:
		type = "root";
		fallthrough;
	case PRS_INVALID_ISOLATED:
		if (!type)
			type = "isolated";
		err = perr_strings[READ_ONCE(cs->prs_err)];
		if (err)
			seq_printf(seq, "%s invalid (%s)\n", type, err);
		else
			seq_printf(seq, "%s invalid\n", type);
		break;
	}
	return 0;
}

static ssize_t sched_partition_write(struct kernfs_open_file *of, char *buf,
				     size_t nbytes, loff_t off)
{
	struct cpuset *cs = css_cs(of_css(of));
	int val;
	int retval = -ENODEV;

	buf = strstrip(buf);

	/*
	 * Convert "root" to ENABLED, and convert "member" to DISABLED.
	 */
	if (!strcmp(buf, "root"))
		val = PRS_ROOT;
	else if (!strcmp(buf, "member"))
		val = PRS_MEMBER;
	else if (!strcmp(buf, "isolated"))
		val = PRS_ISOLATED;
	else
		return -EINVAL;

	css_get(&cs->css);
	cpus_read_lock();
	mutex_lock(&cpuset_mutex);
	if (!is_cpuset_online(cs))
		goto out_unlock;

	retval = update_prstate(cs, val);
out_unlock:
	mutex_unlock(&cpuset_mutex);
	cpus_read_unlock();
	css_put(&cs->css);
	return retval ?: nbytes;
}

/*
 * for the common functions, 'private' gives the type of file
 */

static struct cftype legacy_files[] = {
	{
		.name = "cpus",
		.seq_show = cpuset_common_seq_show,
		.write = cpuset_write_resmask,
		.max_write_len = (100U + 6 * NR_CPUS),
		.private = FILE_CPULIST,
	},

	{
		.name = "mems",
		.seq_show = cpuset_common_seq_show,
		.write = cpuset_write_resmask,
		.max_write_len = (100U + 6 * MAX_NUMNODES),
		.private = FILE_MEMLIST,
	},

	{
		.name = "effective_cpus",
		.seq_show = cpuset_common_seq_show,
		.private = FILE_EFFECTIVE_CPULIST,
	},

	{
		.name = "effective_mems",
		.seq_show = cpuset_common_seq_show,
		.private = FILE_EFFECTIVE_MEMLIST,
	},

	{
		.name = "cpu_exclusive",
		.read_u64 = cpuset_read_u64,
		.write_u64 = cpuset_write_u64,
		.private = FILE_CPU_EXCLUSIVE,
	},

	{
		.name = "mem_exclusive",
		.read_u64 = cpuset_read_u64,
		.write_u64 = cpuset_write_u64,
		.private = FILE_MEM_EXCLUSIVE,
	},

	{
		.name = "mem_hardwall",
		.read_u64 = cpuset_read_u64,
		.write_u64 = cpuset_write_u64,
		.private = FILE_MEM_HARDWALL,
	},

	{
		.name = "sched_load_balance",
		.read_u64 = cpuset_read_u64,
		.write_u64 = cpuset_write_u64,
		.private = FILE_SCHED_LOAD_BALANCE,
	},

	{
		.name = "sched_relax_domain_level",
		.read_s64 = cpuset_read_s64,
		.write_s64 = cpuset_write_s64,
		.private = FILE_SCHED_RELAX_DOMAIN_LEVEL,
	},

	{
		.name = "memory_migrate",
		.read_u64 = cpuset_read_u64,
		.write_u64 = cpuset_write_u64,
		.private = FILE_MEMORY_MIGRATE,
	},

	{
		.name = "memory_pressure",
		.read_u64 = cpuset_read_u64,
		.private = FILE_MEMORY_PRESSURE,
	},

	{
		.name = "memory_spread_page",
		.read_u64 = cpuset_read_u64,
		.write_u64 = cpuset_write_u64,
		.private = FILE_SPREAD_PAGE,
	},

	{
		.name = "memory_spread_slab",
		.read_u64 = cpuset_read_u64,
		.write_u64 = cpuset_write_u64,
		.private = FILE_SPREAD_SLAB,
	},

	{
		.name = "memory_pressure_enabled",
		.flags = CFTYPE_ONLY_ON_ROOT,
		.read_u64 = cpuset_read_u64,
		.write_u64 = cpuset_write_u64,
		.private = FILE_MEMORY_PRESSURE_ENABLED,
	},

	{ }	/* terminate */
};

/*
 * This is currently a minimal set for the default hierarchy. It can be
 * expanded later on by migrating more features and control files from v1.
 */
static struct cftype dfl_files[] = {
	{
		.name = "cpus",
		.seq_show = cpuset_common_seq_show,
		.write = cpuset_write_resmask,
		.max_write_len = (100U + 6 * NR_CPUS),
		.private = FILE_CPULIST,
		.flags = CFTYPE_NOT_ON_ROOT,
	},

	{
		.name = "mems",
		.seq_show = cpuset_common_seq_show,
		.write = cpuset_write_resmask,
		.max_write_len = (100U + 6 * MAX_NUMNODES),
		.private = FILE_MEMLIST,
		.flags = CFTYPE_NOT_ON_ROOT,
	},

	{
		.name = "cpus.effective",
		.seq_show = cpuset_common_seq_show,
		.private = FILE_EFFECTIVE_CPULIST,
	},

	{
		.name = "mems.effective",
		.seq_show = cpuset_common_seq_show,
		.private = FILE_EFFECTIVE_MEMLIST,
	},

	{
		.name = "cpus.partition",
		.seq_show = sched_partition_show,
		.write = sched_partition_write,
		.private = FILE_PARTITION_ROOT,
		.flags = CFTYPE_NOT_ON_ROOT,
		.file_offset = offsetof(struct cpuset, partition_file),
	},

	{
		.name = "cpus.subpartitions",
		.seq_show = cpuset_common_seq_show,
		.private = FILE_SUBPARTS_CPULIST,
		.flags = CFTYPE_DEBUG,
	},

	{ }	/* terminate */
};


/**
 * cpuset_css_alloc - Allocate a cpuset css
 * @parent_css: Parent css of the control group that the new cpuset will be
 *              part of
 * Return: cpuset css on success, -ENOMEM on failure.
 *
 * Allocate and initialize a new cpuset css, for non-NULL @parent_css, return
 * top cpuset css otherwise.
 */
static struct cgroup_subsys_state *
cpuset_css_alloc(struct cgroup_subsys_state *parent_css)
{
	struct cpuset *cs;

	if (!parent_css)
		return &top_cpuset.css;

	cs = kzalloc(sizeof(*cs), GFP_KERNEL);
	if (!cs)
		return ERR_PTR(-ENOMEM);

	if (alloc_cpumasks(cs, NULL)) {
		kfree(cs);
		return ERR_PTR(-ENOMEM);
	}

	__set_bit(CS_SCHED_LOAD_BALANCE, &cs->flags);
	nodes_clear(cs->mems_allowed);
	nodes_clear(cs->effective_mems);
	fmeter_init(&cs->fmeter);
	cs->relax_domain_level = -1;

	/* Set CS_MEMORY_MIGRATE for default hierarchy */
	if (cgroup_subsys_on_dfl(cpuset_cgrp_subsys))
		__set_bit(CS_MEMORY_MIGRATE, &cs->flags);

	return &cs->css;
}

static int cpuset_css_online(struct cgroup_subsys_state *css)
{
	struct cpuset *cs = css_cs(css);
	struct cpuset *parent = parent_cs(cs);
	struct cpuset *tmp_cs;
	struct cgroup_subsys_state *pos_css;

	if (!parent)
		return 0;

	cpus_read_lock();
	mutex_lock(&cpuset_mutex);

	set_bit(CS_ONLINE, &cs->flags);
	if (is_spread_page(parent))
		set_bit(CS_SPREAD_PAGE, &cs->flags);
	if (is_spread_slab(parent))
		set_bit(CS_SPREAD_SLAB, &cs->flags);

	cpuset_inc();

	spin_lock_irq(&callback_lock);
	if (is_in_v2_mode()) {
		cpumask_copy(cs->effective_cpus, parent->effective_cpus);
		cs->effective_mems = parent->effective_mems;
		cs->use_parent_ecpus = true;
		parent->child_ecpus_count++;
	}
	spin_unlock_irq(&callback_lock);

	if (!test_bit(CGRP_CPUSET_CLONE_CHILDREN, &css->cgroup->flags))
		goto out_unlock;

	/*
	 * Clone @parent's configuration if CGRP_CPUSET_CLONE_CHILDREN is
	 * set.  This flag handling is implemented in cgroup core for
	 * historical reasons - the flag may be specified during mount.
	 *
	 * Currently, if any sibling cpusets have exclusive cpus or mem, we
	 * refuse to clone the configuration - thereby refusing the task to
	 * be entered, and as a result refusing the sys_unshare() or
	 * clone() which initiated it.  If this becomes a problem for some
	 * users who wish to allow that scenario, then this could be
	 * changed to grant parent->cpus_allowed-sibling_cpus_exclusive
	 * (and likewise for mems) to the new cgroup.
	 */
	rcu_read_lock();
	cpuset_for_each_child(tmp_cs, pos_css, parent) {
		if (is_mem_exclusive(tmp_cs) || is_cpu_exclusive(tmp_cs)) {
			rcu_read_unlock();
			goto out_unlock;
		}
	}
	rcu_read_unlock();

	spin_lock_irq(&callback_lock);
	cs->mems_allowed = parent->mems_allowed;
	cs->effective_mems = parent->mems_allowed;
	cpumask_copy(cs->cpus_allowed, parent->cpus_allowed);
	cpumask_copy(cs->effective_cpus, parent->cpus_allowed);
	spin_unlock_irq(&callback_lock);
out_unlock:
	mutex_unlock(&cpuset_mutex);
	cpus_read_unlock();
	return 0;
}

/*
 * If the cpuset being removed has its flag 'sched_load_balance'
 * enabled, then simulate turning sched_load_balance off, which
 * will call rebuild_sched_domains_locked(). That is not needed
 * in the default hierarchy where only changes in partition
 * will cause repartitioning.
 *
 * If the cpuset has the 'sched.partition' flag enabled, simulate
 * turning 'sched.partition" off.
 */

static void cpuset_css_offline(struct cgroup_subsys_state *css)
{
	struct cpuset *cs = css_cs(css);

	cpus_read_lock();
	mutex_lock(&cpuset_mutex);

	if (is_partition_valid(cs))
		update_prstate(cs, 0);

	if (!cgroup_subsys_on_dfl(cpuset_cgrp_subsys) &&
	    is_sched_load_balance(cs))
		update_flag(CS_SCHED_LOAD_BALANCE, cs, 0);

	if (cs->use_parent_ecpus) {
		struct cpuset *parent = parent_cs(cs);

		cs->use_parent_ecpus = false;
		parent->child_ecpus_count--;
	}

	cpuset_dec();
	clear_bit(CS_ONLINE, &cs->flags);

	mutex_unlock(&cpuset_mutex);
	cpus_read_unlock();
}

static void cpuset_css_free(struct cgroup_subsys_state *css)
{
	struct cpuset *cs = css_cs(css);

	free_cpuset(cs);
}

static void cpuset_bind(struct cgroup_subsys_state *root_css)
{
	mutex_lock(&cpuset_mutex);
	spin_lock_irq(&callback_lock);

	if (is_in_v2_mode()) {
		cpumask_copy(top_cpuset.cpus_allowed, cpu_possible_mask);
		top_cpuset.mems_allowed = node_possible_map;
	} else {
		cpumask_copy(top_cpuset.cpus_allowed,
			     top_cpuset.effective_cpus);
		top_cpuset.mems_allowed = top_cpuset.effective_mems;
	}

	spin_unlock_irq(&callback_lock);
	mutex_unlock(&cpuset_mutex);
}

/*
 * In case the child is cloned into a cpuset different from its parent,
 * additional checks are done to see if the move is allowed.
 */
static int cpuset_can_fork(struct task_struct *task, struct css_set *cset)
{
	struct cpuset *cs = css_cs(cset->subsys[cpuset_cgrp_id]);
	bool same_cs;
	int ret;

	rcu_read_lock();
	same_cs = (cs == task_cs(current));
	rcu_read_unlock();

	if (same_cs)
		return 0;

	lockdep_assert_held(&cgroup_mutex);
	mutex_lock(&cpuset_mutex);

	/* Check to see if task is allowed in the cpuset */
	ret = cpuset_can_attach_check(cs);
	if (ret)
		goto out_unlock;

	ret = task_can_attach(task);
	if (ret)
		goto out_unlock;

	ret = security_task_setscheduler(task);
	if (ret)
		goto out_unlock;

	/*
	 * Mark attach is in progress.  This makes validate_change() fail
	 * changes which zero cpus/mems_allowed.
	 */
	cs->attach_in_progress++;
out_unlock:
	mutex_unlock(&cpuset_mutex);
	return ret;
}

static void cpuset_cancel_fork(struct task_struct *task, struct css_set *cset)
{
	struct cpuset *cs = css_cs(cset->subsys[cpuset_cgrp_id]);
	bool same_cs;

	rcu_read_lock();
	same_cs = (cs == task_cs(current));
	rcu_read_unlock();

	if (same_cs)
		return;

	mutex_lock(&cpuset_mutex);
	cs->attach_in_progress--;
	if (!cs->attach_in_progress)
		wake_up(&cpuset_attach_wq);
	mutex_unlock(&cpuset_mutex);
}

/*
 * Make sure the new task conform to the current state of its parent,
 * which could have been changed by cpuset just after it inherits the
 * state from the parent and before it sits on the cgroup's task list.
 */
static void cpuset_fork(struct task_struct *task)
{
	struct cpuset *cs;
	bool same_cs;

	rcu_read_lock();
	cs = task_cs(task);
	same_cs = (cs == task_cs(current));
	rcu_read_unlock();

	if (same_cs) {
		if (cs == &top_cpuset)
			return;

		set_cpus_allowed_ptr(task, current->cpus_ptr);
		task->mems_allowed = current->mems_allowed;
		return;
	}

	/* CLONE_INTO_CGROUP */
	mutex_lock(&cpuset_mutex);
	guarantee_online_mems(cs, &cpuset_attach_nodemask_to);
	cpuset_attach_task(cs, task);

	cs->attach_in_progress--;
	if (!cs->attach_in_progress)
		wake_up(&cpuset_attach_wq);

	mutex_unlock(&cpuset_mutex);
}

struct cgroup_subsys cpuset_cgrp_subsys = {
	.css_alloc	= cpuset_css_alloc,
	.css_online	= cpuset_css_online,
	.css_offline	= cpuset_css_offline,
	.css_free	= cpuset_css_free,
	.can_attach	= cpuset_can_attach,
	.cancel_attach	= cpuset_cancel_attach,
	.attach		= cpuset_attach,
	.post_attach	= cpuset_post_attach,
	.bind		= cpuset_bind,
	.can_fork	= cpuset_can_fork,
	.cancel_fork	= cpuset_cancel_fork,
	.fork		= cpuset_fork,
	.legacy_cftypes	= legacy_files,
	.dfl_cftypes	= dfl_files,
	.early_init	= true,
	.threaded	= true,
};

/**
 * cpuset_init - initialize cpusets at system boot
 *
 * Description: Initialize top_cpuset
 **/

int __init cpuset_init(void)
{
	BUG_ON(!alloc_cpumask_var(&top_cpuset.cpus_allowed, GFP_KERNEL));
	BUG_ON(!alloc_cpumask_var(&top_cpuset.effective_cpus, GFP_KERNEL));
	BUG_ON(!zalloc_cpumask_var(&top_cpuset.subparts_cpus, GFP_KERNEL));

	cpumask_setall(top_cpuset.cpus_allowed);
	nodes_setall(top_cpuset.mems_allowed);
	cpumask_setall(top_cpuset.effective_cpus);
	nodes_setall(top_cpuset.effective_mems);

	fmeter_init(&top_cpuset.fmeter);
	set_bit(CS_SCHED_LOAD_BALANCE, &top_cpuset.flags);
	top_cpuset.relax_domain_level = -1;

	BUG_ON(!alloc_cpumask_var(&cpus_attach, GFP_KERNEL));

	return 0;
}

/*
 * If CPU and/or memory hotplug handlers, below, unplug any CPUs
 * or memory nodes, we need to walk over the cpuset hierarchy,
 * removing that CPU or node from all cpusets.  If this removes the
 * last CPU or node from a cpuset, then move the tasks in the empty
 * cpuset to its next-highest non-empty parent.
 */
static void remove_tasks_in_empty_cpuset(struct cpuset *cs)
{
	struct cpuset *parent;

	/*
	 * Find its next-highest non-empty parent, (top cpuset
	 * has online cpus, so can't be empty).
	 */
	parent = parent_cs(cs);
	while (cpumask_empty(parent->cpus_allowed) ||
			nodes_empty(parent->mems_allowed))
		parent = parent_cs(parent);

	if (cgroup_transfer_tasks(parent->css.cgroup, cs->css.cgroup)) {
		pr_err("cpuset: failed to transfer tasks out of empty cpuset ");
		pr_cont_cgroup_name(cs->css.cgroup);
		pr_cont("\n");
	}
}

static void
hotplug_update_tasks_legacy(struct cpuset *cs,
			    struct cpumask *new_cpus, nodemask_t *new_mems,
			    bool cpus_updated, bool mems_updated)
{
	bool is_empty;

	spin_lock_irq(&callback_lock);
	cpumask_copy(cs->cpus_allowed, new_cpus);
	cpumask_copy(cs->effective_cpus, new_cpus);
	cs->mems_allowed = *new_mems;
	cs->effective_mems = *new_mems;
	spin_unlock_irq(&callback_lock);

	/*
	 * Don't call update_tasks_cpumask() if the cpuset becomes empty,
	 * as the tasks will be migrated to an ancestor.
	 */
	if (cpus_updated && !cpumask_empty(cs->cpus_allowed))
		update_tasks_cpumask(cs, new_cpus);
	if (mems_updated && !nodes_empty(cs->mems_allowed))
		update_tasks_nodemask(cs);

	is_empty = cpumask_empty(cs->cpus_allowed) ||
		   nodes_empty(cs->mems_allowed);

	mutex_unlock(&cpuset_mutex);

	/*
	 * Move tasks to the nearest ancestor with execution resources,
	 * This is full cgroup operation which will also call back into
	 * cpuset. Should be done outside any lock.
	 */
	if (is_empty)
		remove_tasks_in_empty_cpuset(cs);

	mutex_lock(&cpuset_mutex);
}

static void
hotplug_update_tasks(struct cpuset *cs,
		     struct cpumask *new_cpus, nodemask_t *new_mems,
		     bool cpus_updated, bool mems_updated)
{
	/* A partition root is allowed to have empty effective cpus */
	if (cpumask_empty(new_cpus) && !is_partition_valid(cs))
		cpumask_copy(new_cpus, parent_cs(cs)->effective_cpus);
	if (nodes_empty(*new_mems))
		*new_mems = parent_cs(cs)->effective_mems;

	spin_lock_irq(&callback_lock);
	cpumask_copy(cs->effective_cpus, new_cpus);
	cs->effective_mems = *new_mems;
	spin_unlock_irq(&callback_lock);

	if (cpus_updated)
		update_tasks_cpumask(cs, new_cpus);
	if (mems_updated)
		update_tasks_nodemask(cs);
}

static bool force_rebuild;

void cpuset_force_rebuild(void)
{
	force_rebuild = true;
}

/**
 * cpuset_hotplug_update_tasks - update tasks in a cpuset for hotunplug
 * @cs: cpuset in interest
 * @tmp: the tmpmasks structure pointer
 *
 * Compare @cs's cpu and mem masks against top_cpuset and if some have gone
 * offline, update @cs accordingly.  If @cs ends up with no CPU or memory,
 * all its tasks are moved to the nearest ancestor with both resources.
 */
static void cpuset_hotplug_update_tasks(struct cpuset *cs, struct tmpmasks *tmp)
{
	static cpumask_t new_cpus;
	static nodemask_t new_mems;
	bool cpus_updated;
	bool mems_updated;
	struct cpuset *parent;
retry:
	wait_event(cpuset_attach_wq, cs->attach_in_progress == 0);

	mutex_lock(&cpuset_mutex);

	/*
	 * We have raced with task attaching. We wait until attaching
	 * is finished, so we won't attach a task to an empty cpuset.
	 */
	if (cs->attach_in_progress) {
		mutex_unlock(&cpuset_mutex);
		goto retry;
	}

	parent = parent_cs(cs);
	compute_effective_cpumask(&new_cpus, cs, parent);
	nodes_and(new_mems, cs->mems_allowed, parent->effective_mems);

	if (cs->nr_subparts_cpus)
		/*
		 * Make sure that CPUs allocated to child partitions
		 * do not show up in effective_cpus.
		 */
		cpumask_andnot(&new_cpus, &new_cpus, cs->subparts_cpus);

	if (!tmp || !cs->partition_root_state)
		goto update_tasks;

	/*
	 * In the unlikely event that a partition root has empty
	 * effective_cpus with tasks, we will have to invalidate child
	 * partitions, if present, by setting nr_subparts_cpus to 0 to
	 * reclaim their cpus.
	 */
	if (cs->nr_subparts_cpus && is_partition_valid(cs) &&
	    cpumask_empty(&new_cpus) && partition_is_populated(cs, NULL)) {
		spin_lock_irq(&callback_lock);
		cs->nr_subparts_cpus = 0;
		cpumask_clear(cs->subparts_cpus);
		spin_unlock_irq(&callback_lock);
		compute_effective_cpumask(&new_cpus, cs, parent);
	}

	/*
	 * Force the partition to become invalid if either one of
	 * the following conditions hold:
	 * 1) empty effective cpus but not valid empty partition.
	 * 2) parent is invalid or doesn't grant any cpus to child
	 *    partitions.
	 */
	if (is_partition_valid(cs) && (!parent->nr_subparts_cpus ||
	   (cpumask_empty(&new_cpus) && partition_is_populated(cs, NULL)))) {
		int old_prs, parent_prs;

		update_parent_subparts_cpumask(cs, partcmd_disable, NULL, tmp);
		if (cs->nr_subparts_cpus) {
			spin_lock_irq(&callback_lock);
			cs->nr_subparts_cpus = 0;
			cpumask_clear(cs->subparts_cpus);
			spin_unlock_irq(&callback_lock);
			compute_effective_cpumask(&new_cpus, cs, parent);
		}

		old_prs = cs->partition_root_state;
		parent_prs = parent->partition_root_state;
		if (is_partition_valid(cs)) {
			spin_lock_irq(&callback_lock);
			make_partition_invalid(cs);
			spin_unlock_irq(&callback_lock);
			if (is_prs_invalid(parent_prs))
				WRITE_ONCE(cs->prs_err, PERR_INVPARENT);
			else if (!parent_prs)
				WRITE_ONCE(cs->prs_err, PERR_NOTPART);
			else
				WRITE_ONCE(cs->prs_err, PERR_HOTPLUG);
			notify_partition_change(cs, old_prs);
		}
		cpuset_force_rebuild();
	}

	/*
	 * On the other hand, an invalid partition root may be transitioned
	 * back to a regular one.
	 */
	else if (is_partition_valid(parent) && is_partition_invalid(cs)) {
		update_parent_subparts_cpumask(cs, partcmd_update, NULL, tmp);
		if (is_partition_valid(cs))
			cpuset_force_rebuild();
	}

update_tasks:
	cpus_updated = !cpumask_equal(&new_cpus, cs->effective_cpus);
	mems_updated = !nodes_equal(new_mems, cs->effective_mems);
	if (!cpus_updated && !mems_updated)
		goto unlock;	/* Hotplug doesn't affect this cpuset */

	if (mems_updated)
		check_insane_mems_config(&new_mems);

	if (is_in_v2_mode())
		hotplug_update_tasks(cs, &new_cpus, &new_mems,
				     cpus_updated, mems_updated);
	else
		hotplug_update_tasks_legacy(cs, &new_cpus, &new_mems,
					    cpus_updated, mems_updated);

unlock:
	mutex_unlock(&cpuset_mutex);
}

/**
 * cpuset_hotplug_workfn - handle CPU/memory hotunplug for a cpuset
 *
 * This function is called after either CPU or memory configuration has
 * changed and updates cpuset accordingly.  The top_cpuset is always
 * synchronized to cpu_active_mask and N_MEMORY, which is necessary in
 * order to make cpusets transparent (of no affect) on systems that are
 * actively using CPU hotplug but making no active use of cpusets.
 *
 * Non-root cpusets are only affected by offlining.  If any CPUs or memory
 * nodes have been taken down, cpuset_hotplug_update_tasks() is invoked on
 * all descendants.
 *
 * Note that CPU offlining during suspend is ignored.  We don't modify
 * cpusets across suspend/resume cycles at all.
 */
static void cpuset_hotplug_workfn(struct work_struct *work)
{
	static cpumask_t new_cpus;
	static nodemask_t new_mems;
	bool cpus_updated, mems_updated;
	bool on_dfl = is_in_v2_mode();
	struct tmpmasks tmp, *ptmp = NULL;

	if (on_dfl && !alloc_cpumasks(NULL, &tmp))
		ptmp = &tmp;

	mutex_lock(&cpuset_mutex);

	/* fetch the available cpus/mems and find out which changed how */
	cpumask_copy(&new_cpus, cpu_active_mask);
	new_mems = node_states[N_MEMORY];

	/*
	 * If subparts_cpus is populated, it is likely that the check below
	 * will produce a false positive on cpus_updated when the cpu list
	 * isn't changed. It is extra work, but it is better to be safe.
	 */
	cpus_updated = !cpumask_equal(top_cpuset.effective_cpus, &new_cpus);
	mems_updated = !nodes_equal(top_cpuset.effective_mems, new_mems);

	/*
	 * In the rare case that hotplug removes all the cpus in subparts_cpus,
	 * we assumed that cpus are updated.
	 */
	if (!cpus_updated && top_cpuset.nr_subparts_cpus)
		cpus_updated = true;

	/* synchronize cpus_allowed to cpu_active_mask */
	if (cpus_updated) {
		spin_lock_irq(&callback_lock);
		if (!on_dfl)
			cpumask_copy(top_cpuset.cpus_allowed, &new_cpus);
		/*
		 * Make sure that CPUs allocated to child partitions
		 * do not show up in effective_cpus. If no CPU is left,
		 * we clear the subparts_cpus & let the child partitions
		 * fight for the CPUs again.
		 */
		if (top_cpuset.nr_subparts_cpus) {
			if (cpumask_subset(&new_cpus,
					   top_cpuset.subparts_cpus)) {
				top_cpuset.nr_subparts_cpus = 0;
				cpumask_clear(top_cpuset.subparts_cpus);
			} else {
				cpumask_andnot(&new_cpus, &new_cpus,
					       top_cpuset.subparts_cpus);
			}
		}
		cpumask_copy(top_cpuset.effective_cpus, &new_cpus);
		spin_unlock_irq(&callback_lock);
		/* we don't mess with cpumasks of tasks in top_cpuset */
	}

	/* synchronize mems_allowed to N_MEMORY */
	if (mems_updated) {
		spin_lock_irq(&callback_lock);
		if (!on_dfl)
			top_cpuset.mems_allowed = new_mems;
		top_cpuset.effective_mems = new_mems;
		spin_unlock_irq(&callback_lock);
		update_tasks_nodemask(&top_cpuset);
	}

	mutex_unlock(&cpuset_mutex);

	/* if cpus or mems changed, we need to propagate to descendants */
	if (cpus_updated || mems_updated) {
		struct cpuset *cs;
		struct cgroup_subsys_state *pos_css;

		rcu_read_lock();
		cpuset_for_each_descendant_pre(cs, pos_css, &top_cpuset) {
			if (cs == &top_cpuset || !css_tryget_online(&cs->css))
				continue;
			rcu_read_unlock();

			cpuset_hotplug_update_tasks(cs, ptmp);

			rcu_read_lock();
			css_put(&cs->css);
		}
		rcu_read_unlock();
	}

	/* rebuild sched domains if cpus_allowed has changed */
	if (cpus_updated || force_rebuild) {
		force_rebuild = false;
		rebuild_sched_domains();
	}

	free_cpumasks(NULL, ptmp);
}

void cpuset_update_active_cpus(void)
{
	/*
	 * We're inside cpu hotplug critical region which usually nests
	 * inside cgroup synchronization.  Bounce actual hotplug processing
	 * to a work item to avoid reverse locking order.
	 */
	schedule_work(&cpuset_hotplug_work);
}

void cpuset_wait_for_hotplug(void)
{
	flush_work(&cpuset_hotplug_work);
}

/*
 * Keep top_cpuset.mems_allowed tracking node_states[N_MEMORY].
 * Call this routine anytime after node_states[N_MEMORY] changes.
 * See cpuset_update_active_cpus() for CPU hotplug handling.
 */
static int cpuset_track_online_nodes(struct notifier_block *self,
				unsigned long action, void *arg)
{
	schedule_work(&cpuset_hotplug_work);
	return NOTIFY_OK;
}

/**
 * cpuset_init_smp - initialize cpus_allowed
 *
 * Description: Finish top cpuset after cpu, node maps are initialized
 */
void __init cpuset_init_smp(void)
{
	/*
	 * cpus_allowd/mems_allowed set to v2 values in the initial
	 * cpuset_bind() call will be reset to v1 values in another
	 * cpuset_bind() call when v1 cpuset is mounted.
	 */
	top_cpuset.old_mems_allowed = top_cpuset.mems_allowed;

	cpumask_copy(top_cpuset.effective_cpus, cpu_active_mask);
	top_cpuset.effective_mems = node_states[N_MEMORY];

	hotplug_memory_notifier(cpuset_track_online_nodes, CPUSET_CALLBACK_PRI);

	cpuset_migrate_mm_wq = alloc_ordered_workqueue("cpuset_migrate_mm", 0);
	BUG_ON(!cpuset_migrate_mm_wq);
}

/**
 * cpuset_cpus_allowed - return cpus_allowed mask from a tasks cpuset.
 * @tsk: pointer to task_struct from which to obtain cpuset->cpus_allowed.
 * @pmask: pointer to struct cpumask variable to receive cpus_allowed set.
 *
 * Description: Returns the cpumask_var_t cpus_allowed of the cpuset
 * attached to the specified @tsk.  Guaranteed to return some non-empty
 * subset of cpu_online_mask, even if this means going outside the
 * tasks cpuset, except when the task is in the top cpuset.
 **/

void cpuset_cpus_allowed(struct task_struct *tsk, struct cpumask *pmask)
{
	unsigned long flags;
	struct cpuset *cs;

	spin_lock_irqsave(&callback_lock, flags);
	rcu_read_lock();

	cs = task_cs(tsk);
	if (cs != &top_cpuset)
		guarantee_online_cpus(tsk, pmask);
	/*
	 * Tasks in the top cpuset won't get update to their cpumasks
	 * when a hotplug online/offline event happens. So we include all
	 * offline cpus in the allowed cpu list.
	 */
	if ((cs == &top_cpuset) || cpumask_empty(pmask)) {
		const struct cpumask *possible_mask = task_cpu_possible_mask(tsk);

		/*
		 * We first exclude cpus allocated to partitions. If there is no
		 * allowable online cpu left, we fall back to all possible cpus.
		 */
		cpumask_andnot(pmask, possible_mask, top_cpuset.subparts_cpus);
		if (!cpumask_intersects(pmask, cpu_online_mask))
			cpumask_copy(pmask, possible_mask);
	}

	rcu_read_unlock();
	spin_unlock_irqrestore(&callback_lock, flags);
}

/**
 * cpuset_cpus_allowed_fallback - final fallback before complete catastrophe.
 * @tsk: pointer to task_struct with which the scheduler is struggling
 *
 * Description: In the case that the scheduler cannot find an allowed cpu in
 * tsk->cpus_allowed, we fall back to task_cs(tsk)->cpus_allowed. In legacy
 * mode however, this value is the same as task_cs(tsk)->effective_cpus,
 * which will not contain a sane cpumask during cases such as cpu hotplugging.
 * This is the absolute last resort for the scheduler and it is only used if
 * _every_ other avenue has been traveled.
 *
 * Returns true if the affinity of @tsk was changed, false otherwise.
 **/

bool cpuset_cpus_allowed_fallback(struct task_struct *tsk)
{
	const struct cpumask *possible_mask = task_cpu_possible_mask(tsk);
	const struct cpumask *cs_mask;
	bool changed = false;

	rcu_read_lock();
	cs_mask = task_cs(tsk)->cpus_allowed;
	if (is_in_v2_mode() && cpumask_subset(cs_mask, possible_mask)) {
		do_set_cpus_allowed(tsk, cs_mask);
		changed = true;
	}
	rcu_read_unlock();

	/*
	 * We own tsk->cpus_allowed, nobody can change it under us.
	 *
	 * But we used cs && cs->cpus_allowed lockless and thus can
	 * race with cgroup_attach_task() or update_cpumask() and get
	 * the wrong tsk->cpus_allowed. However, both cases imply the
	 * subsequent cpuset_change_cpumask()->set_cpus_allowed_ptr()
	 * which takes task_rq_lock().
	 *
	 * If we are called after it dropped the lock we must see all
	 * changes in tsk_cs()->cpus_allowed. Otherwise we can temporary
	 * set any mask even if it is not right from task_cs() pov,
	 * the pending set_cpus_allowed_ptr() will fix things.
	 *
	 * select_fallback_rq() will fix things ups and set cpu_possible_mask
	 * if required.
	 */
	return changed;
}

void __init cpuset_init_current_mems_allowed(void)
{
	nodes_setall(current->mems_allowed);
}

/**
 * cpuset_mems_allowed - return mems_allowed mask from a tasks cpuset.
 * @tsk: pointer to task_struct from which to obtain cpuset->mems_allowed.
 *
 * Description: Returns the nodemask_t mems_allowed of the cpuset
 * attached to the specified @tsk.  Guaranteed to return some non-empty
 * subset of node_states[N_MEMORY], even if this means going outside the
 * tasks cpuset.
 **/

nodemask_t cpuset_mems_allowed(struct task_struct *tsk)
{
	nodemask_t mask;
	unsigned long flags;

	spin_lock_irqsave(&callback_lock, flags);
	rcu_read_lock();
	guarantee_online_mems(task_cs(tsk), &mask);
	rcu_read_unlock();
	spin_unlock_irqrestore(&callback_lock, flags);

	return mask;
}

/**
 * cpuset_nodemask_valid_mems_allowed - check nodemask vs. current mems_allowed
 * @nodemask: the nodemask to be checked
 *
 * Are any of the nodes in the nodemask allowed in current->mems_allowed?
 */
int cpuset_nodemask_valid_mems_allowed(nodemask_t *nodemask)
{
	return nodes_intersects(*nodemask, current->mems_allowed);
}

/*
 * nearest_hardwall_ancestor() - Returns the nearest mem_exclusive or
 * mem_hardwall ancestor to the specified cpuset.  Call holding
 * callback_lock.  If no ancestor is mem_exclusive or mem_hardwall
 * (an unusual configuration), then returns the root cpuset.
 */
static struct cpuset *nearest_hardwall_ancestor(struct cpuset *cs)
{
	while (!(is_mem_exclusive(cs) || is_mem_hardwall(cs)) && parent_cs(cs))
		cs = parent_cs(cs);
	return cs;
}

/*
 * cpuset_node_allowed - Can we allocate on a memory node?
 * @node: is this an allowed node?
 * @gfp_mask: memory allocation flags
 *
 * If we're in interrupt, yes, we can always allocate.  If @node is set in
 * current's mems_allowed, yes.  If it's not a __GFP_HARDWALL request and this
 * node is set in the nearest hardwalled cpuset ancestor to current's cpuset,
 * yes.  If current has access to memory reserves as an oom victim, yes.
 * Otherwise, no.
 *
 * GFP_USER allocations are marked with the __GFP_HARDWALL bit,
 * and do not allow allocations outside the current tasks cpuset
 * unless the task has been OOM killed.
 * GFP_KERNEL allocations are not so marked, so can escape to the
 * nearest enclosing hardwalled ancestor cpuset.
 *
 * Scanning up parent cpusets requires callback_lock.  The
 * __alloc_pages() routine only calls here with __GFP_HARDWALL bit
 * _not_ set if it's a GFP_KERNEL allocation, and all nodes in the
 * current tasks mems_allowed came up empty on the first pass over
 * the zonelist.  So only GFP_KERNEL allocations, if all nodes in the
 * cpuset are short of memory, might require taking the callback_lock.
 *
 * The first call here from mm/page_alloc:get_page_from_freelist()
 * has __GFP_HARDWALL set in gfp_mask, enforcing hardwall cpusets,
 * so no allocation on a node outside the cpuset is allowed (unless
 * in interrupt, of course).
 *
 * The second pass through get_page_from_freelist() doesn't even call
 * here for GFP_ATOMIC calls.  For those calls, the __alloc_pages()
 * variable 'wait' is not set, and the bit ALLOC_CPUSET is not set
 * in alloc_flags.  That logic and the checks below have the combined
 * affect that:
 *	in_interrupt - any node ok (current task context irrelevant)
 *	GFP_ATOMIC   - any node ok
 *	tsk_is_oom_victim   - any node ok
 *	GFP_KERNEL   - any node in enclosing hardwalled cpuset ok
 *	GFP_USER     - only nodes in current tasks mems allowed ok.
 */
bool cpuset_node_allowed(int node, gfp_t gfp_mask)
{
	struct cpuset *cs;		/* current cpuset ancestors */
	bool allowed;			/* is allocation in zone z allowed? */
	unsigned long flags;

	if (in_interrupt())
		return true;
	if (node_isset(node, current->mems_allowed))
		return true;
	/*
	 * Allow tasks that have access to memory reserves because they have
	 * been OOM killed to get memory anywhere.
	 */
	if (unlikely(tsk_is_oom_victim(current)))
		return true;
	if (gfp_mask & __GFP_HARDWALL)	/* If hardwall request, stop here */
		return false;

	if (current->flags & PF_EXITING) /* Let dying task have memory */
		return true;

	/* Not hardwall and node outside mems_allowed: scan up cpusets */
	spin_lock_irqsave(&callback_lock, flags);

	rcu_read_lock();
	cs = nearest_hardwall_ancestor(task_cs(current));
	allowed = node_isset(node, cs->mems_allowed);
	rcu_read_unlock();

	spin_unlock_irqrestore(&callback_lock, flags);
	return allowed;
}

/**
 * cpuset_spread_node() - On which node to begin search for a page
 *
 * If a task is marked PF_SPREAD_PAGE or PF_SPREAD_SLAB (as for
 * tasks in a cpuset with is_spread_page or is_spread_slab set),
 * and if the memory allocation used cpuset_mem_spread_node()
 * to determine on which node to start looking, as it will for
 * certain page cache or slab cache pages such as used for file
 * system buffers and inode caches, then instead of starting on the
 * local node to look for a free page, rather spread the starting
 * node around the tasks mems_allowed nodes.
 *
 * We don't have to worry about the returned node being offline
 * because "it can't happen", and even if it did, it would be ok.
 *
 * The routines calling guarantee_online_mems() are careful to
 * only set nodes in task->mems_allowed that are online.  So it
 * should not be possible for the following code to return an
 * offline node.  But if it did, that would be ok, as this routine
 * is not returning the node where the allocation must be, only
 * the node where the search should start.  The zonelist passed to
 * __alloc_pages() will include all nodes.  If the slab allocator
 * is passed an offline node, it will fall back to the local node.
 * See kmem_cache_alloc_node().
 */
static int cpuset_spread_node(int *rotor)
{
	return *rotor = next_node_in(*rotor, current->mems_allowed);
}

/**
 * cpuset_mem_spread_node() - On which node to begin search for a file page
 */
int cpuset_mem_spread_node(void)
{
	if (current->cpuset_mem_spread_rotor == NUMA_NO_NODE)
		current->cpuset_mem_spread_rotor =
			node_random(&current->mems_allowed);

	return cpuset_spread_node(&current->cpuset_mem_spread_rotor);
}

/**
 * cpuset_slab_spread_node() - On which node to begin search for a slab page
 */
int cpuset_slab_spread_node(void)
{
	if (current->cpuset_slab_spread_rotor == NUMA_NO_NODE)
		current->cpuset_slab_spread_rotor =
			node_random(&current->mems_allowed);

	return cpuset_spread_node(&current->cpuset_slab_spread_rotor);
}
EXPORT_SYMBOL_GPL(cpuset_mem_spread_node);

/**
 * cpuset_mems_allowed_intersects - Does @tsk1's mems_allowed intersect @tsk2's?
 * @tsk1: pointer to task_struct of some task.
 * @tsk2: pointer to task_struct of some other task.
 *
 * Description: Return true if @tsk1's mems_allowed intersects the
 * mems_allowed of @tsk2.  Used by the OOM killer to determine if
 * one of the task's memory usage might impact the memory available
 * to the other.
 **/

int cpuset_mems_allowed_intersects(const struct task_struct *tsk1,
				   const struct task_struct *tsk2)
{
	return nodes_intersects(tsk1->mems_allowed, tsk2->mems_allowed);
}

/**
 * cpuset_print_current_mems_allowed - prints current's cpuset and mems_allowed
 *
 * Description: Prints current's name, cpuset name, and cached copy of its
 * mems_allowed to the kernel log.
 */
void cpuset_print_current_mems_allowed(void)
{
	struct cgroup *cgrp;

	rcu_read_lock();

	cgrp = task_cs(current)->css.cgroup;
	pr_cont(",cpuset=");
	pr_cont_cgroup_name(cgrp);
	pr_cont(",mems_allowed=%*pbl",
		nodemask_pr_args(&current->mems_allowed));

	rcu_read_unlock();
}

/*
 * Collection of memory_pressure is suppressed unless
 * this flag is enabled by writing "1" to the special
 * cpuset file 'memory_pressure_enabled' in the root cpuset.
 */

int cpuset_memory_pressure_enabled __read_mostly;

/*
 * __cpuset_memory_pressure_bump - keep stats of per-cpuset reclaims.
 *
 * Keep a running average of the rate of synchronous (direct)
 * page reclaim efforts initiated by tasks in each cpuset.
 *
 * This represents the rate at which some task in the cpuset
 * ran low on memory on all nodes it was allowed to use, and
 * had to enter the kernels page reclaim code in an effort to
 * create more free memory by tossing clean pages or swapping
 * or writing dirty pages.
 *
 * Display to user space in the per-cpuset read-only file
 * "memory_pressure".  Value displayed is an integer
 * representing the recent rate of entry into the synchronous
 * (direct) page reclaim by any task attached to the cpuset.
 */

void __cpuset_memory_pressure_bump(void)
{
	rcu_read_lock();
	fmeter_markevent(&task_cs(current)->fmeter);
	rcu_read_unlock();
}

#ifdef CONFIG_PROC_PID_CPUSET
/*
 * proc_cpuset_show()
 *  - Print tasks cpuset path into seq_file.
 *  - Used for /proc/<pid>/cpuset.
 *  - No need to task_lock(tsk) on this tsk->cpuset reference, as it
 *    doesn't really matter if tsk->cpuset changes after we read it,
 *    and we take cpuset_mutex, keeping cpuset_attach() from changing it
 *    anyway.
 */
int proc_cpuset_show(struct seq_file *m, struct pid_namespace *ns,
		     struct pid *pid, struct task_struct *tsk)
{
	char *buf;
	struct cgroup_subsys_state *css;
	int retval;

	retval = -ENOMEM;
	buf = kmalloc(PATH_MAX, GFP_KERNEL);
	if (!buf)
		goto out;

	css = task_get_css(tsk, cpuset_cgrp_id);
	retval = cgroup_path_ns(css->cgroup, buf, PATH_MAX,
				current->nsproxy->cgroup_ns);
	css_put(css);
	if (retval >= PATH_MAX)
		retval = -ENAMETOOLONG;
	if (retval < 0)
		goto out_free;
	seq_puts(m, buf);
	seq_putc(m, '\n');
	retval = 0;
out_free:
	kfree(buf);
out:
	return retval;
}
#endif /* CONFIG_PROC_PID_CPUSET */

/* Display task mems_allowed in /proc/<pid>/status file. */
void cpuset_task_status_allowed(struct seq_file *m, struct task_struct *task)
{
	seq_printf(m, "Mems_allowed:\t%*pb\n",
		   nodemask_pr_args(&task->mems_allowed));
	seq_printf(m, "Mems_allowed_list:\t%*pbl\n",
		   nodemask_pr_args(&task->mems_allowed));
}<|MERGE_RESOLUTION|>--- conflicted
+++ resolved
@@ -2498,19 +2498,13 @@
 	return 0;
 }
 
-<<<<<<< HEAD
-=======
 #ifndef CONFIG_SCHED_ALT
->>>>>>> 8ef965bc
 static void reset_migrate_dl_data(struct cpuset *cs)
 {
 	cs->nr_migrate_dl_tasks = 0;
 	cs->sum_migrate_dl_bw = 0;
 }
-<<<<<<< HEAD
-=======
 #endif
->>>>>>> 8ef965bc
 
 /* Called by cgroups to determine if a cpuset is usable; cpuset_mutex held */
 static int cpuset_can_attach(struct cgroup_taskset *tset)
@@ -2540,17 +2534,15 @@
 		if (ret)
 			goto out_unlock;
 
-<<<<<<< HEAD
-=======
 #ifndef CONFIG_SCHED_ALT
->>>>>>> 8ef965bc
 		if (dl_task(task)) {
 			cs->nr_migrate_dl_tasks++;
 			cs->sum_migrate_dl_bw += task->dl.dl_bw;
 		}
-<<<<<<< HEAD
-	}
-
+#endif
+	}
+
+#ifndef CONFIG_SCHED_ALT
 	if (!cs->nr_migrate_dl_tasks)
 		goto out_success;
 
@@ -2571,33 +2563,7 @@
 	}
 
 out_success:
-=======
 #endif
-	}
-
-#ifndef CONFIG_SCHED_ALT
-	if (!cs->nr_migrate_dl_tasks)
-		goto out_success;
-
-	if (!cpumask_intersects(oldcs->effective_cpus, cs->effective_cpus)) {
-		int cpu = cpumask_any_and(cpu_active_mask, cs->effective_cpus);
-
-		if (unlikely(cpu >= nr_cpu_ids)) {
-			reset_migrate_dl_data(cs);
-			ret = -EINVAL;
-			goto out_unlock;
-		}
-
-		ret = dl_bw_alloc(cpu, cs->sum_migrate_dl_bw);
-		if (ret) {
-			reset_migrate_dl_data(cs);
-			goto out_unlock;
-		}
-	}
-
-out_success:
-#endif
->>>>>>> 8ef965bc
 	/*
 	 * Mark attach is in progress.  This makes validate_change() fail
 	 * changes which zero cpus/mems_allowed.
@@ -2620,21 +2586,15 @@
 	cs->attach_in_progress--;
 	if (!cs->attach_in_progress)
 		wake_up(&cpuset_attach_wq);
-<<<<<<< HEAD
-
-=======
+
 #ifndef CONFIG_SCHED_ALT
->>>>>>> 8ef965bc
 	if (cs->nr_migrate_dl_tasks) {
 		int cpu = cpumask_any(cs->effective_cpus);
 
 		dl_bw_free(cpu, cs->sum_migrate_dl_bw);
 		reset_migrate_dl_data(cs);
 	}
-<<<<<<< HEAD
-=======
 #endif
->>>>>>> 8ef965bc
 
 	mutex_unlock(&cpuset_mutex);
 }
@@ -2736,19 +2696,13 @@
 out:
 	cs->old_mems_allowed = cpuset_attach_nodemask_to;
 
-<<<<<<< HEAD
-=======
 #ifndef CONFIG_SCHED_ALT
->>>>>>> 8ef965bc
 	if (cs->nr_migrate_dl_tasks) {
 		cs->nr_deadline_tasks += cs->nr_migrate_dl_tasks;
 		oldcs->nr_deadline_tasks -= cs->nr_migrate_dl_tasks;
 		reset_migrate_dl_data(cs);
 	}
-<<<<<<< HEAD
-=======
 #endif
->>>>>>> 8ef965bc
 
 	cs->attach_in_progress--;
 	if (!cs->attach_in_progress)
