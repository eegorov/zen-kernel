/* SPDX-License-Identifier: GPL-2.0-or-later */
/*
 * internal.h - printk internal definitions
 */
#include <linux/percpu.h>
#include <linux/console.h>
#include "printk_ringbuffer.h"

#if defined(CONFIG_PRINTK) && defined(CONFIG_SYSCTL)
void __init printk_sysctl_init(void);
int devkmsg_sysctl_set_loglvl(struct ctl_table *table, int write,
			      void *buffer, size_t *lenp, loff_t *ppos);
#else
#define printk_sysctl_init() do { } while (0)
#endif

#define con_printk(lvl, con, fmt, ...)				\
	printk(lvl pr_fmt("%s%sconsole [%s%d] " fmt),		\
	       (con->flags & CON_NO_BKL) ? "" : "legacy ",	\
	       (con->flags & CON_BOOT) ? "boot" : "",		\
	       con->name, con->index, ##__VA_ARGS__)

#ifdef CONFIG_PRINTK
#ifdef CONFIG_PRINTK_CALLER
#define PRINTK_PREFIX_MAX	48
#else
#define PRINTK_PREFIX_MAX	32
#endif

/*
 * the maximum size of a formatted record (i.e. with prefix added
 * per line and dropped messages or in extended message format)
 */
#define PRINTK_MESSAGE_MAX	2048

/* the maximum size allowed to be reserved for a record */
#define PRINTKRB_RECORD_MAX	1024

/* Flags for a single printk record. */
enum printk_info_flags {
	LOG_NEWLINE	= 2,	/* text ended with a newline */
	LOG_CONT	= 8,	/* text is a fragment of a continuation line */
};

extern struct printk_ringbuffer *prb;
extern bool have_bkl_console;
extern bool printk_threads_enabled;

extern bool have_boot_console;

__printf(4, 0)
int vprintk_store(int facility, int level,
		  const struct dev_printk_info *dev_info,
		  const char *fmt, va_list args);

__printf(1, 0) int vprintk_default(const char *fmt, va_list args);
__printf(1, 0) int vprintk_deferred(const char *fmt, va_list args);

bool printk_percpu_data_ready(void);

/*
 * The printk_safe_enter()/_exit() macros mark code blocks using locks that
 * would lead to deadlock if an interrupting context were to call printk()
 * while the interrupted context was within such code blocks.
 *
 * When a CPU is in such a code block, an interrupting context calling
 * printk() will only log the new message to the lockless ringbuffer and
 * then trigger console printing using irqwork.
 */

#define printk_safe_enter_irqsave(flags)	\
	do {					\
		__printk_safe_enter(&flags);	\
	} while (0)

#define printk_safe_exit_irqrestore(flags)	\
	do {					\
		__printk_safe_exit(&flags);	\
	} while (0)

void defer_console_output(void);

u16 printk_parse_prefix(const char *text, int *level,
			enum printk_info_flags *flags);

u64 cons_read_seq(struct console *con);
void cons_nobkl_cleanup(struct console *con);
bool cons_nobkl_init(struct console *con);
bool cons_alloc_percpu_data(struct console *con);
void cons_kthread_create(struct console *con);
void cons_wake_threads(void);
void cons_force_seq(struct console *con, u64 seq);
void console_bkl_kthread_create(void);

/*
 * Check if the given console is currently capable and allowed to print
 * records. If the caller only works with certain types of consoles, the
 * caller is responsible for checking the console type before calling
 * this function.
 */
static inline bool console_is_usable(struct console *con, short flags)
{
	if (!(flags & CON_ENABLED))
		return false;

	if ((flags & CON_SUSPENDED))
		return false;

	/*
	 * The usability of a console varies depending on whether
	 * it is a NOBKL console or not.
	 */

	if (flags & CON_NO_BKL) {
		if (have_boot_console)
			return false;

	} else {
		if (!con->write)
			return false;
		/*
		 * Console drivers may assume that per-cpu resources have
		 * been allocated. So unless they're explicitly marked as
		 * being able to cope (CON_ANYTIME) don't call them until
		 * this CPU is officially up.
		 */
		if (!cpu_online(raw_smp_processor_id()) && !(flags & CON_ANYTIME))
			return false;
	}

	return true;
}

/**
 * cons_kthread_wake - Wake up a printk thread
 * @con:        Console to operate on
 */
static inline void cons_kthread_wake(struct console *con)
{
	rcuwait_wake_up(&con->rcuwait);
}

#else

#define PRINTK_PREFIX_MAX	0
#define PRINTK_MESSAGE_MAX	0
#define PRINTKRB_RECORD_MAX	0

static inline void cons_kthread_wake(struct console *con) { }
static inline void cons_kthread_create(struct console *con) { }
#define printk_threads_enabled	(false)

/*
 * In !PRINTK builds we still export console_sem
 * semaphore and some of console functions (console_unlock()/etc.), so
 * printk-safe must preserve the existing local IRQ guarantees.
 */
#define printk_safe_enter_irqsave(flags) local_irq_save(flags)
#define printk_safe_exit_irqrestore(flags) local_irq_restore(flags)

static inline bool printk_percpu_data_ready(void) { return false; }
static inline bool cons_nobkl_init(struct console *con) { return true; }
static inline void cons_nobkl_cleanup(struct console *con) { }
static inline bool console_is_usable(struct console *con, short flags) { return false; }
static inline void cons_force_seq(struct console *con, u64 seq) { }

#endif /* CONFIG_PRINTK */

extern bool have_boot_console;

/**
 * struct printk_buffers - Buffers to read/format/output printk messages.
 * @outbuf:	After formatting, contains text to output.
 * @scratchbuf:	Used as temporary ringbuffer reading and string-print space.
 */
struct printk_buffers {
	char	outbuf[PRINTK_MESSAGE_MAX];
	char	scratchbuf[PRINTKRB_RECORD_MAX];
};

/**
 * struct printk_message - Container for a prepared printk message.
 * @pbufs:	printk buffers used to prepare the message.
 * @outbuf_len:	The length of prepared text in @pbufs->outbuf to output. This
 *		does not count the terminator. A value of 0 means there is
 *		nothing to output and this record should be skipped.
 * @seq:	The sequence number of the record used for @pbufs->outbuf.
 * @dropped:	The number of dropped records from reading @seq.
 */
struct printk_message {
	struct printk_buffers	*pbufs;
	unsigned int		outbuf_len;
	u64			seq;
	unsigned long		dropped;
<<<<<<< HEAD
	unsigned int		level;
};
=======
};

/**
 * struct cons_context_data - console context data
 * @wctxt:		Write context per priority level
 * @pbufs:		Buffer for storing the text
 *
 * Used for early boot and for per CPU data.
 *
 * The write contexts are allocated to avoid having them on stack, e.g. in
 * warn() or panic().
 */
struct cons_context_data {
	struct cons_write_context	wctxt[CONS_PRIO_MAX];
	struct printk_buffers		pbufs;
};

bool printk_get_next_message(struct printk_message *pmsg, u64 seq,
			     bool is_extended, bool may_supress);

#ifdef CONFIG_PRINTK

void console_prepend_dropped(struct printk_message *pmsg,
			     unsigned long dropped);

#endif
>>>>>>> af812968
<|MERGE_RESOLUTION|>--- conflicted
+++ resolved
@@ -192,10 +192,7 @@
 	unsigned int		outbuf_len;
 	u64			seq;
 	unsigned long		dropped;
-<<<<<<< HEAD
 	unsigned int		level;
-};
-=======
 };
 
 /**
@@ -221,5 +218,4 @@
 void console_prepend_dropped(struct printk_message *pmsg,
 			     unsigned long dropped);
 
-#endif
->>>>>>> af812968
+#endif