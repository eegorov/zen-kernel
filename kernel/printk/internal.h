/* SPDX-License-Identifier: GPL-2.0-or-later */
/*
 * internal.h - printk internal definitions
 */
#include <linux/percpu.h>
#include <linux/console.h>
#include "printk_ringbuffer.h"

#if defined(CONFIG_PRINTK) && defined(CONFIG_SYSCTL)
void __init printk_sysctl_init(void);
int devkmsg_sysctl_set_loglvl(struct ctl_table *table, int write,
			      void *buffer, size_t *lenp, loff_t *ppos);
#else
#define printk_sysctl_init() do { } while (0)
#endif

#define con_printk(lvl, con, fmt, ...)				\
	printk(lvl pr_fmt("%s%sconsole [%s%d] " fmt),		\
	       (con->flags & CON_NO_BKL) ? "" : "legacy ",	\
	       (con->flags & CON_BOOT) ? "boot" : "",		\
	       con->name, con->index, ##__VA_ARGS__)

#ifdef CONFIG_PRINTK
#ifdef CONFIG_PRINTK_CALLER
#define PRINTK_PREFIX_MAX	48
#else
#define PRINTK_PREFIX_MAX	32
#endif

/*
 * the maximum size of a formatted record (i.e. with prefix added
 * per line and dropped messages or in extended message format)
 */
#define PRINTK_MESSAGE_MAX	2048

/* the maximum size allowed to be reserved for a record */
#define PRINTKRB_RECORD_MAX	1024

/* Flags for a single printk record. */
enum printk_info_flags {
	LOG_NEWLINE	= 2,	/* text ended with a newline */
	LOG_CONT	= 8,	/* text is a fragment of a continuation line */
};

extern struct printk_ringbuffer *prb;
extern bool have_bkl_console;
extern bool printk_threads_enabled;

extern bool have_boot_console;

__printf(4, 0)
int vprintk_store(int facility, int level,
		  const struct dev_printk_info *dev_info,
		  const char *fmt, va_list args);

__printf(1, 0) int vprintk_default(const char *fmt, va_list args);
__printf(1, 0) int vprintk_deferred(const char *fmt, va_list args);

bool printk_percpu_data_ready(void);

/*
 * The printk_safe_enter()/_exit() macros mark code blocks using locks that
 * would lead to deadlock if an interrupting context were to call printk()
 * while the interrupted context was within such code blocks.
 *
 * When a CPU is in such a code block, an interrupting context calling
 * printk() will only log the new message to the lockless ringbuffer and
 * then trigger console printing using irqwork.
 */

#define printk_safe_enter_irqsave(flags)	\
	do {					\
		__printk_safe_enter(&flags);	\
	} while (0)

#define printk_safe_exit_irqrestore(flags)	\
	do {					\
		__printk_safe_exit(&flags);	\
	} while (0)

void defer_console_output(void);

u16 printk_parse_prefix(const char *text, int *level,
			enum printk_info_flags *flags);

u64 cons_read_seq(struct console *con);
void cons_nobkl_cleanup(struct console *con);
bool cons_nobkl_init(struct console *con);
bool cons_alloc_percpu_data(struct console *con);
void cons_kthread_create(struct console *con);
void cons_wake_threads(void);
void cons_force_seq(struct console *con, u64 seq);
void console_bkl_kthread_create(void);

/*
 * Check if the given console is currently capable and allowed to print
 * records. If the caller only works with certain types of consoles, the
 * caller is responsible for checking the console type before calling
 * this function.
 */
static inline bool console_is_usable(struct console *con, short flags)
{
	if (!(flags & CON_ENABLED))
		return false;

	if ((flags & CON_SUSPENDED))
		return false;

	/*
	 * The usability of a console varies depending on whether
	 * it is a NOBKL console or not.
	 */

	if (flags & CON_NO_BKL) {
		if (have_boot_console)
			return false;

	} else {
		if (!con->write)
			return false;
		/*
		 * Console drivers may assume that per-cpu resources have
		 * been allocated. So unless they're explicitly marked as
		 * being able to cope (CON_ANYTIME) don't call them until
		 * this CPU is officially up.
		 */
		if (!cpu_online(raw_smp_processor_id()) && !(flags & CON_ANYTIME))
			return false;
	}

	return true;
}

/**
 * cons_kthread_wake - Wake up a printk thread
 * @con:        Console to operate on
 */
static inline void cons_kthread_wake(struct console *con)
{
	rcuwait_wake_up(&con->rcuwait);
}

#else

#define PRINTK_PREFIX_MAX	0
#define PRINTK_MESSAGE_MAX	0
#define PRINTKRB_RECORD_MAX	0

static inline void cons_kthread_wake(struct console *con) { }
static inline void cons_kthread_create(struct console *con) { }
#define printk_threads_enabled	(false)

/*
 * In !PRINTK builds we still export console_sem
 * semaphore and some of console functions (console_unlock()/etc.), so
 * printk-safe must preserve the existing local IRQ guarantees.
 */
#define printk_safe_enter_irqsave(flags) local_irq_save(flags)
#define printk_safe_exit_irqrestore(flags) local_irq_restore(flags)

static inline bool printk_percpu_data_ready(void) { return false; }
static inline bool cons_nobkl_init(struct console *con) { return true; }
static inline void cons_nobkl_cleanup(struct console *con) { }
static inline bool console_is_usable(struct console *con, short flags) { return false; }
static inline void cons_force_seq(struct console *con, u64 seq) { }

#endif /* CONFIG_PRINTK */

extern bool have_boot_console;

/**
 * struct printk_buffers - Buffers to read/format/output printk messages.
 * @outbuf:	After formatting, contains text to output.
 * @scratchbuf:	Used as temporary ringbuffer reading and string-print space.
 */
struct printk_buffers {
	char	outbuf[PRINTK_MESSAGE_MAX];
	char	scratchbuf[PRINTKRB_RECORD_MAX];
};

/**
 * struct printk_message - Container for a prepared printk message.
 * @pbufs:	printk buffers used to prepare the message.
 * @outbuf_len:	The length of prepared text in @pbufs->outbuf to output. This
 *		does not count the terminator. A value of 0 means there is
 *		nothing to output and this record should be skipped.
 * @seq:	The sequence number of the record used for @pbufs->outbuf.
 * @dropped:	The number of dropped records from reading @seq.
 */
struct printk_message {
	struct printk_buffers	*pbufs;
	unsigned int		outbuf_len;
	u64			seq;
	unsigned long		dropped;
<<<<<<< HEAD
};

/**
 * struct cons_context_data - console context data
 * @wctxt:		Write context per priority level
 * @pbufs:		Buffer for storing the text
 *
 * Used for early boot and for per CPU data.
 *
 * The write contexts are allocated to avoid having them on stack, e.g. in
 * warn() or panic().
 */
struct cons_context_data {
	struct cons_write_context	wctxt[CONS_PRIO_MAX];
	struct printk_buffers		pbufs;
};

bool printk_get_next_message(struct printk_message *pmsg, u64 seq,
			     bool is_extended, bool may_supress);

#ifdef CONFIG_PRINTK

void console_prepend_dropped(struct printk_message *pmsg,
			     unsigned long dropped);

#endif
=======
	unsigned int		level;
};
>>>>>>> b433a349
<|MERGE_RESOLUTION|>--- conflicted
+++ resolved
@@ -192,7 +192,7 @@
 	unsigned int		outbuf_len;
 	u64			seq;
 	unsigned long		dropped;
-<<<<<<< HEAD
+	unsigned int		level;
 };
 
 /**
@@ -218,8 +218,4 @@
 void console_prepend_dropped(struct printk_message *pmsg,
 			     unsigned long dropped);
 
-#endif
-=======
-	unsigned int		level;
-};
->>>>>>> b433a349
+#endif